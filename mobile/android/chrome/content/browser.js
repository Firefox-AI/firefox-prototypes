// -*- Mode: js2; tab-width: 2; indent-tabs-mode: nil; js2-basic-offset: 2; js2-skip-preprocessor-directives: t; -*-
/*
 * ***** BEGIN LICENSE BLOCK *****
 * Version: MPL 1.1/GPL 2.0/LGPL 2.1
 *
 * The contents of this file are subject to the Mozilla Public License Version
 * 1.1 (the "License"); you may not use this file except in compliance with
 * the License. You may obtain a copy of the License at
 * http://www.mozilla.org/MPL/
 *
 * Software distributed under the License is distributed on an "AS IS" basis,
 * WITHOUT WARRANTY OF ANY KIND, either express or implied. See the License
 * for the specific language governing rights and limitations under the
 * License.
 *
 * The Original Code is Mozilla Mobile Browser.
 *
 * The Initial Developer of the Original Code is
 * Mozilla Corporation.
 * Portions created by the Initial Developer are Copyright (C) 2011
 * the Initial Developer. All Rights Reserved.
 *
 * Contributor(s):
 *
 * Alternatively, the contents of this file may be used under the terms of
 * either the GNU General Public License Version 2 or later (the "GPL"), or
 * the GNU Lesser General Public License Version 2.1 or later (the "LGPL"),
 * in which case the provisions of the GPL or the LGPL are applicable instead
 * of those above. If you wish to allow use of your version of this file only
 * under the terms of either the GPL or the LGPL, and not to allow others to
 * use your version of this file under the terms of the MPL, indicate your
 * decision by deleting the provisions above and replace them with the notice
 * and other provisions required by the GPL or the LGPL. If you do not delete
 * the provisions above, a recipient may use your version of this file under
 * the terms of any one of the MPL, the GPL or the LGPL.
 *
 * ***** END LICENSE BLOCK ***** */
"use strict";

let Cc = Components.classes;
let Ci = Components.interfaces;
let Cu = Components.utils;
let Cr = Components.results;

Cu.import("resource://gre/modules/XPCOMUtils.jsm");
Cu.import("resource://gre/modules/Services.jsm")
Cu.import("resource://gre/modules/AddonManager.jsm");
Cu.import("resource://gre/modules/FileUtils.jsm");

XPCOMUtils.defineLazyGetter(this, "PluralForm", function() {
  Cu.import("resource://gre/modules/PluralForm.jsm");
  return PluralForm;
});

// Lazily-loaded browser scripts:
[
  ["SelectHelper", "chrome://browser/content/SelectHelper.js"],
].forEach(function (aScript) {
  let [name, script] = aScript;
  XPCOMUtils.defineLazyGetter(window, name, function() {
    let sandbox = {};
    Services.scriptloader.loadSubScript(script, sandbox);
    return sandbox[name];
  });
});

XPCOMUtils.defineLazyServiceGetter(this, "Haptic",
  "@mozilla.org/widget/hapticfeedback;1", "nsIHapticFeedback");

XPCOMUtils.defineLazyServiceGetter(this, "DOMUtils",
  "@mozilla.org/inspector/dom-utils;1", "inIDOMUtils");

const kStateActive = 0x00000001; // :active pseudoclass for elements

const kXLinkNamespace = "http://www.w3.org/1999/xlink";

// The element tag names that are considered to receive input. Mouse-down
// events directed to one of these are allowed to go through.
const kElementsReceivingInput = {
    applet: true,
    audio: true,
    button: true,
    embed: true,
    input: true,
    map: true,
    select: true,
    textarea: true,
    video: true
};

// Whether we're using GL layers.
const kUsingGLLayers = true;

const kDefaultCSSViewportWidth = 980;
const kDefaultCSSViewportHeight = 480;

function dump(a) {
  Cc["@mozilla.org/consoleservice;1"].getService(Ci.nsIConsoleService).logStringMessage(a);
}

function getBridge() {
  return Cc["@mozilla.org/android/bridge;1"].getService(Ci.nsIAndroidBridge);
}

function sendMessageToJava(aMessage) {
  return getBridge().handleGeckoMessage(JSON.stringify(aMessage));
}

#ifdef MOZ_CRASHREPORTER
Cu.import("resource://gre/modules/XPCOMUtils.jsm");
XPCOMUtils.defineLazyServiceGetter(this, "CrashReporter",
  "@mozilla.org/xre/app-info;1", "nsICrashReporter");
#endif

XPCOMUtils.defineLazyGetter(this, "ContentAreaUtils", function() {
  let ContentAreaUtils = {};
  Services.scriptloader.loadSubScript("chrome://global/content/contentAreaUtils.js", ContentAreaUtils);
  return ContentAreaUtils;
});

XPCOMUtils.defineLazyGetter(this, "Rect", function() {
  Cu.import("resource://gre/modules/Geometry.jsm");
  return Rect;
});

function resolveGeckoURI(aURI) {
  if (aURI.indexOf("chrome://") == 0) {
    let registry = Cc['@mozilla.org/chrome/chrome-registry;1'].getService(Ci["nsIChromeRegistry"]);
    return registry.convertChromeURL(Services.io.newURI(aURI, null, null)).spec;
  } else if (aURI.indexOf("resource://") == 0) {
    let handler = Services.io.getProtocolHandler("resource").QueryInterface(Ci.nsIResProtocolHandler);
    return handler.resolveURI(Services.io.newURI(aURI, null, null));
  }
  return aURI;
}

/**
 * Cache of commonly used string bundles.
 */
var Strings = {};
[
  ["brand",      "chrome://branding/locale/brand.properties"],
  ["browser",    "chrome://browser/locale/browser.properties"],
  ["charset",    "chrome://global/locale/charsetTitles.properties"]
].forEach(function (aStringBundle) {
  let [name, bundle] = aStringBundle;
  XPCOMUtils.defineLazyGetter(Strings, name, function() {
    return Services.strings.createBundle(bundle);
  });
});

var MetadataProvider = {
  getDrawMetadata: function getDrawMetadata() {
    return JSON.stringify(BrowserApp.selectedTab.getViewport());
  },

  paintingSuppressed: function paintingSuppressed() {
    return false;
  }
};

var BrowserApp = {
  _tabs: [],
  _selectedTab: null,

  deck: null,

  startup: function startup() {
    window.QueryInterface(Ci.nsIDOMChromeWindow).browserDOMWindow = new nsBrowserAccess();
    dump("zerdatime " + Date.now() + " - browser chrome startup finished.");

    this.deck = document.getElementById("browsers");
    BrowserEventHandler.init();
    ViewportHandler.init();

    getBridge().setDrawMetadataProvider(MetadataProvider);

    getBridge().browserApp = this;

    Services.obs.addObserver(this, "Tab:Add", false);
    Services.obs.addObserver(this, "Tab:Load", false);
    Services.obs.addObserver(this, "Tab:Selected", false);
    Services.obs.addObserver(this, "Tab:Closed", false);
    Services.obs.addObserver(this, "Session:Back", false);
    Services.obs.addObserver(this, "Session:Forward", false);
    Services.obs.addObserver(this, "Session:Reload", false);
    Services.obs.addObserver(this, "Session:Stop", false);
    Services.obs.addObserver(this, "SaveAs:PDF", false);
    Services.obs.addObserver(this, "Browser:Quit", false);
    Services.obs.addObserver(this, "Preferences:Get", false);
    Services.obs.addObserver(this, "Preferences:Set", false);
    Services.obs.addObserver(this, "ScrollTo:FocusedInput", false);
    Services.obs.addObserver(this, "Sanitize:ClearAll", false);
    Services.obs.addObserver(this, "PanZoom:PanZoom", false);
    Services.obs.addObserver(this, "FullScreen:Exit", false);
    Services.obs.addObserver(this, "Viewport:Change", false);
    Services.obs.addObserver(this, "Passwords:Init", false);
    Services.obs.addObserver(this, "FormHistory:Init", false);

    Services.obs.addObserver(this, "sessionstore-state-purge-complete", false);

    function showFullScreenWarning() {
      NativeWindow.toast.show(Strings.browser.GetStringFromName("alertFullScreenToast"), "short");
    }

    window.addEventListener("fullscreen", function() {
      sendMessageToJava({
        gecko: {
          type: window.fullScreen ? "ToggleChrome:Show" : "ToggleChrome:Hide"
        }
      });
    }, false);

    window.addEventListener("mozfullscreenchange", function() {
      sendMessageToJava({
        gecko: {
          type: document.mozFullScreen ? "DOMFullScreen:Start" : "DOMFullScreen:Stop"
        }
      });

      if (document.mozFullScreen)
        showFullScreenWarning();
    }, false);

    // When a restricted key is pressed in DOM full-screen mode, we should display
    // the "Press ESC to exit" warning message.
    window.addEventListener("MozShowFullScreenWarning", showFullScreenWarning, true);

    NativeWindow.init();
    Downloads.init();
    FormAssistant.init();
    OfflineApps.init();
    IndexedDB.init();
    XPInstallObserver.init();
    ConsoleAPI.init();
    ClipboardHelper.init();
    PermissionsHelper.init();
    CharacterEncoding.init();
    SearchEngines.init();

    // Init LoginManager
    Cc["@mozilla.org/login-manager;1"].getService(Ci.nsILoginManager);
    // Init FormHistory
    Cc["@mozilla.org/satchel/form-history;1"].getService(Ci.nsIFormHistory2);

    let url = "about:home";
    let forceRestore = false;
    if ("arguments" in window) {
      if (window.arguments[0])
        url = window.arguments[0];
      if (window.arguments[1])
        forceRestore = window.arguments[1];
      if (window.arguments[2])
        gScreenWidth = window.arguments[2];
      if (window.arguments[3])
        gScreenHeight = window.arguments[3];
    }

    // XXX maybe we don't do this if the launch was kicked off from external
    Services.io.offline = false;

    // Broadcast a UIReady message so add-ons know we are finished with startup
    let event = document.createEvent("Events");
    event.initEvent("UIReady", true, false);
    window.dispatchEvent(event);

    // restore the previous session
    let ss = Cc["@mozilla.org/browser/sessionstore;1"].getService(Ci.nsISessionStore);
    if (forceRestore || ss.shouldRestore()) {
      // A restored tab should not be active if we are loading a URL
      let restoreToFront = false;

      sendMessageToJava({
        gecko: {
          type: "Session:RestoreBegin"
        }
      });

      // Open any commandline URLs, except the homepage
      if (url && url != "about:home") {
        this.addTab(url);
      } else {
        // Let the session make a restored tab active
        restoreToFront = true;
      }

      // Be ready to handle any restore failures by making sure we have a valid tab opened
      let restoreCleanup = {
        observe: function(aSubject, aTopic, aData) {
          Services.obs.removeObserver(restoreCleanup, "sessionstore-windows-restored");
          if (aData == "fail") {
            BrowserApp.addTab("about:home", {
              showProgress: false,
              selected: restoreToFront
            });
          }

          sendMessageToJava({
            gecko: {
              type: "Session:RestoreEnd"
            }
          });
        }
      };
      Services.obs.addObserver(restoreCleanup, "sessionstore-windows-restored", false);

      // Start the restore
      ss.restoreLastSession(restoreToFront, forceRestore);
    } else {
      this.addTab(url, { showProgress: url != "about:home" });

      // show telemetry door hanger if we aren't restoring a session
      this._showTelemetryPrompt();
    }

    // notify java that gecko has loaded
    sendMessageToJava({
      gecko: {
        type: "Gecko:Ready"
      }
    });

    // after gecko has loaded, set the checkerboarding pref once at startup (for testing only)
    sendMessageToJava({
      gecko: {
        "type": "Checkerboard:Toggle",
        "value": Services.prefs.getBoolPref("gfx.show_checkerboard_pattern")
      }
    });
  },

  _showTelemetryPrompt: function _showTelemetryPrompt() {
    const PREF_TELEMETRY_PROMPTED = "toolkit.telemetry.prompted";
    const PREF_TELEMETRY_ENABLED = "toolkit.telemetry.enabled";
    const PREF_TELEMETRY_REJECTED = "toolkit.telemetry.rejected";
    const PREF_TELEMETRY_SERVER_OWNER = "toolkit.telemetry.server_owner";

    // This is used to reprompt users when privacy message changes
    const TELEMETRY_PROMPT_REV = 2;

    let serverOwner = Services.prefs.getCharPref(PREF_TELEMETRY_SERVER_OWNER);
    let telemetryPrompted = null;
    try {
      telemetryPrompted = Services.prefs.getIntPref(PREF_TELEMETRY_PROMPTED);
    } catch (e) { /* Optional */ }

    // If the user has seen the latest telemetry prompt, do not prompt again
    // else clear old prefs and reprompt
    if (telemetryPrompted === TELEMETRY_PROMPT_REV)
      return;

    Services.prefs.clearUserPref(PREF_TELEMETRY_PROMPTED);
    Services.prefs.clearUserPref(PREF_TELEMETRY_ENABLED);
  
    let buttons = [
      {
        label: Strings.browser.GetStringFromName("telemetry.optin.yes"),
        callback: function () {
          Services.prefs.setIntPref(PREF_TELEMETRY_PROMPTED, TELEMETRY_PROMPT_REV);
          Services.prefs.setBoolPref(PREF_TELEMETRY_ENABLED, true);
        }
      },
      {
        label: Strings.browser.GetStringFromName("telemetry.optin.no"),
        callback: function () {
          Services.prefs.setIntPref(PREF_TELEMETRY_PROMPTED, TELEMETRY_PROMPT_REV);
          Services.prefs.setBoolPref(PREF_TELEMETRY_REJECTED, true);
        }
      }
    ];

    let brandShortName = Strings.brand.GetStringFromName("brandShortName");
    let message = Strings.browser.formatStringFromName("telemetry.optin.message", [serverOwner, brandShortName], 2);
    let learnMoreLabel = Strings.browser.GetStringFromName("telemetry.optin.learnMore");
    let learnMoreUrl = Services.urlFormatter.formatURLPref("app.support.baseURL");
    learnMoreUrl += "how-can-i-help-submitting-performance-data";
    let options = {
      link: {
        label: learnMoreLabel,
        url: learnMoreUrl
      }
    };
    NativeWindow.doorhanger.show(message, "telemetry-optin", buttons, this.selectedTab.id, options);
  },

  shutdown: function shutdown() {
    NativeWindow.uninit();
    FormAssistant.uninit();
    OfflineApps.uninit();
    IndexedDB.uninit();
    ViewportHandler.uninit();
    XPInstallObserver.uninit();
    ConsoleAPI.uninit();
    CharacterEncoding.uninit();
    SearchEngines.uninit();
  },

  // This function returns false during periods where the browser displayed document is
  // different from the browser content document, so user actions and some kinds of viewport
  // updates should be ignored. This period starts when we start loading a new page or
  // switch tabs, and ends when the new browser content document has been drawn and handed
  // off to the compositor.
  isBrowserContentDocumentDisplayed: function() {
    if (window.top.QueryInterface(Ci.nsIInterfaceRequestor).getInterface(Ci.nsIDOMWindowUtils).isFirstPaint)
      return false;
    let tab = this.selectedTab;
    if (!tab)
      return true;
    return tab.contentDocumentIsDisplayed;
  },

  displayedDocumentChanged: function() {
    window.top.QueryInterface(Ci.nsIInterfaceRequestor).getInterface(Ci.nsIDOMWindowUtils).isFirstPaint = true;
  },

  get tabs() {
    return this._tabs;
  },

  get selectedTab() {
    return this._selectedTab;
  },

  set selectedTab(aTab) {
    if (this._selectedTab)
      this._selectedTab.setActive(false);

    this._selectedTab = aTab;
    if (!aTab)
      return;

    aTab.setActive(true);
    aTab.setResolution(aTab._zoom, true);
    this.displayedDocumentChanged();
    this.deck.selectedPanel = aTab.browser;
  },

  get selectedBrowser() {
    if (this._selectedTab)
      return this._selectedTab.browser;
    return null;
  },

  getTabForId: function getTabForId(aId) {
    let tabs = this._tabs;
    for (let i=0; i < tabs.length; i++) {
       if (tabs[i].id == aId)
         return tabs[i];
    }
    return null;
  },

  getTabForBrowser: function getTabForBrowser(aBrowser) {
    let tabs = this._tabs;
    for (let i = 0; i < tabs.length; i++) {
      if (tabs[i].browser == aBrowser)
        return tabs[i];
    }
    return null;
  },

  getTabForWindow: function getTabForWindow(aWindow) {
    let tabs = this._tabs;
    for (let i = 0; i < tabs.length; i++) {
      if (tabs[i].browser.contentWindow == aWindow)
        return tabs[i];
    }
    return null; 
  },

  getBrowserForWindow: function getBrowserForWindow(aWindow) {
    let tabs = this._tabs;
    for (let i = 0; i < tabs.length; i++) {
      if (tabs[i].browser.contentWindow == aWindow)
        return tabs[i].browser;
    }
    return null;
  },

  getBrowserForDocument: function getBrowserForDocument(aDocument) {
    let tabs = this._tabs;
    for (let i = 0; i < tabs.length; i++) {
      if (tabs[i].browser.contentDocument == aDocument)
        return tabs[i].browser;
    }
    return null;
  },

  loadURI: function loadURI(aURI, aBrowser, aParams) {
    aBrowser = aBrowser || this.selectedBrowser;
    if (!aBrowser)
      return;

    aParams = aParams || {};

    let flags = "flags" in aParams ? aParams.flags : Ci.nsIWebNavigation.LOAD_FLAGS_NONE;
    let postData = ("postData" in aParams && aParams.postData) ? aParams.postData : null;
    let referrerURI = "referrerURI" in aParams ? aParams.referrerURI : null;
    let charset = "charset" in aParams ? aParams.charset : null;

    if ("showProgress" in aParams) {
      let tab = this.getTabForBrowser(aBrowser);
      if (tab)
        tab.showProgress = aParams.showProgress;
    }

    try {
      aBrowser.loadURIWithFlags(aURI, flags, referrerURI, charset, postData);
    } catch(e) {
      let tab = this.getTabForBrowser(aBrowser);
      if (tab) {
        let message = {
          gecko: {
            type: "Content:LoadError",
            tabID: tab.id,
            uri: aBrowser.currentURI.spec,
            title: aBrowser.contentTitle
          }
        };
        sendMessageToJava(message);
        dump("Handled load error: " + e)
      }
    }
  },

  addTab: function addTab(aURI, aParams) {
    aParams = aParams || {};

    let newTab = new Tab(aURI, aParams);
    this._tabs.push(newTab);

    let selected = "selected" in aParams ? aParams.selected : true;
    if (selected)
      this.selectedTab = newTab;

    let evt = document.createEvent("UIEvents");
    evt.initUIEvent("TabOpen", true, false, window, null);
    newTab.browser.dispatchEvent(evt);

    return newTab;
  },

  // Use this method to close a tab from JS. This method sends a message
  // to Java to close the tab in the Java UI (we'll get a Tab:Closed message
  // back from Java when that happens).
  closeTab: function closeTab(aTab) {
    if (!aTab) {
      Cu.reportError("Error trying to close tab (tab doesn't exist)");
      return;
    }

    let message = {
      gecko: {
        type: "Tab:Close",
        tabID: aTab.id
      }
    };
    sendMessageToJava(message);
  },

  // Calling this will update the state in BrowserApp after a tab has been
  // closed in the Java UI.
  _handleTabClosed: function _handleTabClosed(aTab) {
    if (aTab == this.selectedTab)
      this.selectedTab = null;

    let evt = document.createEvent("UIEvents");
    evt.initUIEvent("TabClose", true, false, window, null);
    aTab.browser.dispatchEvent(evt);

    aTab.destroy();
    this._tabs.splice(this._tabs.indexOf(aTab), 1);
  },

  // Use this method to select a tab from JS. This method sends a message
  // to Java to select the tab in the Java UI (we'll get a Tab:Selected message
  // back from Java when that happens).
  selectTab: function selectTab(aTab) {
    if (!aTab) {
      Cu.reportError("Error trying to select tab (tab doesn't exist)");
      return;
    }

    // There's nothing to do if the tab is already selected
    if (aTab == this.selectedTab)
      return;

    let message = {
      gecko: {
        type: "Tab:Select",
        tabID: aTab.id
      }
    };
    sendMessageToJava(message);
  },

  // This method updates the state in BrowserApp after a tab has been selected
  // in the Java UI.
  _handleTabSelected: function _handleTabSelected(aTab) {
    this.selectedTab = aTab;

    let evt = document.createEvent("UIEvents");
    evt.initUIEvent("TabSelect", true, false, window, null);
    aTab.browser.dispatchEvent(evt);

    let message = {
      gecko: {
        type: "Tab:Selected:Done",
        tabID: aTab.id
      }
    };
    sendMessageToJava(message);
  },

  quit: function quit() {
    // Figure out if there's at least one other browser window around.
    let lastBrowser = true;
    let e = Services.wm.getEnumerator("navigator:browser");
    while (e.hasMoreElements() && lastBrowser) {
      let win = e.getNext();
      if (win != window)
        lastBrowser = false;
    }

    if (lastBrowser) {
      // Let everyone know we are closing the last browser window
      let closingCanceled = Cc["@mozilla.org/supports-PRBool;1"].createInstance(Ci.nsISupportsPRBool);
      Services.obs.notifyObservers(closingCanceled, "browser-lastwindow-close-requested", null);
      if (closingCanceled.data)
        return;

      Services.obs.notifyObservers(null, "browser-lastwindow-close-granted", null);
    }

    window.QueryInterface(Ci.nsIDOMChromeWindow).minimize();
    window.close();
  },

  saveAsPDF: function saveAsPDF(aBrowser) {
    // Create the final destination file location
    let fileName = ContentAreaUtils.getDefaultFileName(aBrowser.contentTitle, aBrowser.currentURI, null, null);
    fileName = fileName.trim() + ".pdf";

    let dm = Cc["@mozilla.org/download-manager;1"].getService(Ci.nsIDownloadManager);
    let downloadsDir = dm.defaultDownloadsDirectory;

    let file = downloadsDir.clone();
    file.append(fileName);
    file.createUnique(file.NORMAL_FILE_TYPE, parseInt("666", 8));

    let printSettings = Cc["@mozilla.org/gfx/printsettings-service;1"].getService(Ci.nsIPrintSettingsService).newPrintSettings;
    printSettings.printSilent = true;
    printSettings.showPrintProgress = false;
    printSettings.printBGImages = true;
    printSettings.printBGColors = true;
    printSettings.printToFile = true;
    printSettings.toFileName = file.path;
    printSettings.printFrameType = Ci.nsIPrintSettings.kFramesAsIs;
    printSettings.outputFormat = Ci.nsIPrintSettings.kOutputFormatPDF;

    //XXX we probably need a preference here, the header can be useful
    printSettings.footerStrCenter = "";
    printSettings.footerStrLeft   = "";
    printSettings.footerStrRight  = "";
    printSettings.headerStrCenter = "";
    printSettings.headerStrLeft   = "";
    printSettings.headerStrRight  = "";

    // Create a valid mimeInfo for the PDF
    let ms = Cc["@mozilla.org/mime;1"].getService(Ci.nsIMIMEService);
    let mimeInfo = ms.getFromTypeAndExtension("application/pdf", "pdf");

    let webBrowserPrint = aBrowser.contentWindow.QueryInterface(Ci.nsIInterfaceRequestor)
                                                .getInterface(Ci.nsIWebBrowserPrint);

    let cancelable = {
      cancel: function (aReason) {
        webBrowserPrint.cancel();
      }
    }
    let download = dm.addDownload(Ci.nsIDownloadManager.DOWNLOAD_TYPE_DOWNLOAD,
                                  aBrowser.currentURI,
                                  Services.io.newFileURI(file), "", mimeInfo,
                                  Date.now() * 1000, null, cancelable);

    webBrowserPrint.print(printSettings, download);
  },

  getPreferences: function getPreferences(aPrefNames) {
    try {
      let json = JSON.parse(aPrefNames);
      let prefs = [];

      for each (let prefName in json) {
        let pref = {
          name: prefName
        };

        // The plugin pref is actually two separate prefs, so
        // we need to handle it differently
        if (prefName == "plugin.enable") {
          // Use a string type for java's ListPreference
          pref.type = "string";
          pref.value = PluginHelper.getPluginPreference();
          prefs.push(pref);
          continue;
        } else if (prefName == MasterPassword.pref) {
          // Master password is not a "real" pref
          pref.type = "bool";
          pref.value = MasterPassword.enabled;
          prefs.push(pref);
          continue;
        }

        try {
          switch (Services.prefs.getPrefType(prefName)) {
            case Ci.nsIPrefBranch.PREF_BOOL:
              pref.type = "bool";
              pref.value = Services.prefs.getBoolPref(prefName);
              break;
            case Ci.nsIPrefBranch.PREF_INT:
              pref.type = "int";
              pref.value = Services.prefs.getIntPref(prefName);
              break;
            case Ci.nsIPrefBranch.PREF_STRING:
            default:
              pref.type = "string";
              pref.value = Services.prefs.getComplexValue(prefName, Ci.nsIPrefLocalizedString).data;
              break;
          }
        } catch (e) {
            // preference does not exist; do not send it
            continue;
        }

        // some preferences use integers or strings instead of booleans for
        // indicating enabled/disabled. since the java ui uses the type to
        // determine which ui elements to show, we need to normalize these
        // preferences to be actual booleans.
        switch (prefName) {
          case "network.cookie.cookieBehavior":
            pref.type = "bool";
            pref.value = pref.value == 0;
            break;
          case "font.size.inflation.minTwips":
            pref.type = "string";
            pref.value = pref.value.toString();
            break;
        }

        prefs.push(pref);
      }

      sendMessageToJava({
        gecko: {
          type: "Preferences:Data",
          preferences: prefs
        }
      });
    } catch (e) {}
  },

  setPreferences: function setPreferences(aPref) {
    let json = JSON.parse(aPref);

    // The plugin pref is actually two separate prefs, so
    // we need to handle it differently
    if (json.name == "plugin.enable") {
      PluginHelper.setPluginPreference(json.value);
      return;
    } else if(json.name == MasterPassword.pref) {
      if (MasterPassword.enabled)
        MasterPassword.removePassword(json.value);
      else
        MasterPassword.setPassword(json.value);
    }

    // when sending to java, we normalized special preferences that use
    // integers and strings to represent booleans.  here, we convert them back
    // to their actual types so we can store them.
    switch (json.name) {
      case "network.cookie.cookieBehavior":
        json.type = "int";
        json.value = (json.value ? 0 : 2);
        break;
      case "font.size.inflation.minTwips":
        json.type = "int";
        json.value = parseInt(json.value);
        break;
    }

    if (json.type == "bool")
      Services.prefs.setBoolPref(json.name, json.value);
    else if (json.type == "int")
      Services.prefs.setIntPref(json.name, json.value);
    else {
      let pref = Cc["@mozilla.org/pref-localizedstring;1"].createInstance(Ci.nsIPrefLocalizedString);
      pref.data = json.value;
      Services.prefs.setComplexValue(json.name, Ci.nsISupportsString, pref);
    }
  },

  scrollToFocusedInput: function(aBrowser) {
    let doc = aBrowser.contentDocument;
    if (!doc)
      return;
    let focused = doc.activeElement;
    if ((focused instanceof HTMLInputElement && focused.mozIsTextField(false)) || (focused instanceof HTMLTextAreaElement)) {
      let tab = BrowserApp.getTabForBrowser(aBrowser);
      let win = aBrowser.contentWindow;

      // tell gecko to scroll the field into view. this will scroll any nested scrollable elements
      // as well as the browser's content window, and modify the scrollX and scrollY on the content window.
      focused.scrollIntoView(false);

      // As Gecko isn't aware of the zoom level we're drawing with, the element may not entirely be in view
      // yet. Check for that, and scroll some extra to compensate, if necessary.
      let focusedRect = focused.getBoundingClientRect();
      let visibleContentWidth = gScreenWidth / tab._zoom;
      let visibleContentHeight = gScreenHeight / tab._zoom;

      let positionChanged = false;
      let scrollX = win.scrollX;
      let scrollY = win.scrollY;

      if (focusedRect.right >= visibleContentWidth && focusedRect.left > 0) {
        // the element is too far off the right side, so we need to scroll to the right more
        scrollX += Math.min(focusedRect.left, focusedRect.right - visibleContentWidth);
        positionChanged = true;
      } else if (focusedRect.left < 0) {
        // the element is too far off the left side, so we need to scroll to the left more
        scrollX += focusedRect.left;
        positionChanged = true;
      }
      if (focusedRect.bottom >= visibleContentHeight && focusedRect.top > 0) {
        // the element is too far down, so we need to scroll down more
        scrollY += Math.min(focusedRect.top, focusedRect.bottom - visibleContentHeight);
        positionChanged = true;
      } else if (focusedRect.top < 0) {
        // the element is too far up, so we need to scroll up more
        scrollY += focusedRect.top;
        positionChanged = true;
      }

      if (positionChanged)
        win.scrollTo(scrollX, scrollY);

      // update userScrollPos so that we don't send a duplicate viewport update by triggering
      // our scroll listener
      tab.userScrollPos.x = win.scrollX;
      tab.userScrollPos.y = win.scrollY;

      // finally, let java know where we ended up
      tab.sendViewportUpdate();
    }
  },

  observe: function(aSubject, aTopic, aData) {
    let browser = this.selectedBrowser;
    if (!browser)
      return;

    if (aTopic == "Session:Back") {
      browser.goBack();
    } else if (aTopic == "Session:Forward") {
      browser.goForward();
    } else if (aTopic == "Session:Reload") {
      browser.reload();
    } else if (aTopic == "Session:Stop") {
      browser.stop();
    } else if (aTopic == "Tab:Add" || aTopic == "Tab:Load") {
      let data = JSON.parse(aData);

      // Pass LOAD_FLAGS_DISALLOW_INHERIT_OWNER to prevent any loads from
      // inheriting the currently loaded document's principal.
      let flags = Ci.nsIWebNavigation.LOAD_FLAGS_ALLOW_THIRD_PARTY_FIXUP;
      if (data.userEntered)
        flags |= Ci.nsIWebNavigation.LOAD_FLAGS_DISALLOW_INHERIT_OWNER;

      let params = {
        selected: true,
        parentId: ("parentId" in data) ? data.parentId : -1,
        flags: flags
      };

      let url = data.url;
      if (data.engine) {
        let engine = Services.search.getEngineByName(data.engine);
        if (engine) {
          let submission = engine.getSubmission(url);
          url = submission.uri.spec;
          params.postData = submission.postData;
        }
      }

      // Don't show progress throbber for about:home
      if (url == "about:home")
        params.showProgress = false;

      if (aTopic == "Tab:Add")
        this.addTab(url, params);
      else
        this.loadURI(url, browser, params);
    } else if (aTopic == "Tab:Selected") {
      this._handleTabSelected(this.getTabForId(parseInt(aData)));
    } else if (aTopic == "Tab:Closed") {
      this._handleTabClosed(this.getTabForId(parseInt(aData)));
    } else if (aTopic == "Browser:Quit") {
      this.quit();
    } else if (aTopic == "SaveAs:PDF") {
      this.saveAsPDF(browser);
    } else if (aTopic == "Preferences:Get") {
      this.getPreferences(aData);
    } else if (aTopic == "Preferences:Set") {
      this.setPreferences(aData);
    } else if (aTopic == "ScrollTo:FocusedInput") {
      this.scrollToFocusedInput(browser);
    } else if (aTopic == "Sanitize:ClearAll") {
      Sanitizer.sanitize();
    } else if (aTopic == "FullScreen:Exit") {
      browser.contentDocument.mozCancelFullScreen();
    } else if (aTopic == "Viewport:Change") {
<<<<<<< HEAD
      if (this.isBrowserContentDocumentDisplayed())
        this.selectedTab.setViewport(JSON.parse(aData));
    } else if (aTopic == "SearchEngines:Get") {
      this.getSearchEngines();
=======
      this.selectedTab.viewport = JSON.parse(aData);
      ViewportHandler.onResize();
>>>>>>> 83a08cc4
    } else if (aTopic == "Passwords:Init") {
      var storage = Components.classes["@mozilla.org/login-manager/storage/mozStorage;1"].  
        getService(Components.interfaces.nsILoginManagerStorage);
      storage.init();

      sendMessageToJava({gecko: { type: "Passwords:Init:Return" }});
      Services.obs.removeObserver(this, "Passwords:Init", false);
    } else if (aTopic == "FormHistory:Init") {
      var fh = Components.classes["@mozilla.org/satchel/form-history;1"].  
        getService(Components.interfaces.nsIFormHistory2);
      var db = fh.DBConnection;
      sendMessageToJava({gecko: { type: "FormHistory:Init:Return" }});
      Services.obs.removeObserver(this, "FormHistory:Init", false);
    } else if (aTopic == "sessionstore-state-purge-complete") {
      sendMessageToJava({ gecko: { type: "Session:StatePurged" }});
    }
  },

  get defaultBrowserWidth() {
    delete this.defaultBrowserWidth;
    let width = Services.prefs.getIntPref("browser.viewport.desktopWidth");
    return this.defaultBrowserWidth = width;
  },

  // nsIAndroidBrowserApp
  getBrowserTab: function(tabId) {
    return this.getTabForId(tabId);
  }
};

var NativeWindow = {
  init: function() {
    Services.obs.addObserver(this, "Menu:Clicked", false);
    Services.obs.addObserver(this, "Doorhanger:Reply", false);
    this.contextmenus.init();
  },

  uninit: function() {
    Services.obs.removeObserver(this, "Menu:Clicked");
    Services.obs.removeObserver(this, "Doorhanger:Reply");
    this.contextmenus.uninit();
  },

  toast: {
    show: function(aMessage, aDuration) {
      sendMessageToJava({
        gecko: {
          type: "Toast:Show",
          message: aMessage,
          duration: aDuration
        }
      });
    }
  },

  menu: {
    _callbacks: [],
    _menuId: 0,
    add: function(aName, aIcon, aCallback) {
      sendMessageToJava({
        gecko: {
          type: "Menu:Add",
          name: aName,
          icon: aIcon,
          id: this._menuId
        }
      });
      this._callbacks[this._menuId] = aCallback;
      this._menuId++;
      return this._menuId - 1;
    },

    remove: function(aId) {
      sendMessageToJava({ gecko: {type: "Menu:Remove", id: aId }});
    }
  },

  doorhanger: {
    _callbacks: {},
    _callbacksId: 0,
    _promptId: 0,

  /**
   * @param aOptions
   *        An options JavaScript object holding additional properties for the
   *        notification. The following properties are currently supported:
   *        persistence: An integer. The notification will not automatically
   *                     dismiss for this many page loads. If persistence is set
   *                     to -1, the doorhanger will never automatically dismiss.
   *        timeout:     A time in milliseconds. The notification will not
   *                     automatically dismiss before this time.
   */
    show: function(aMessage, aValue, aButtons, aTabID, aOptions) {
      aButtons.forEach((function(aButton) {
        this._callbacks[this._callbacksId] = { cb: aButton.callback, prompt: this._promptId };
        aButton.callback = this._callbacksId;
        this._callbacksId++;
      }).bind(this));

      this._promptId++;
      let json = {
        gecko: {
          type: "Doorhanger:Add",
          message: aMessage,
          value: aValue,
          buttons: aButtons,
          // use the current tab if none is provided
          tabID: aTabID || BrowserApp.selectedTab.id,
          options: aOptions || {}
        }
      };
      sendMessageToJava(json);
    },

    hide: function(aValue, aTabID) {
      sendMessageToJava({
        type: "Doorhanger:Remove",
        value: aValue,
        tabID: aTabID
      });
    }
  },

  observe: function(aSubject, aTopic, aData) {
    if (aTopic == "Menu:Clicked") {
      if (this.menu._callbacks[aData])
        this.menu._callbacks[aData]();
    } else if (aTopic == "Doorhanger:Reply") {
      let reply_id = aData;
      if (this.doorhanger._callbacks[reply_id]) {
        let prompt = this.doorhanger._callbacks[reply_id].prompt;
        this.doorhanger._callbacks[reply_id].cb();
        for (let id in this.doorhanger._callbacks) {
          if (this.doorhanger._callbacks[id].prompt == prompt) {
            delete this.doorhanger._callbacks[id];
          }
        }
      }
    }
  },
  contextmenus: {
    items: {}, //  a list of context menu items that we may show
    _contextId: 0, // id to assign to new context menu items if they are added

    init: function() {
      this.imageContext = this.SelectorContext("img");

      Services.obs.addObserver(this, "Gesture:LongPress", false);

      // TODO: These should eventually move into more appropriate classes
      this.add(Strings.browser.GetStringFromName("contextmenu.openInNewTab"),
               this.linkOpenableContext,
               function(aTarget) {
                 let url = NativeWindow.contextmenus._getLinkURL(aTarget);
                 BrowserApp.addTab(url, { selected: false, parentId: BrowserApp.selectedTab.id });

                 let newtabStrings = Strings.browser.GetStringFromName("newtabpopup.opened");
                 let label = PluralForm.get(1, newtabStrings).replace("#1", 1);
                 NativeWindow.toast.show(label, "short");
               });

      this.add(Strings.browser.GetStringFromName("contextmenu.shareLink"),
               this.linkShareableContext,
               function(aTarget) {
                 let url = NativeWindow.contextmenus._getLinkURL(aTarget);
                 let title = aTarget.textContent || aTarget.title;
                 let sharing = Cc["@mozilla.org/uriloader/external-sharing-app-service;1"].getService(Ci.nsIExternalSharingAppService);
                 sharing.shareWithDefault(url, "text/plain", title);
               });

      this.add(Strings.browser.GetStringFromName("contextmenu.bookmarkLink"),
               this.linkBookmarkableContext,
               function(aTarget) {
                 let url = NativeWindow.contextmenus._getLinkURL(aTarget);
                 let title = aTarget.textContent || aTarget.title || url;
                 sendMessageToJava({
                   gecko: {
                     type: "Bookmark:Insert",
                     url: url,
                     title: title
                   }
                 });
               });

      this.add(Strings.browser.GetStringFromName("contextmenu.fullScreen"),
               this.SelectorContext("video:not(:-moz-full-screen)"),
               function(aTarget) {
                 aTarget.mozRequestFullScreen();
               });

      this.add(Strings.browser.GetStringFromName("contextmenu.saveImage"),
               this.imageContext,
               function(aTarget) {
                 let imageCache = Cc["@mozilla.org/image/cache;1"].getService(Ci.imgICache);
                 let props = imageCache.findEntryProperties(aTarget.currentURI, aTarget.ownerDocument.characterSet);
                 var contentDisposition = "";
                 var type = "";
                 try {
                    String(props.get("content-disposition", Ci.nsISupportsCString));
                    String(props.get("type", Ci.nsISupportsCString));
                 } catch(ex) { }
                 var browser = BrowserApp.getBrowserForDocument(aTarget.ownerDocument);
                 ContentAreaUtils.internalSave(aTarget.currentURI.spec, null, null, contentDisposition, type, false, "SaveImageTitle", null, browser.documentURI, true, null);
               });
    },

    uninit: function() {
      Services.obs.removeObserver(this, "Gesture:LongPress");
    },

    add: function(aName, aSelector, aCallback) {
      if (!aName)
        throw "Menu items must have a name";

      let item = {
        name: aName,
        context: aSelector,
        callback: aCallback,
        matches: function(aElt) {
          return this.context.matches(aElt);
        },
        getValue: function() {
          return {
            label: this.name,
            id: this.id
          }
        }
      };
      item.id = this._contextId++;
      this.items[item.id] = item;
      return item.id;
    },

    remove: function(aId) {
      delete this.items[aId];
    },

    SelectorContext: function(aSelector) {
      return {
        matches: function(aElt) {
          if (aElt.mozMatchesSelector)
            return aElt.mozMatchesSelector(aSelector);
          return false;
        }
      }
    },

    linkOpenableContext: {
      matches: function linkOpenableContextMatches(aElement) {
        let uri = NativeWindow.contextmenus._getLink(aElement);
        if (uri) {
          let scheme = uri.scheme;
          let dontOpen = /^(mailto|javascript|news|snews)$/;
          return (scheme && !dontOpen.test(scheme));
        }
        return false;
      }
    },

    linkShareableContext: {
      matches: function linkShareableContextMatches(aElement) {
        let uri = NativeWindow.contextmenus._getLink(aElement);
        if (uri) {
          let scheme = uri.scheme;
          let dontShare = /^(chrome|about|file|javascript|resource)$/;
          return (scheme && !dontShare.test(scheme));
        }
        return false;
      }
    },

    linkBookmarkableContext: {
      matches: function linkBookmarkableContextMatches(aElement) {
        let uri = NativeWindow.contextmenus._getLink(aElement);
        if (uri) {
          let scheme = uri.scheme;
          let dontBookmark = /^(mailto)$/;
          return (scheme && !dontBookmark.test(scheme));
        }
        return false;
      }
    },

    textContext: {
      matches: function textContext(aElement) {
        return ((aElement instanceof Ci.nsIDOMHTMLInputElement && aElement.mozIsTextField(false))
                || aElement instanceof Ci.nsIDOMHTMLTextAreaElement);
      }
    },

    _sendToContent: function(aX, aY) {
      // initially we look for nearby clickable elements. If we don't find one we fall back to using whatever this click was on
      let rootElement = ElementTouchHelper.elementFromPoint(BrowserApp.selectedBrowser.contentWindow, aX, aY);
      if (!rootElement)
        rootElement = ElementTouchHelper.anyElementFromPoint(BrowserApp.selectedBrowser.contentWindow, aX, aY)

      this.menuitems = null;
      let element = rootElement;
      if (!element)
        return;

      while (element) {
        for each (let item in this.items) {
          // since we'll have to spin through this for each element, check that
          // it is not already in the list
          if ((!this.menuitems || !this.menuitems[item.id]) && item.matches(element)) {
            if (!this.menuitems)
              this.menuitems = {};
            this.menuitems[item.id] = item;
          }
        }

        if (this.linkOpenableContext.matches(element) || this.textContext.matches(element))
          break;
        element = element.parentNode;
      }

      // only send the contextmenu event to content if we are planning to show a context menu (i.e. not on every long tap)
      if (this.menuitems) {
        BrowserEventHandler.blockClick = true;
        let event = rootElement.ownerDocument.createEvent("MouseEvent");
        event.initMouseEvent("contextmenu", true, true, content,
                             0, aX, aY, aX, aY, false, false, false, false,
                             0, null);
        rootElement.ownerDocument.defaultView.addEventListener("contextmenu", this, false);
        rootElement.dispatchEvent(event);
      }
    },

    _show: function(aEvent) {
      if (aEvent.defaultPrevented)
        return;

      let popupNode = aEvent.originalTarget;
      let title = "";
      if ((popupNode instanceof Ci.nsIDOMHTMLAnchorElement && popupNode.href) ||
              (popupNode instanceof Ci.nsIDOMHTMLAreaElement && popupNode.href)) {
        title = this._getLinkURL(popupNode);
      } else if (popupNode instanceof Ci.nsIImageLoadingContent && popupNode.currentURI) {
        title = popupNode.currentURI.spec;
      } else if (popupNode instanceof Ci.nsIDOMHTMLMediaElement) {
        title = (popupNode.currentSrc || popupNode.src);
      }

      // convert this.menuitems object to an array for sending to native code
      let itemArray = [];
      for each (let item in this.menuitems) {
        itemArray.push(item.getValue());
      }

      let msg = {
        gecko: {
          type: "Prompt:Show",
          title: title,
          listitems: itemArray
        }
      };
      let data = JSON.parse(sendMessageToJava(msg));
      let selectedId = itemArray[data.button].id;
      let selectedItem = this.menuitems[selectedId];

      if (selectedItem && selectedItem.callback) {
        while (popupNode) {
          if (selectedItem.matches(popupNode)) {
            selectedItem.callback.call(selectedItem, popupNode);
            break;
          }
          popupNode = popupNode.parentNode;
        }
      }
      this.menuitems = null;
    },

    handleEvent: function(aEvent) {
      aEvent.target.ownerDocument.defaultView.removeEventListener("contextmenu", this, false);
      this._show(aEvent);
    },

    observe: function(aSubject, aTopic, aData) {
      BrowserEventHandler._cancelTapHighlight();
      let data = JSON.parse(aData);
      // content gets first crack at cancelling context menus
      this._sendToContent(data.x, data.y);
    },

    // XXX - These are stolen from Util.js, we should remove them if we bring it back
    makeURLAbsolute: function makeURLAbsolute(base, url) {
      // Note:  makeURI() will throw if url is not a valid URI
      return this.makeURI(url, null, this.makeURI(base)).spec;
    },

    makeURI: function makeURI(aURL, aOriginCharset, aBaseURI) {
      return Services.io.newURI(aURL, aOriginCharset, aBaseURI);
    },

    _getLink: function(aElement) {
      if (aElement.nodeType == Ci.nsIDOMNode.ELEMENT_NODE &&
          ((aElement instanceof Ci.nsIDOMHTMLAnchorElement && aElement.href) ||
          (aElement instanceof Ci.nsIDOMHTMLAreaElement && aElement.href) ||
          aElement instanceof Ci.nsIDOMHTMLLinkElement ||
          aElement.getAttributeNS(kXLinkNamespace, "type") == "simple")) {
        try {
          let url = NativeWindow.contextmenus._getLinkURL(aElement);
          return Services.io.newURI(url, null, null);
        } catch (e) {}
      }
      return null;
    },

    _getLinkURL: function ch_getLinkURL(aLink) {
      let href = aLink.href;
      if (href)
        return href;

      href = aLink.getAttributeNS(kXLinkNamespace, "href");
      if (!href || !href.match(/\S/)) {
        // Without this we try to save as the current doc,
        // for example, HTML case also throws if empty
        throw "Empty href";
      }

      return this.makeURLAbsolute(aLink.baseURI, href);
    }
  }
};


function nsBrowserAccess() {
}

nsBrowserAccess.prototype = {
  QueryInterface: XPCOMUtils.generateQI([Ci.nsIBrowserDOMWindow]),

  _getBrowser: function _getBrowser(aURI, aOpener, aWhere, aContext) {
    let isExternal = (aContext == Ci.nsIBrowserDOMWindow.OPEN_EXTERNAL);
    if (isExternal && aURI && aURI.schemeIs("chrome"))
      return null;

    let loadflags = isExternal ?
                      Ci.nsIWebNavigation.LOAD_FLAGS_FROM_EXTERNAL :
                      Ci.nsIWebNavigation.LOAD_FLAGS_NONE;
    if (aWhere == Ci.nsIBrowserDOMWindow.OPEN_DEFAULTWINDOW) {
      switch (aContext) {
        case Ci.nsIBrowserDOMWindow.OPEN_EXTERNAL:
          aWhere = Services.prefs.getIntPref("browser.link.open_external");
          break;
        default: // OPEN_NEW or an illegal value
          aWhere = Services.prefs.getIntPref("browser.link.open_newwindow");
      }
    }

    Services.io.offline = false;

    let referrer;
    if (aOpener) {
      try {
        let location = aOpener.location;
        referrer = Services.io.newURI(location, null, null);
      } catch(e) { }
    }

    let newTab = (aWhere == Ci.nsIBrowserDOMWindow.OPEN_NEWWINDOW || aWhere == Ci.nsIBrowserDOMWindow.OPEN_NEWTAB);

    if (newTab) {
      let parentId = -1;
      if (!isExternal) {
        let parent = BrowserApp.getTabForWindow(aOpener.top);
        if (parent)
          parentId = parent.id;
      }

      // BrowserApp.addTab calls loadURIWithFlags with the appropriate params
      let tab = BrowserApp.addTab(aURI ? aURI.spec : "about:blank", { flags: loadflags,
                                                                      referrerURI: referrer,
                                                                      external: isExternal,
                                                                      parentId: parentId,
                                                                      selected: true });
      return tab.browser;
    }

    // OPEN_CURRENTWINDOW and illegal values
    let browser = BrowserApp.selectedBrowser;
    if (aURI && browser)
      browser.loadURIWithFlags(aURI.spec, loadflags, referrer, null, null);

    return browser;
  },

  openURI: function browser_openURI(aURI, aOpener, aWhere, aContext) {
    let browser = this._getBrowser(aURI, aOpener, aWhere, aContext);
    return browser ? browser.contentWindow : null;
  },

  openURIInFrame: function browser_openURIInFrame(aURI, aOpener, aWhere, aContext) {
    let browser = this._getBrowser(aURI, aOpener, aWhere, aContext);
    return browser ? browser.QueryInterface(Ci.nsIFrameLoaderOwner) : null;
  },

  isTabContentWindow: function(aWindow) {
    return BrowserApp.getBrowserForWindow(aWindow) != null;
  }
};


let gTabIDFactory = 0;

// track the last known screen size so that new tabs
// get created with the right size rather than being 1x1
let gScreenWidth = 1;
let gScreenHeight = 1;

function Tab(aURL, aParams) {
  this.browser = null;
  this.id = 0;
  this.showProgress = true;
  this.create(aURL, aParams);
  this._zoom = 1.0;
  this.userScrollPos = { x: 0, y: 0 };
  this._pluginCount = 0;
  this._pluginOverlayShowing = false;
  this.contentDocumentIsDisplayed = true;
}

Tab.prototype = {
  create: function(aURL, aParams) {
    if (this.browser)
      return;

    aParams = aParams || {};

    this.browser = document.createElement("browser");
    this.browser.setAttribute("type", "content-targetable");
    this.setBrowserSize(kDefaultCSSViewportWidth, kDefaultCSSViewportHeight);
    BrowserApp.deck.appendChild(this.browser);

    this.browser.stop();

    let frameLoader = this.browser.QueryInterface(Ci.nsIFrameLoaderOwner).frameLoader;
    if (kUsingGLLayers) {
        frameLoader.renderMode = Ci.nsIFrameLoader.RENDER_MODE_ASYNC_SCROLL;
        frameLoader.clampScrollPosition = false;
    } else {
        // Turn off clipping so we can buffer areas outside of the browser element.
        frameLoader.clipSubdocument = false;
    }

    // only set tab uri if uri is valid
    let uri = null;
    try {
      uri = Services.io.newURI(aURL, null, null).spec;
    } catch (e) {}

    this.id = ++gTabIDFactory;

    let message = {
      gecko: {
        type: "Tab:Added",
        tabID: this.id,
        uri: uri,
        parentId: ("parentId" in aParams) ? aParams.parentId : -1,
        external: ("external" in aParams) ? aParams.external : false,
        selected: ("selected" in aParams) ? aParams.selected : true,
        title: aParams.title || aURL,
        delayLoad: aParams.delayLoad || false
      }
    };
    sendMessageToJava(message);

    this.overscrollController = new OverscrollController(this);
    this.browser.contentWindow.controllers
      .insertControllerAt(0, this.overscrollController);

    let flags = Ci.nsIWebProgress.NOTIFY_STATE_ALL |
                Ci.nsIWebProgress.NOTIFY_LOCATION |
                Ci.nsIWebProgress.NOTIFY_SECURITY;
    this.browser.addProgressListener(this, flags);
    this.browser.sessionHistory.addSHistoryListener(this);

    this.browser.addEventListener("DOMContentLoaded", this, true);
    this.browser.addEventListener("DOMLinkAdded", this, true);
    this.browser.addEventListener("DOMTitleChanged", this, true);
    this.browser.addEventListener("DOMWindowClose", this, true);
    this.browser.addEventListener("DOMWillOpenModalDialog", this, true);
    this.browser.addEventListener("scroll", this, true);
    this.browser.addEventListener("PluginClickToPlay", this, true);
    this.browser.addEventListener("pagehide", this, true);
    this.browser.addEventListener("pageshow", this, true);

    Services.obs.addObserver(this, "before-first-paint", false);

    if (!aParams.delayLoad) {
      let flags = "flags" in aParams ? aParams.flags : Ci.nsIWebNavigation.LOAD_FLAGS_NONE;
      let postData = ("postData" in aParams && aParams.postData) ? aParams.postData.value : null;
      let referrerURI = "referrerURI" in aParams ? aParams.referrerURI : null;
      let charset = "charset" in aParams ? aParams.charset : null;

      // This determines whether or not we show the progress throbber in the urlbar
      this.showProgress = "showProgress" in aParams ? aParams.showProgress : true;

      try {
        this.browser.loadURIWithFlags(aURL, flags, referrerURI, charset, postData);
      } catch(e) {
        let message = {
          gecko: {
            type: "Content:LoadError",
            tabID: this.id,
            uri: this.browser.currentURI.spec,
            title: this.browser.contentTitle
          }
        };
        sendMessageToJava(message);
        dump("Handled load error: " + e)
      }
    }
  },

  destroy: function() {
    if (!this.browser)
      return;

    this.browser.controllers.contentWindow
      .removeController(this.overscrollController);

    this.browser.removeProgressListener(this);
    this.browser.removeEventListener("DOMContentLoaded", this, true);
    this.browser.removeEventListener("DOMLinkAdded", this, true);
    this.browser.removeEventListener("DOMTitleChanged", this, true);
    this.browser.removeEventListener("DOMWindowClose", this, true);
    this.browser.removeEventListener("DOMWillOpenModalDialog", this, true);
    this.browser.removeEventListener("scroll", this, true);
    this.browser.removeEventListener("PluginClickToPlay", this, true);
    this.browser.removeEventListener("pagehide", this, true);
    this.browser.removeEventListener("pageshow", this, true);

    Services.obs.removeObserver(this, "before-first-paint");

    // Make sure the previously selected panel remains selected. The selected panel of a deck is
    // not stable when panels are removed.
    let selectedPanel = BrowserApp.deck.selectedPanel;
    BrowserApp.deck.removeChild(this.browser);
    BrowserApp.deck.selectedPanel = selectedPanel;

    this.browser = null;
  },

  // This should be called to update the browser when the tab gets selected/unselected
  setActive: function setActive(aActive) {
    if (!this.browser)
      return;

    if (aActive) {
      this.browser.setAttribute("type", "content-primary");
      this.browser.focus();
      this.browser.docShellIsActive = true;
    } else {
      this.browser.setAttribute("type", "content-targetable");
      this.browser.docShellIsActive = false;
    }
  },

  setDisplayPort: function(aViewportX, aViewportY, aDisplayPortRect) {
    let zoom = this._zoom;
    if (zoom <= 0)
      return;

    let element = this.browser.contentDocument.documentElement;
    if (!element)
      return;

    let cwu = window.top.QueryInterface(Ci.nsIInterfaceRequestor).getInterface(Ci.nsIDOMWindowUtils);
    cwu.setDisplayPortForElement((aDisplayPortRect.left - aViewportX) / zoom,
                                 (aDisplayPortRect.top - aViewportY) / zoom,
                                 (aDisplayPortRect.right - aDisplayPortRect.left) / zoom,
                                 (aDisplayPortRect.bottom - aDisplayPortRect.top) / zoom,
                                 element);
  },

  setViewport: function(aViewport) {
    // Transform coordinates based on zoom
    let x = aViewport.x / aViewport.zoom;
    let y = aViewport.y / aViewport.zoom;

    // Set scroll position
    let win = this.browser.contentWindow;
    win.scrollTo(x, y);
    this.userScrollPos.x = win.scrollX;
    this.userScrollPos.y = win.scrollY;
    this.setResolution(aViewport.zoom, false);
    this.setDisplayPort(aViewport.x, aViewport.y, aViewport.displayPort);
  },

  setResolution: function(aZoom, aForce) {
    // Set zoom level
    if (aForce || Math.abs(aZoom - this._zoom) >= 1e-6) {
      this._zoom = aZoom;
      if (BrowserApp.selectedTab == this) {
        let cwu = window.top.QueryInterface(Ci.nsIInterfaceRequestor).getInterface(Ci.nsIDOMWindowUtils);
        cwu.setResolution(aZoom, aZoom);
      }
    }
  },

  getViewport: function() {
    let viewport = {
      width: gScreenWidth,
      height: gScreenHeight,
      pageWidth: gScreenWidth,
      pageHeight: gScreenHeight,
      zoom: this._zoom
    };

    // Set the viewport offset to current scroll offset
    viewport.x = this.browser.contentWindow.scrollX || 0;
    viewport.y = this.browser.contentWindow.scrollY || 0;

    // Transform coordinates based on zoom
    viewport.x = Math.round(viewport.x * viewport.zoom);
    viewport.y = Math.round(viewport.y * viewport.zoom);

    let doc = this.browser.contentDocument;
    if (doc != null) {
      let pageWidth = viewport.width, pageHeight = viewport.height;
      if (doc instanceof SVGDocument) {
        let rect = doc.rootElement.getBoundingClientRect();
        // we need to add rect.left and rect.top twice so that the SVG is drawn
        // centered on the page; if we add it only once then the SVG will be
        // on the bottom-right of the page and if we don't add it at all then
        // we end up with a cropped SVG (see bug 712065)
        pageWidth = Math.ceil(rect.left + rect.width + rect.left);
        pageHeight = Math.ceil(rect.top + rect.height + rect.top);
      } else {
        let body = doc.body || { scrollWidth: pageWidth, scrollHeight: pageHeight };
        let html = doc.documentElement || { scrollWidth: pageWidth, scrollHeight: pageHeight };
        pageWidth = Math.max(body.scrollWidth, html.scrollWidth);
        pageHeight = Math.max(body.scrollHeight, html.scrollHeight);
      }

      /* Transform the page width and height based on the zoom factor. */
      pageWidth *= viewport.zoom;
      pageHeight *= viewport.zoom;

      viewport.allowZoom  = this.metadata.allowZoom;

      /*
       * Avoid sending page sizes of less than screen size before we hit DOMContentLoaded, because
       * this causes the page size to jump around wildly during page load. After the page is loaded,
       * send updates regardless of page size; we'll zoom to fit the content as needed.
       */
      if (doc.readyState === 'complete' || (pageWidth >= gScreenWidth && pageHeight >= gScreenHeight)) {
        viewport.pageWidth = pageWidth;
        viewport.pageHeight = pageHeight;
      }
    }

    return viewport;
  },

  sendViewportUpdate: function() {
    if (BrowserApp.selectedTab != this)
      return;
    if (!BrowserApp.isBrowserContentDocumentDisplayed())
      return;
    let message = this.getViewport();
    message.type = "Viewport:Update";
    let displayPort = sendMessageToJava({ gecko: message });
    if (displayPort != null)
      this.setDisplayPort(message.x, message.y, JSON.parse(displayPort));
  },

  handleEvent: function(aEvent) {
    switch (aEvent.type) {
      case "DOMContentLoaded": {
        let target = aEvent.originalTarget;

        // ignore on frames
        if (target.defaultView != this.browser.contentWindow)
          return;

        // Sample the background color of the page and pass it along. (This is used to draw the
        // checkerboard.)
        var backgroundColor = null;
        try {
          let browser = this.selectedBrowser;
          if (browser) {
            let { contentDocument, contentWindow } = browser;
            let computedStyle = contentWindow.getComputedStyle(contentDocument.body);
            backgroundColor = computedStyle.backgroundColor;
          }
        } catch (e) {
          // Ignore. Catching and ignoring exceptions here ensures that Talos succeeds.
        }

        sendMessageToJava({
          gecko: {
            type: "DOMContentLoaded",
            tabID: this.id,
            windowID: 0,
            uri: this.browser.currentURI.spec,
            title: this.browser.contentTitle,
            bgColor: backgroundColor
          }
        });

        // Attach a listener to watch for "click" events bubbling up from error
        // pages and other similar page. This lets us fix bugs like 401575 which
        // require error page UI to do privileged things, without letting error
        // pages have any privilege themselves.
        if (/^about:/.test(target.documentURI)) {
          this.browser.addEventListener("click", ErrorPageEventHandler, false);
          this.browser.addEventListener("pagehide", function listener() {
            this.browser.removeEventListener("click", ErrorPageEventHandler, false);
            this.browser.removeEventListener("pagehide", listener, true);
          }.bind(this), true);
        }

        // Show a plugin doorhanger if there are plugins on the page but no
        // clickable overlays showing (this doesn't work on pages loaded after
        // back/forward navigation - see bug 719875)
        if (this._pluginCount && !this._pluginOverlayShowing)
          PluginHelper.showDoorHanger(this);

        break;
      }

      case "DOMLinkAdded": {
        let target = aEvent.originalTarget;
        if (!target.href || target.disabled)
          return;

        // ignore on frames
        if (target.ownerDocument.defaultView != this.browser.contentWindow)
          return;

        // sanitize the rel string
        let list = [];
        if (target.rel) {
          list = target.rel.toLowerCase().split(/\s+/);
          let hash = {};
          list.forEach(function(value) { hash[value] = true; });
          list = [];
          for (let rel in hash)
            list.push("[" + rel + "]");
        }

        let json = {
          type: "DOMLinkAdded",
          tabID: this.id,
          href: resolveGeckoURI(target.href),
          charset: target.ownerDocument.characterSet,
          title: target.title,
          rel: list.join(" ")
        };

        // rel=icon can also have a sizes attribute
        if (target.hasAttribute("sizes"))
          json.sizes = target.getAttribute("sizes");

        sendMessageToJava({ gecko: json });
        break;
      }

      case "DOMTitleChanged": {
        if (!aEvent.isTrusted)
          return;

        // ignore on frames
        if (aEvent.target.defaultView != this.browser.contentWindow)
          return;

        sendMessageToJava({
          gecko: {
            type: "DOMTitleChanged",
            tabID: this.id,
            title: aEvent.target.title.substring(0, 255)
          }
        });
        break;
      }

      case "DOMWindowClose": {
        if (!aEvent.isTrusted)
          return;

        // Find the relevant tab, and close it from Java
        if (this.browser.contentWindow == aEvent.target) {
          aEvent.preventDefault();

          sendMessageToJava({
            gecko: {
              type: "DOMWindowClose",
              tabID: this.id
            }
          });
        }
        break;
      }

      case "DOMWillOpenModalDialog": {
        if (!aEvent.isTrusted)
          return;

        // We're about to open a modal dialog, make sure the opening
        // tab is brought to the front.
        let tab = BrowserApp.getTabForWindow(aEvent.target.top);
        BrowserApp.selectTab(tab);
        break;
      }

      case "scroll": {
        let win = this.browser.contentWindow;
        if (this.userScrollPos.x != win.scrollX || this.userScrollPos.y != win.scrollY) {
          this.sendViewportUpdate();
        }
        break;
      }

      case "PluginClickToPlay": {
        // Keep track of the number of plugins to know whether or not to show
        // the hidden plugins doorhanger
        this._pluginCount++;

        let plugin = aEvent.target;
        let overlay = plugin.ownerDocument.getAnonymousElementByAttribute(plugin, "class", "mainBox");
        if (!overlay)
          return;

        // If the overlay is too small, hide the overlay and act like this
        // is a hidden plugin object
        if (PluginHelper.isTooSmall(plugin, overlay)) {
          overlay.style.visibility = "hidden";
          return;
        }

        // Add click to play listener to the overlay
        overlay.addEventListener("click", (function(event) {
          // Play all the plugin objects when the user clicks on one
          PluginHelper.playAllPlugins(this, event);
        }).bind(this), true);

        this._pluginOverlayShowing = true;
        break;
      }

      case "pagehide": {
        // Check to make sure it's top-level pagehide
        if (aEvent.target.defaultView == this.browser.contentWindow) {
          // Reset plugin state when we leave the page
          this._pluginCount = 0;
          this._pluginOverlayShowing = false;
        }
        break;
      }
    }
  },

  onStateChange: function(aWebProgress, aRequest, aStateFlags, aStatus) {
    let contentWin = aWebProgress.DOMWindow;
    if (contentWin != contentWin.top)
        return;

    if (aStateFlags & Ci.nsIWebProgressListener.STATE_IS_NETWORK) {
      // Filter optimization: Only really send NETWORK state changes to Java listener
      let browser = BrowserApp.getBrowserForWindow(aWebProgress.DOMWindow);
      let uri = "";
      if (browser)
        uri = browser.currentURI.spec;

      // Check to see if we restoring the content from a previous presentation (session)
      // since there should be no real network activity
      let restoring = aStateFlags & Ci.nsIWebProgressListener.STATE_RESTORING;
      let showProgress = restoring ? false : this.showProgress;

      // true if the page loaded successfully (i.e., no 404s or other errors)
      let success = false; 
      try {
        success = aRequest.QueryInterface(Components.interfaces.nsIHttpChannel).requestSucceeded;
      } catch (e) { }

      let message = {
        gecko: {
          type: "Content:StateChange",
          tabID: this.id,
          uri: uri,
          state: aStateFlags,
          showProgress: showProgress,
          success: success
        }
      };
      sendMessageToJava(message);

      // Reset showProgress after state change
      this.showProgress = true;
    }
  },

  onLocationChange: function(aWebProgress, aRequest, aLocationURI, aFlags) {
    let contentWin = aWebProgress.DOMWindow;
    if (contentWin != contentWin.top)
        return;

    let browser = BrowserApp.getBrowserForWindow(contentWin);
    let uri = browser.currentURI.spec;
    let documentURI = "";
    let contentType = "";
    if (browser.contentDocument) {
      documentURI = browser.contentDocument.documentURIObject.spec;
      contentType = browser.contentDocument.contentType;
    }

    let message = {
      gecko: {
        type: "Content:LocationChange",
        tabID: this.id,
        uri: uri,
        documentURI: documentURI,
        contentType: contentType
      }
    };

    sendMessageToJava(message);

    if ((aFlags & Ci.nsIWebProgressListener.LOCATION_CHANGE_SAME_DOCUMENT) == 0) {
      // XXX This code assumes that this is the earliest hook we have at which
      // browser.contentDocument is changed to the new document we're loading
      this.contentDocumentIsDisplayed = false;
    } else {
      this.sendViewportUpdate();
    }
  },

  onSecurityChange: function(aWebProgress, aRequest, aState) {
    let mode = "unknown";
    if (aState & Ci.nsIWebProgressListener.STATE_IDENTITY_EV_TOPLEVEL)
      mode = "identified";
    else if (aState & Ci.nsIWebProgressListener.STATE_SECURE_HIGH)
      mode = "verified";
    else if (aState & Ci.nsIWebProgressListener.STATE_IS_BROKEN)
      mode = "mixed";
    else
      mode = "unknown";

    let message = {
      gecko: {
        type: "Content:SecurityChange",
        tabID: this.id,
        mode: mode
      }
    };

     sendMessageToJava(message);
  },

  onProgressChange: function(aWebProgress, aRequest, aCurSelfProgress, aMaxSelfProgress, aCurTotalProgress, aMaxTotalProgress) {
  },

  onStatusChange: function(aBrowser, aWebProgress, aRequest, aStatus, aMessage) {
  },

  _sendHistoryEvent: function(aMessage, aIndex, aUri) {
    let message = {
      gecko: {
        type: "SessionHistory:" + aMessage,
        tabID: this.id,
      }
    };
    if (aIndex != -1) {
      message.gecko.index = aIndex;
    }
    if (aUri != null) {
      message.gecko.uri = aUri;
    }
    sendMessageToJava(message);
  },

  OnHistoryNewEntry: function(aUri) {
    this._sendHistoryEvent("New", -1, aUri.spec);
  },

  OnHistoryGoBack: function(aUri) {
    this._sendHistoryEvent("Back", -1, null);
    return true;
  },

  OnHistoryGoForward: function(aUri) {
    this._sendHistoryEvent("Forward", -1, null);
    return true;
  },

  OnHistoryReload: function(aUri, aFlags) {
    // we don't do anything with this, so don't propagate it
    // for now anyway
    return true;
  },

  OnHistoryGotoIndex: function(aIndex, aUri) {
    this._sendHistoryEvent("Goto", aIndex, null);
    return true;
  },

  OnHistoryPurge: function(aNumEntries) {
    this._sendHistoryEvent("Purge", -1, null);
    return true;
  },

  get metadata() {
    return ViewportHandler.getMetadataForDocument(this.browser.contentDocument);
  },

  /** Update viewport when the metadata changes. */
  updateViewportMetadata: function updateViewportMetadata(aMetadata) {
    if (aMetadata && aMetadata.autoScale) {
      let scaleRatio = aMetadata.scaleRatio = ViewportHandler.getScaleRatio();

      if ("defaultZoom" in aMetadata && aMetadata.defaultZoom > 0)
        aMetadata.defaultZoom *= scaleRatio;
      if ("minZoom" in aMetadata && aMetadata.minZoom > 0)
        aMetadata.minZoom *= scaleRatio;
      if ("maxZoom" in aMetadata && aMetadata.maxZoom > 0)
        aMetadata.maxZoom *= scaleRatio;
    }
    ViewportHandler.setMetadataForDocument(this.browser.contentDocument, aMetadata);
    this.updateViewportSize();
  },

  /** Update viewport when the metadata or the window size changes. */
  updateViewportSize: function updateViewportSize() {
    // When this function gets called on window resize, we must execute
    // this.sendViewportUpdate() so that refreshDisplayPort is called.
    // Ensure that when making changes to this function that code path
    // is not accidentally removed (the call to sendViewportUpdate() is
    // at the very end).

    if (window.outerWidth == 0 || window.outerHeight == 0) {
        // this happens sometimes when starting up fennec. we don't want zero
        // values corrupting our viewport numbers, so ignore this one.
        return;
    }

    let oldScreenWidth = gScreenWidth;
    gScreenWidth = window.outerWidth;
    gScreenHeight = window.outerHeight;

    let browser = this.browser;
    if (!browser)
      return;

    let screenW = gScreenWidth;
    let screenH = gScreenHeight;
    let viewportW, viewportH;

    let metadata = this.metadata;
    if (metadata.autoSize) {
      if ("scaleRatio" in metadata) {
        viewportW = screenW / metadata.scaleRatio;
        viewportH = screenH / metadata.scaleRatio;
      } else {
        viewportW = screenW;
        viewportH = screenH;
      }
    } else {
      viewportW = metadata.width;
      viewportH = metadata.height;

      // If (scale * width) < device-width, increase the width (bug 561413).
      let maxInitialZoom = metadata.defaultZoom || metadata.maxZoom;
      if (maxInitialZoom && viewportW)
        viewportW = Math.max(viewportW, screenW / maxInitialZoom);

      let validW = viewportW > 0;
      let validH = viewportH > 0;

      if (!validW)
        viewportW = validH ? (viewportH * (screenW / screenH)) : BrowserApp.defaultBrowserWidth;
      if (!validH)
        viewportH = viewportW * (screenH / screenW);
    }

    // Make sure the viewport height is not shorter than the window when
    // the page is zoomed out to show its full width.
    let minScale = this.getPageZoomLevel();
    viewportH = Math.max(viewportH, screenH / minScale);

    let oldBrowserWidth = this.browserWidth;
    this.setBrowserSize(viewportW, viewportH);

    // Avoid having the scroll position jump around after device rotation.
    let win = this.browser.contentWindow;
    this.userScrollPos.x = win.scrollX;
    this.userScrollPos.y = win.scrollY;

    // This change to the zoom accounts for all types of changes I can conceive:
    // 1. screen size changes, CSS viewport does not (pages with no meta viewport
    //    or a fixed size viewport)
    // 2. screen size changes, CSS viewport also does (pages with a device-width
    //    viewport)
    // 3. screen size remains constant, but CSS viewport changes (meta viewport
    //    tag is added or removed)
    // 4. neither screen size nor CSS viewport changes
    //
    // In all of these cases, we maintain how much actual content is visible
    // within the screen width. Note that "actual content" may be different
    // with respect to CSS pixels because of the CSS viewport size changing.
    let zoomScale = (screenW * oldBrowserWidth) / (oldScreenWidth * viewportW);
    this.setResolution(this._zoom * zoomScale, false);
    this.sendViewportUpdate();
  },

  getPageZoomLevel: function getPageZoomLevel() {
    // This may get called during a Viewport:Change message while the document
    // has not loaded yet.
    if (!this.browser.contentDocument || !this.browser.contentDocument.body)
      return 1.0;

    return gScreenWidth / this.browser.contentDocument.body.clientWidth;
  },

  setBrowserSize: function(aWidth, aHeight) {
    this.browserWidth = aWidth;

    if (!this.browser.contentWindow)
      return;
    let cwu = this.browser.contentWindow.QueryInterface(Ci.nsIInterfaceRequestor).getInterface(Ci.nsIDOMWindowUtils);
    cwu.setCSSViewport(aWidth, aHeight);
  },

  getRequestLoadContext: function(aRequest) {
    if (aRequest && aRequest.notificationCallbacks) {
      try {
        return aRequest.notificationCallbacks.getInterface(Ci.nsILoadContext);
      } catch (ex) { }
    }

    if (aRequest && aRequest.loadGroup && aRequest.loadGroup.notificationCallbacks) {
      try {
        return aRequest.loadGroup.notificationCallbacks.getInterface(Ci.nsILoadContext);
      } catch (ex) { }
    }

    return null;
  },

  getWindowForRequest: function(aRequest) {
    let loadContext = this.getRequestLoadContext(aRequest);
    if (loadContext)
      return loadContext.associatedWindow;
    return null;
  },

  observe: function(aSubject, aTopic, aData) {
    switch (aTopic) {
      case "before-first-paint":
        // Is it on the top level?
        let contentDocument = aSubject;
        if (contentDocument == this.browser.contentDocument) {
          // reset CSS viewport and zoom to default on new page
          this.setBrowserSize(kDefaultCSSViewportWidth, kDefaultCSSViewportHeight);
          this.setResolution(gScreenWidth / this.browserWidth, false);
          // and then use the metadata to figure out how it needs to be updated
          ViewportHandler.updateMetadata(this);

          // The document element must have a display port on it whenever we are about to
          // paint. This is the point just before the first paint, so we set the display port
          // to a default value here. Once Java is aware of this document it will overwrite
          // it with a better-calculated display port.
          this.setDisplayPort(0, 0, {left: 0, top: 0, right: gScreenWidth, bottom: gScreenHeight });

          BrowserApp.displayedDocumentChanged();
          this.contentDocumentIsDisplayed = true;
        }
        break;
    }
  },

  // nsIBrowserTab
  get window() {
    if (!this.browser)
      return null;
    return this.browser.contentWindow;
  },

  get scale() {
    return this.viewport.zoom;
  },

  QueryInterface: XPCOMUtils.generateQI([
    Ci.nsIWebProgressListener,
    Ci.nsISHistoryListener,
    Ci.nsIObserver,
    Ci.nsISupportsWeakReference,
    Ci.nsIBrowserTab
  ])
};

var BrowserEventHandler = {
  init: function init() {
    Services.obs.addObserver(this, "Gesture:SingleTap", false);
    Services.obs.addObserver(this, "Gesture:ShowPress", false);
    Services.obs.addObserver(this, "Gesture:CancelTouch", false);
    Services.obs.addObserver(this, "Gesture:DoubleTap", false);
    Services.obs.addObserver(this, "Gesture:Scroll", false);
    Services.obs.addObserver(this, "dom-touch-listener-added", false);

    BrowserApp.deck.addEventListener("DOMUpdatePageReport", PopupBlockerObserver.onUpdatePageReport, false);
  },

  observe: function(aSubject, aTopic, aData) {
    if (aTopic == "dom-touch-listener-added") {
      let tab = BrowserApp.getTabForWindow(aSubject);
      if (!tab)
        return;

      sendMessageToJava({
        gecko: {
          type: "Tab:HasTouchListener",
          tabID: tab.id
        }
      });
      return;
    }

    // the remaining events are all dependent on the browser content document being the
    // same as the browser displayed document. if they are not the same, we should ignore
    // the event.
    if (!BrowserApp.isBrowserContentDocumentDisplayed())
      return;

    if (aTopic == "Gesture:Scroll") {
      // If we've lost our scrollable element, return. Don't cancel the
      // override, as we probably don't want Java to handle panning until the
      // user releases their finger.
      if (this._scrollableElement == null)
        return;

      // If this is the first scroll event and we can't scroll in the direction
      // the user wanted, and neither can any non-root sub-frame, cancel the
      // override so that Java can handle panning the main document.
      let data = JSON.parse(aData);
      if (this._firstScrollEvent) {
        while (this._scrollableElement != null && !this._elementCanScroll(this._scrollableElement, data.x, data.y))
          this._scrollableElement = this._findScrollableElement(this._scrollableElement, false);

        let doc = BrowserApp.selectedBrowser.contentDocument;
        if (this._scrollableElement == doc.body || this._scrollableElement == doc.documentElement) {
          sendMessageToJava({ gecko: { type: "Panning:CancelOverride" } });
          return;
        }

        this._firstScrollEvent = false;
      }

      // Scroll the scrollable element
      if (this._elementCanScroll(this._scrollableElement, data.x, data.y)) {
        this._scrollElementBy(this._scrollableElement, data.x, data.y);
        sendMessageToJava({ gecko: { type: "Gesture:ScrollAck", scrolled: true } });
      } else {
        sendMessageToJava({ gecko: { type: "Gesture:ScrollAck", scrolled: false } });
      }
    } else if (aTopic == "Gesture:CancelTouch") {
      this._cancelTapHighlight();
    } else if (aTopic == "Gesture:ShowPress") {
      let data = JSON.parse(aData);
      let closest = ElementTouchHelper.elementFromPoint(BrowserApp.selectedBrowser.contentWindow, data.x, data.y);
      if (!closest)
        closest = ElementTouchHelper.anyElementFromPoint(BrowserApp.selectedBrowser.contentWindow, data.x, data.y);
      if (closest) {
        this._doTapHighlight(closest);

        // If we've pressed a scrollable element, let Java know that we may
        // want to override the scroll behaviour (for document sub-frames)
        this._scrollableElement = this._findScrollableElement(closest, true);
        this._firstScrollEvent = true;

        if (this._scrollableElement != null) {
          // Discard if it's the top-level scrollable, we let Java handle this
          let doc = BrowserApp.selectedBrowser.contentDocument;
          if (this._scrollableElement != doc.body && this._scrollableElement != doc.documentElement)
            sendMessageToJava({ gecko: { type: "Panning:Override" } });
        }
      }
    } else if (aTopic == "Gesture:SingleTap") {
      let element = this._highlightElement;
      if (element && !SelectHelper.handleClick(element)) {
        try {
          let data = JSON.parse(aData);
  
          this._sendMouseEvent("mousemove", element, data.x, data.y);
          this._sendMouseEvent("mousedown", element, data.x, data.y);
          this._sendMouseEvent("mouseup",   element, data.x, data.y);
  
          if (ElementTouchHelper.isElementClickable(element))
            Haptic.performSimpleAction(Haptic.LongPress);
        } catch(e) {
          Cu.reportError(e);
        }
      }
      this._cancelTapHighlight();
    } else if (aTopic == "Gesture:DoubleTap") {
      this._cancelTapHighlight();
      this.onDoubleTap(aData);
    }
  },
 
  _zoomOut: function() {
    sendMessageToJava({ gecko: { type: "Browser:ZoomToPageWidth"} });
  },

  onDoubleTap: function(aData) {
    let data = JSON.parse(aData);

    let win = BrowserApp.selectedBrowser.contentWindow;
    
    let zoom = BrowserApp.selectedTab._zoom;
    let element = ElementTouchHelper.anyElementFromPoint(win, data.x, data.y);
    if (!element) {
      this._zoomOut();
      return;
    }

    win = element.ownerDocument.defaultView;
    while (element && win.getComputedStyle(element,null).display == "inline")
      element = element.parentNode;

    if (!element) {
      this._zoomOut();
    } else {
      const margin = 15;
      const minDifference = -20;
      const maxDifference = 20;
      let rect = ElementTouchHelper.getBoundingContentRect(element);

      let viewport = BrowserApp.selectedTab.getViewport();
      let vRect = new Rect(viewport.x, viewport.y, viewport.width, viewport.height);

      let zoom = viewport.zoom;
      let bRect = new Rect(Math.max(0,rect.x - margin),
                           rect.y,
                           rect.w + 2*margin,
                           rect.h);
      // constrict the rect to the screen width
      bRect.width = Math.min(bRect.width, viewport.pageWidth/zoom - bRect.x);
      bRect.scale(zoom, zoom);

      let overlap = vRect.intersect(bRect);
      let overlapArea = overlap.width*overlap.height;
      // we want to know if the area of the element showing is near the max we can show
      // on the screen at any time and if its already stretching the width of the screen
      let availHeight = Math.min(bRect.width*vRect.height/vRect.width, bRect.height);
      let showing = overlapArea/(bRect.width*availHeight);
      let dw = (bRect.width - vRect.width)/zoom;
      let dx = (bRect.x - vRect.x)/zoom;

      if (showing > 0.9 &&
          dx > minDifference && dx < maxDifference &&
          dw > minDifference && dw < maxDifference) {
            this._zoomOut();
            return;
      }

      rect.type = "Browser:ZoomToRect";
      rect.x = bRect.x; rect.y = bRect.y;
      rect.w = bRect.width; rect.h = availHeight;
      sendMessageToJava({ gecko: rect });
    }
  },

  _firstScrollEvent: false,

  _scrollableElement: null,

  _highlightElement: null,

  _doTapHighlight: function _doTapHighlight(aElement) {
    DOMUtils.setContentState(aElement, kStateActive);
    this._highlightElement = aElement;
  },

  _cancelTapHighlight: function _cancelTapHighlight() {
    DOMUtils.setContentState(BrowserApp.selectedBrowser.contentWindow.document.documentElement, kStateActive);
    this._highlightElement = null;
  },

  _updateLastPosition: function(x, y, dx, dy) {
    this.lastX = x;
    this.lastY = y;
    this.lastTime = Date.now();

    this.motionBuffer.push({ dx: dx, dy: dy, time: this.lastTime });
  },

  _sendMouseEvent: function _sendMouseEvent(aName, aElement, aX, aY, aButton) {
    // the element can be out of the aX/aY point because of the touch radius
    // if outside, we gracefully move the touch point to the center of the element
    if (!(aElement instanceof HTMLHtmlElement)) {
      let isTouchClick = true;
      let rects = ElementTouchHelper.getContentClientRects(aElement);
      for (let i = 0; i < rects.length; i++) {
        let rect = rects[i];
        // We might be able to deal with fractional pixels, but mouse events won't.
        // Deflate the bounds in by 1 pixel to deal with any fractional scroll offset issues.
        let inBounds =
          (aX > rect.left + 1 && aX < (rect.left + rect.width - 1)) &&
          (aY > rect.top + 1 && aY < (rect.top + rect.height - 1));
        if (inBounds) {
          isTouchClick = false;
          break;
        }
      }

      if (isTouchClick) {
        let rect = {x: rects[0].left, y: rects[0].top, w: rects[0].width, h: rects[0].height};
        if (rect.w == 0 && rect.h == 0)
          return;

        let point = { x: rect.x + rect.w/2, y: rect.y + rect.h/2 };
        aX = point.x;
        aY = point.y;
      }
    }

    let window = aElement.ownerDocument.defaultView;
    try {
      let cwu = window.top.QueryInterface(Ci.nsIInterfaceRequestor).getInterface(Ci.nsIDOMWindowUtils);
      aButton = aButton || 0;
      cwu.sendMouseEventToWindow(aName, Math.round(aX), Math.round(aY), aButton, 1, 0, true);
    } catch(e) {
      Cu.reportError(e);
    }
  },

  _hasScrollableOverflow: function(elem) {
    var win = elem.ownerDocument.defaultView;
    if (!win)
      return false;
    var computedStyle = win.getComputedStyle(elem);
    if (!computedStyle)
      return false;
    return computedStyle.overflow == 'auto' || computedStyle.overflow == 'scroll';
  },

  _findScrollableElement: function(elem, checkElem) {
    // Walk the DOM tree until we find a scrollable element
    let scrollable = false;
    while (elem) {
      /* Element is scrollable if its scroll-size exceeds its client size, and:
       * - It has overflow 'auto' or 'scroll'
       * - It's a textarea
       * - It's an HTML/BODY node
       * - It's a select element showing multiple rows
       */
      if (checkElem) {
        if (((elem.scrollHeight > elem.clientHeight) ||
             (elem.scrollWidth > elem.clientWidth)) &&
            (this._hasScrollableOverflow(elem) ||
             elem.mozMatchesSelector("html, body, textarea")) ||
            (elem instanceof HTMLSelectElement && (elem.size > 1 || elem.multiple))) {
          scrollable = true;
          break;
        }
      } else {
        checkElem = true;
      }

      // Propagate up iFrames
      if (!elem.parentNode && elem.documentElement && elem.documentElement.ownerDocument)
        elem = elem.documentElement.ownerDocument.defaultView.frameElement;
      else
        elem = elem.parentNode;
    }

    if (!scrollable)
      return null;

    return elem;
  },

  _elementReceivesInput: function(aElement) {
    return aElement instanceof Element &&
        kElementsReceivingInput.hasOwnProperty(aElement.tagName.toLowerCase()) ||
        this._isEditable(aElement);
  },

  _isEditable: function(aElement) {
    let canEdit = false;

    if (aElement.isContentEditable || aElement.designMode == "on") {
      canEdit = true;
    } else if (aElement instanceof HTMLIFrameElement && (aElement.contentDocument.body.isContentEditable || aElement.contentDocument.designMode == "on")) {
      canEdit = true;
    } else {
      canEdit = aElement.ownerDocument && aElement.ownerDocument.designMode == "on";
    }

    return canEdit;
  },

  _scrollElementBy: function(elem, x, y) {
    elem.scrollTop = elem.scrollTop + y;
    elem.scrollLeft = elem.scrollLeft + x;
  },

  _elementCanScroll: function(elem, x, y) {
    let scrollX = true;
    let scrollY = true;

    if (x < 0) {
      if (elem.scrollLeft <= 0) {
        scrollX = false;
      }
    } else if (elem.scrollLeft >= (elem.scrollWidth - elem.clientWidth)) {
      scrollX = false;
    }

    if (y < 0) {
      if (elem.scrollTop <= 0) {
        scrollY = false;
      }
    } else if (elem.scrollTop >= (elem.scrollHeight - elem.clientHeight)) {
      scrollY = false;
    }

    return scrollX || scrollY;
  }
};

const kReferenceDpi = 240; // standard "pixel" size used in some preferences

const ElementTouchHelper = {
  anyElementFromPoint: function(aWindow, aX, aY) {
    let cwu = aWindow.QueryInterface(Ci.nsIInterfaceRequestor).getInterface(Ci.nsIDOMWindowUtils);
    let elem = cwu.elementFromPoint(aX, aY, false, true);

    while (elem && (elem instanceof HTMLIFrameElement || elem instanceof HTMLFrameElement)) {
      let rect = elem.getBoundingClientRect();
      aX -= rect.left;
      aY -= rect.top;
      cwu = elem.contentDocument.defaultView.QueryInterface(Ci.nsIInterfaceRequestor).getInterface(Ci.nsIDOMWindowUtils);
      elem = cwu.elementFromPoint(aX, aY, false, true);
    }

    return elem;
  },

  elementFromPoint: function(aWindow, aX, aY) {
    // browser's elementFromPoint expect browser-relative client coordinates.
    // subtract browser's scroll values to adjust
    let cwu = aWindow.QueryInterface(Ci.nsIInterfaceRequestor).getInterface(Ci.nsIDOMWindowUtils);
    let elem = this.getClosest(cwu, aX, aY);

    // step through layers of IFRAMEs and FRAMES to find innermost element
    while (elem && (elem instanceof HTMLIFrameElement || elem instanceof HTMLFrameElement)) {
      // adjust client coordinates' origin to be top left of iframe viewport
      let rect = elem.getBoundingClientRect();
      aX -= rect.left;
      aY -= rect.top;
      cwu = elem.contentDocument.defaultView.QueryInterface(Ci.nsIInterfaceRequestor).getInterface(Ci.nsIDOMWindowUtils);
      elem = ElementTouchHelper.getClosest(cwu, aX, aY);
    }

    return elem;
  },

  get radius() {
    let prefs = Services.prefs;
    delete this.radius;
    return this.radius = { "top": prefs.getIntPref("browser.ui.touch.top"),
                           "right": prefs.getIntPref("browser.ui.touch.right"),
                           "bottom": prefs.getIntPref("browser.ui.touch.bottom"),
                           "left": prefs.getIntPref("browser.ui.touch.left")
                         };
  },

  get weight() {
    delete this.weight;
    return this.weight = { "visited": Services.prefs.getIntPref("browser.ui.touch.weight.visited") };
  },

  /* Retrieve the closest element to a point by looking at borders position */
  getClosest: function getClosest(aWindowUtils, aX, aY) {
    if (!this.dpiRatio)
      this.dpiRatio = aWindowUtils.displayDPI / kReferenceDpi;

    let dpiRatio = this.dpiRatio;

    let target = aWindowUtils.elementFromPoint(aX, aY,
                                               true,   /* ignore root scroll frame*/
                                               false); /* don't flush layout */

    // if this element is clickable we return quickly
    if (this.isElementClickable(target))
      return target;

    let target = null;
    let nodes = aWindowUtils.nodesFromRect(aX, aY, this.radius.top * dpiRatio,
                                                   this.radius.right * dpiRatio,
                                                   this.radius.bottom * dpiRatio,
                                                   this.radius.left * dpiRatio, true, false);

    let threshold = Number.POSITIVE_INFINITY;
    for (let i = 0; i < nodes.length; i++) {
      let current = nodes[i];
      if (!current.mozMatchesSelector || !this.isElementClickable(current))
        continue;

      let rect = current.getBoundingClientRect();
      let distance = this._computeDistanceFromRect(aX, aY, rect);

      // increase a little bit the weight for already visited items
      if (current && current.mozMatchesSelector("*:visited"))
        distance *= (this.weight.visited / 100);

      if (distance < threshold) {
        target = current;
        threshold = distance;
      }
    }

    return target;
  },

  isElementClickable: function isElementClickable(aElement) {
    const selector = "a,:link,:visited,[role=button],button,input,select,textarea,label";
    for (let elem = aElement; elem; elem = elem.parentNode) {
      if (this._hasMouseListener(elem))
        return true;
      if (elem.mozMatchesSelector && elem.mozMatchesSelector(selector))
        return true;
    }
    return false;
  },

  _computeDistanceFromRect: function _computeDistanceFromRect(aX, aY, aRect) {
    let x = 0, y = 0;
    let xmost = aRect.left + aRect.width;
    let ymost = aRect.top + aRect.height;

    // compute horizontal distance from left/right border depending if X is
    // before/inside/after the element's rectangle
    if (aRect.left < aX && aX < xmost)
      x = Math.min(xmost - aX, aX - aRect.left);
    else if (aX < aRect.left)
      x = aRect.left - aX;
    else if (aX > xmost)
      x = aX - xmost;

    // compute vertical distance from top/bottom border depending if Y is
    // above/inside/below the element's rectangle
    if (aRect.top < aY && aY < ymost)
      y = Math.min(ymost - aY, aY - aRect.top);
    else if (aY < aRect.top)
      y = aRect.top - aY;
    if (aY > ymost)
      y = aY - ymost;

    return Math.sqrt(Math.pow(x, 2) + Math.pow(y, 2));
  },

  _els: Cc["@mozilla.org/eventlistenerservice;1"].getService(Ci.nsIEventListenerService),
  _clickableEvents: ["mousedown", "mouseup", "click"],
  _hasMouseListener: function _hasMouseListener(aElement) {
    let els = this._els;
    let listeners = els.getListenerInfoFor(aElement, {});
    for (let i = 0; i < listeners.length; i++) {
      if (this._clickableEvents.indexOf(listeners[i].type) != -1)
        return true;
    }
    return false;
  },

  getContentClientRects: function(aElement) {
    let offset = { x: 0, y: 0 };

    let nativeRects = aElement.getClientRects();
    // step out of iframes and frames, offsetting scroll values
    for (let frame = aElement.ownerDocument.defaultView; frame.frameElement; frame = frame.parent) {
      // adjust client coordinates' origin to be top left of iframe viewport
      let rect = frame.frameElement.getBoundingClientRect();
      let left = frame.getComputedStyle(frame.frameElement, "").borderLeftWidth;
      let top = frame.getComputedStyle(frame.frameElement, "").borderTopWidth;
      offset.x += rect.left + parseInt(left);
      offset.y += rect.top + parseInt(top);
    }

    let result = [];
    for (let i = nativeRects.length - 1; i >= 0; i--) {
      let r = nativeRects[i];
      result.push({ left: r.left + offset.x,
                    top: r.top + offset.y,
                    width: r.width,
                    height: r.height
                  });
    }
    return result;
  },

  getBoundingContentRect: function(aElement) {
    if (!aElement)
      return {x: 0, y: 0, w: 0, h: 0};

    let document = aElement.ownerDocument;
    while (document.defaultView.frameElement)
      document = document.defaultView.frameElement.ownerDocument;

    let cwu = document.defaultView.QueryInterface(Ci.nsIInterfaceRequestor).getInterface(Ci.nsIDOMWindowUtils);
    let scrollX = {}, scrollY = {};
    cwu.getScrollXY(false, scrollX, scrollY);

    let r = aElement.getBoundingClientRect();

    // step out of iframes and frames, offsetting scroll values
    for (let frame = aElement.ownerDocument.defaultView; frame.frameElement && frame != content; frame = frame.parent) {
      // adjust client coordinates' origin to be top left of iframe viewport
      let rect = frame.frameElement.getBoundingClientRect();
      let left = frame.getComputedStyle(frame.frameElement, "").borderLeftWidth;
      let top = frame.getComputedStyle(frame.frameElement, "").borderTopWidth;
      scrollX.value += rect.left + parseInt(left);
      scrollY.value += rect.top + parseInt(top);
    }

    return {x: r.left + scrollX.value,
            y: r.top + scrollY.value,
            w: r.width,
            h: r.height };
  }
};

var ErrorPageEventHandler = {
  handleEvent: function(aEvent) {
    switch (aEvent.type) {
      case "click": {
        // Don't trust synthetic events
        if (!aEvent.isTrusted)
          return;

        let target = aEvent.originalTarget;
        let errorDoc = target.ownerDocument;

        // If the event came from an ssl error page, it is probably either the "Add
        // Exception…" or "Get me out of here!" button
        if (/^about:certerror\?e=nssBadCert/.test(errorDoc.documentURI)) {
          let perm = errorDoc.getElementById("permanentExceptionButton");
          let temp = errorDoc.getElementById("temporaryExceptionButton");
          if (target == temp || target == perm) {
            // Handle setting an cert exception and reloading the page
            try {
              // Add a new SSL exception for this URL
              let uri = Services.io.newURI(errorDoc.location.href, null, null);
              let sslExceptions = new SSLExceptions();

              if (target == perm)
                sslExceptions.addPermanentException(uri);
              else
                sslExceptions.addTemporaryException(uri);
            } catch (e) {
              dump("Failed to set cert exception: " + e + "\n");
            }
            errorDoc.location.reload();
          } else if (target == errorDoc.getElementById("getMeOutOfHereButton")) {
            errorDoc.location = "about:home";
          }
        }
        break;
      }
    }
  }
};

var FormAssistant = {
  QueryInterface: XPCOMUtils.generateQI([Ci.nsIFormSubmitObserver]),

  // Used to keep track of the element that corresponds to the current
  // autocomplete suggestions
  _currentInputElement: null,

  // Keep track of whether or not an invalid form has been submitted
  _invalidSubmit: false,

  init: function() {
    Services.obs.addObserver(this, "FormAssist:AutoComplete", false);
    Services.obs.addObserver(this, "FormAssist:Hidden", false);
    Services.obs.addObserver(this, "invalidformsubmit", false);

    // We need to use a capturing listener for focus events
    BrowserApp.deck.addEventListener("focus", this, true);
    BrowserApp.deck.addEventListener("input", this, false);
    BrowserApp.deck.addEventListener("pageshow", this, false);
  },

  uninit: function() {
    Services.obs.removeObserver(this, "FormAssist:AutoComplete");
    Services.obs.removeObserver(this, "FormAssist:Hidden");
    Services.obs.removeObserver(this, "invalidformsubmit");

    BrowserApp.deck.removeEventListener("focus", this);
    BrowserApp.deck.removeEventListener("input", this);
    BrowserApp.deck.removeEventListener("pageshow", this);
  },

  observe: function(aSubject, aTopic, aData) {
    switch (aTopic) {
      case "FormAssist:AutoComplete":
        if (!this._currentInputElement)
          break;

        // Remove focus from the textbox to avoid some bad IME interactions
        this._currentInputElement.blur();
        this._currentInputElement.value = aData;
        break;

      case "FormAssist:Hidden":
        this._currentInputElement = null;
        break;
    }
  },

  notifyInvalidSubmit: function notifyInvalidSubmit(aFormElement, aInvalidElements) {
    if (!aInvalidElements.length)
      return;

    // Ignore this notificaiton if the current tab doesn't contain the invalid form
    if (BrowserApp.selectedBrowser.contentDocument !=
        aFormElement.ownerDocument.defaultView.top.document)
      return;

    this._invalidSubmit = true;

    // Our focus listener will show the element's validation message
    let currentElement = aInvalidElements.queryElementAt(0, Ci.nsISupports);
    currentElement.focus();
  },

  handleEvent: function(aEvent) {
    switch (aEvent.type) {
      case "focus":
        let currentElement = aEvent.target;

        // Prioritize a form validation message over autocomplete suggestions
        // when the element is first focused (a form validation message will
        // only be available if an invalid form was submitted)
        if (this._showValidationMessage(currentElement))
          break;
        this._showAutoCompleteSuggestions(currentElement)
        break;

      case "input":
        currentElement = aEvent.target;

        // Since we can only show one popup at a time, prioritze autocomplete
        // suggestions over a form validation message
        if (this._showAutoCompleteSuggestions(currentElement))
          break;
        if (this._showValidationMessage(currentElement))
          break;

        // If we're not showing autocomplete suggestions, hide the form assist popup
        this._hideFormAssistPopup();
        break;

      // Reset invalid submit state on each pageshow
      case "pageshow":
        let target = aEvent.originalTarget;
        if (target == content.document || target.ownerDocument == content.document)
          this._invalidSubmit = false;
    }
  },

  // We only want to show autocomplete suggestions for certain elements
  _isAutoComplete: function _isAutoComplete(aElement) {
    if (!(aElement instanceof HTMLInputElement) ||
        (aElement.getAttribute("type") == "password") ||
        (aElement.hasAttribute("autocomplete") &&
         aElement.getAttribute("autocomplete").toLowerCase() == "off"))
      return false;

    return true;
  },

  // Retrieves autocomplete suggestions for an element from the form autocomplete service.
  _getAutoCompleteSuggestions: function _getAutoCompleteSuggestions(aSearchString, aElement) {
    // Cache the form autocomplete service for future use
    if (!this._formAutoCompleteService)
      this._formAutoCompleteService = Cc["@mozilla.org/satchel/form-autocomplete;1"].
                                      getService(Ci.nsIFormAutoComplete);

    let results = this._formAutoCompleteService.autoCompleteSearch(aElement.name || aElement.id,
                                                                   aSearchString, aElement, null);
    let suggestions = [];
    for (let i = 0; i < results.matchCount; i++) {
      let value = results.getValueAt(i);

      // Do not show the value if it is the current one in the input field
      if (value == aSearchString)
        continue;

      // Supply a label and value, since they can differ for datalist suggestions
      suggestions.push({ label: value, value: value });
    }

    return suggestions;
  },

  /**
   * (Copied from mobile/xul/chrome/content/forms.js)
   * This function is similar to getListSuggestions from
   * components/satchel/src/nsInputListAutoComplete.js but sadly this one is
   * used by the autocomplete.xml binding which is not in used in fennec
   */
  _getListSuggestions: function _getListSuggestions(aElement) {
    if (!(aElement instanceof HTMLInputElement) || !aElement.list)
      return [];

    let suggestions = [];
    let filter = !aElement.hasAttribute("mozNoFilter");
    let lowerFieldValue = aElement.value.toLowerCase();

    let options = aElement.list.options;
    let length = options.length;
    for (let i = 0; i < length; i++) {
      let item = options.item(i);

      let label = item.value;
      if (item.label)
        label = item.label;
      else if (item.text)
        label = item.text;

      if (filter && label.toLowerCase().indexOf(lowerFieldValue) == -1)
        continue;
      suggestions.push({ label: label, value: item.value });
    }

    return suggestions;
  },

  // Gets the element position data necessary for the Java UI to position
  // the form assist popup.
  _getElementPositionData: function _getElementPositionData(aElement) {
    let rect = ElementTouchHelper.getBoundingContentRect(aElement);
    let viewport = BrowserApp.selectedTab.getViewport();
    
    return { rect: [rect.x - (viewport.x / viewport.zoom),
                    rect.y - (viewport.y / viewport.zoom),
                    rect.w, rect.h],
             zoom: viewport.zoom }
  },

  // Retrieves autocomplete suggestions for an element from the form autocomplete service
  // and sends the suggestions to the Java UI, along with element position data.
  // Returns true if there are suggestions to show, false otherwise.
  _showAutoCompleteSuggestions: function _showAutoCompleteSuggestions(aElement) {
    if (!this._isAutoComplete(aElement))
      return false;

    let autoCompleteSuggestions = this._getAutoCompleteSuggestions(aElement.value, aElement);
    let listSuggestions = this._getListSuggestions(aElement);

    // On desktop, we show datalist suggestions below autocomplete suggestions,
    // without duplicates removed.
    let suggestions = autoCompleteSuggestions.concat(listSuggestions);

    // Return false if there are no suggestions to show
    if (!suggestions.length)
      return false;

    let positionData = this._getElementPositionData(aElement);
    sendMessageToJava({
      gecko: {
        type:  "FormAssist:AutoComplete",
        suggestions: suggestions,
        rect: positionData.rect,
        zoom: positionData.zoom
      }
    });

    // Keep track of input element so we can fill it in if the user
    // selects an autocomplete suggestion
    this._currentInputElement = aElement;

    return true;
  },

  // Only show a validation message if the user submitted an invalid form,
  // there's a non-empty message string, and the element is the correct type
  _isValidateable: function _isValidateable(aElement) {
    if (!this._invalidSubmit ||
        !aElement.validationMessage ||
        !(aElement instanceof HTMLInputElement ||
          aElement instanceof HTMLTextAreaElement ||
          aElement instanceof HTMLSelectElement ||
          aElement instanceof HTMLButtonElement))
      return false;

    return true;
  },

  // Sends a validation message and position data for an element to the Java UI.
  // Returns true if there's a validation message to show, false otherwise.
  _showValidationMessage: function _sendValidationMessage(aElement) {
    if (!this._isValidateable(aElement))
      return false;

    let positionData = this._getElementPositionData(aElement);
    sendMessageToJava({
      gecko: {
        type: "FormAssist:ValidationMessage",
        validationMessage: aElement.validationMessage,
        rect: positionData.rect,
        zoom: positionData.zoom
      }
    });

    return true;
  },

  _hideFormAssistPopup: function _hideFormAssistPopup() {
    sendMessageToJava({
      gecko: { type:  "FormAssist:Hide" }
    });
  }
};

var XPInstallObserver = {
  init: function xpi_init() {
    Services.obs.addObserver(XPInstallObserver, "addon-install-blocked", false);
    Services.obs.addObserver(XPInstallObserver, "addon-install-started", false);

    AddonManager.addInstallListener(XPInstallObserver);
  },

  uninit: function xpi_uninit() {
    Services.obs.removeObserver(XPInstallObserver, "addon-install-blocked");
    Services.obs.removeObserver(XPInstallObserver, "addon-install-started");

    AddonManager.removeInstallListener(XPInstallObserver);
  },

  observe: function xpi_observer(aSubject, aTopic, aData) {
    switch (aTopic) {
      case "addon-install-started":
        NativeWindow.toast.show(Strings.browser.GetStringFromName("alertAddonsDownloading"), "short");
        break;
      case "addon-install-blocked":
        let installInfo = aSubject.QueryInterface(Ci.amIWebInstallInfo);
        let host = installInfo.originatingURI.host;

        let brandShortName = Strings.brand.GetStringFromName("brandShortName");
        let notificationName, buttons, message;
        let strings = Strings.browser;
        let enabled = true;
        try {
          enabled = Services.prefs.getBoolPref("xpinstall.enabled");
        }
        catch (e) {}

        if (!enabled) {
          notificationName = "xpinstall-disabled";
          if (Services.prefs.prefIsLocked("xpinstall.enabled")) {
            message = strings.GetStringFromName("xpinstallDisabledMessageLocked");
            buttons = [];
          } else {
            message = strings.formatStringFromName("xpinstallDisabledMessage2", [brandShortName, host], 2);
            buttons = [{
              label: strings.GetStringFromName("xpinstallDisabledButton"),
              callback: function editPrefs() {
                Services.prefs.setBoolPref("xpinstall.enabled", true);
                return false;
              }
            }];
          }
        } else {
          notificationName = "xpinstall";
          message = strings.formatStringFromName("xpinstallPromptWarning2", [brandShortName, host], 2);

          buttons = [{
            label: strings.GetStringFromName("xpinstallPromptAllowButton"),
            callback: function() {
              // Kick off the install
              installInfo.install();
              return false;
            }
          }];
        }
        NativeWindow.doorhanger.show(message, aTopic, buttons);
        break;
    }
  },

  onInstallEnded: function(aInstall, aAddon) {
    let needsRestart = false;
    if (aInstall.existingAddon && (aInstall.existingAddon.pendingOperations & AddonManager.PENDING_UPGRADE))
      needsRestart = true;
    else if (aAddon.pendingOperations & AddonManager.PENDING_INSTALL)
      needsRestart = true;

    if (needsRestart) {
      let buttons = [{
        label: Strings.browser.GetStringFromName("notificationRestart.button"),
        callback: function() {
          // Notify all windows that an application quit has been requested
          let cancelQuit = Cc["@mozilla.org/supports-PRBool;1"].createInstance(Ci.nsISupportsPRBool);
          Services.obs.notifyObservers(cancelQuit, "quit-application-requested", "restart");

          // If nothing aborted, quit the app
          if (cancelQuit.data == false) {
            let appStartup = Cc["@mozilla.org/toolkit/app-startup;1"].getService(Ci.nsIAppStartup);
            appStartup.quit(Ci.nsIAppStartup.eRestart | Ci.nsIAppStartup.eAttemptQuit);
          }
        }
      }];

      let message = Strings.browser.GetStringFromName("notificationRestart.normal");
      NativeWindow.doorhanger.show(message, "addon-app-restart", buttons, BrowserApp.selectedTab.id, { persistence: -1 });
    } else {
      let message = Strings.browser.GetStringFromName("alertAddonsInstalledNoRestart");
      NativeWindow.toast.show(message, "short");
    }
  },

  onInstallFailed: function(aInstall) {
    NativeWindow.toast.show(Strings.browser.GetStringFromName("alertAddonsFail"), "short");
  },

  onDownloadProgress: function xpidm_onDownloadProgress(aInstall) {},

  onDownloadFailed: function(aInstall) {
    this.onInstallFailed(aInstall);
  },

  onDownloadCancelled: function(aInstall) {
    let host = (aInstall.originatingURI instanceof Ci.nsIStandardURL) && aInstall.originatingURI.host;
    if (!host)
      host = (aInstall.sourceURI instanceof Ci.nsIStandardURL) && aInstall.sourceURI.host;

    let error = (host || aInstall.error == 0) ? "addonError" : "addonLocalError";
    if (aInstall.error != 0)
      error += aInstall.error;
    else if (aInstall.addon && aInstall.addon.blocklistState == Ci.nsIBlocklistService.STATE_BLOCKED)
      error += "Blocklisted";
    else if (aInstall.addon && (!aInstall.addon.isCompatible || !aInstall.addon.isPlatformCompatible))
      error += "Incompatible";
    else
      return; // No need to show anything in this case.

    let msg = Strings.browser.GetStringFromName(error);
    // TODO: formatStringFromName
    msg = msg.replace("#1", aInstall.name);
    if (host)
      msg = msg.replace("#2", host);
    msg = msg.replace("#3", Strings.brand.GetStringFromName("brandShortName"));
    msg = msg.replace("#4", Services.appinfo.version);

    NativeWindow.toast.show(msg, "short");
  }
};

// Blindly copied from Safari documentation for now.
const kViewportMinScale  = 0;
const kViewportMaxScale  = 10;
const kViewportMinWidth  = 200;
const kViewportMaxWidth  = 10000;
const kViewportMinHeight = 223;
const kViewportMaxHeight = 10000;

var ViewportHandler = {
  // The cached viewport metadata for each document. We tie viewport metadata to each document
  // instead of to each tab so that we don't have to update it when the document changes. Using an
  // ES6 weak map lets us avoid leaks.
  _metadata: new WeakMap(),

  init: function init() {
    addEventListener("DOMMetaAdded", this, false);
    addEventListener("resize", this, false);
  },

  uninit: function uninit() {
    removeEventListener("DOMMetaAdded", this, false);
    removeEventListener("resize", this, false);
  },

  handleEvent: function handleEvent(aEvent) {
    switch (aEvent.type) {
      case "DOMMetaAdded":
        let target = aEvent.originalTarget;
        if (target.name != "viewport")
          break;
        let document = target.ownerDocument;
        let browser = BrowserApp.getBrowserForDocument(document);
        let tab = BrowserApp.getTabForBrowser(browser);
        if (tab)
          this.updateMetadata(tab);
        break;

      case "resize":
        // check dimensions changed to avoid infinite loop because updateViewportSize
        // triggers a resize on the content window and will trigger this listener again
        if (window.outerWidth != gScreenWidth || window.outerHeight != gScreenHeight)
          BrowserApp.selectedTab.updateViewportSize();
        break;
    }
  },

  resetMetadata: function resetMetadata(tab) {
    tab.updateViewportMetadata(null);
  },

  updateMetadata: function updateMetadata(tab) {
    let metadata = this.getViewportMetadata(tab.browser.contentWindow);
    tab.updateViewportMetadata(metadata);
  },

  /**
   * Returns an object with the page's preferred viewport properties:
   *   defaultZoom (optional float): The initial scale when the page is loaded.
   *   minZoom (optional float): The minimum zoom level.
   *   maxZoom (optional float): The maximum zoom level.
   *   width (optional int): The CSS viewport width in px.
   *   height (optional int): The CSS viewport height in px.
   *   autoSize (boolean): Resize the CSS viewport when the window resizes.
   *   allowZoom (boolean): Let the user zoom in or out.
   *   autoScale (boolean): Adjust the viewport properties to account for display density.
   */
  getViewportMetadata: function getViewportMetadata(aWindow) {
    let doctype = aWindow.document.doctype;
    if (doctype && /(WAP|WML|Mobile)/.test(doctype.publicId))
      return { defaultZoom: 1, autoSize: true, allowZoom: true, autoScale: true };

    let windowUtils = aWindow.QueryInterface(Ci.nsIInterfaceRequestor).getInterface(Ci.nsIDOMWindowUtils);
    let handheldFriendly = windowUtils.getDocumentMetadata("HandheldFriendly");
    if (handheldFriendly == "true")
      return { defaultZoom: 1, autoSize: true, allowZoom: true, autoScale: true };

    if (aWindow.document instanceof XULDocument)
      return { defaultZoom: 1, autoSize: true, allowZoom: false, autoScale: false };

    // viewport details found here
    // http://developer.apple.com/safari/library/documentation/AppleApplications/Reference/SafariHTMLRef/Articles/MetaTags.html
    // http://developer.apple.com/safari/library/documentation/AppleApplications/Reference/SafariWebContent/UsingtheViewport/UsingtheViewport.html

    // Note: These values will be NaN if parseFloat or parseInt doesn't find a number.
    // Remember that NaN is contagious: Math.max(1, NaN) == Math.min(1, NaN) == NaN.
    let scale = parseFloat(windowUtils.getDocumentMetadata("viewport-initial-scale"));
    let minScale = parseFloat(windowUtils.getDocumentMetadata("viewport-minimum-scale"));
    let maxScale = parseFloat(windowUtils.getDocumentMetadata("viewport-maximum-scale"));

    let widthStr = windowUtils.getDocumentMetadata("viewport-width");
    let heightStr = windowUtils.getDocumentMetadata("viewport-height");
    let width = this.clamp(parseInt(widthStr), kViewportMinWidth, kViewportMaxWidth);
    let height = this.clamp(parseInt(heightStr), kViewportMinHeight, kViewportMaxHeight);

    let allowZoomStr = windowUtils.getDocumentMetadata("viewport-user-scalable");
    let allowZoom = !/^(0|no|false)$/.test(allowZoomStr); // WebKit allows 0, "no", or "false"

    scale = this.clamp(scale, kViewportMinScale, kViewportMaxScale);
    minScale = this.clamp(minScale, kViewportMinScale, kViewportMaxScale);
    maxScale = this.clamp(maxScale, kViewportMinScale, kViewportMaxScale);

    // If initial scale is 1.0 and width is not set, assume width=device-width
    let autoSize = (widthStr == "device-width" ||
                    (!widthStr && (heightStr == "device-height" || scale == 1.0)));

    return {
      defaultZoom: scale,
      minZoom: minScale,
      maxZoom: maxScale,
      width: width,
      height: height,
      autoSize: autoSize,
      allowZoom: allowZoom,
      autoScale: true
    };
  },

  clamp: function(num, min, max) {
    return Math.max(min, Math.min(max, num));
  },

  // The device-pixel-to-CSS-px ratio used to adjust meta viewport values.
  // This is higher on higher-dpi displays, so pages stay about the same physical size.
  getScaleRatio: function getScaleRatio() {
    let prefValue = Services.prefs.getIntPref("browser.viewport.scaleRatio");
    if (prefValue > 0)
      return prefValue / 100;

    let dpi = this.displayDPI;
    if (dpi < 200) // Includes desktop displays, and LDPI and MDPI Android devices
      return 1;
    else if (dpi < 300) // Includes Nokia N900, and HDPI Android devices
      return 1.5;

    // For very high-density displays like the iPhone 4, calculate an integer ratio.
    return Math.floor(dpi / 150);
  },

  get displayDPI() {
    let utils = window.QueryInterface(Ci.nsIInterfaceRequestor).getInterface(Ci.nsIDOMWindowUtils);
    delete this.displayDPI;
    return this.displayDPI = utils.displayDPI;
  },

  /**
   * Returns the viewport metadata for the given document, or the default metrics if no viewport
   * metadata is available for that document.
   */
  getMetadataForDocument: function getMetadataForDocument(aDocument) {
    let metadata = this._metadata.get(aDocument, this.getDefaultMetadata());
    return metadata;
  },

  /** Updates the saved viewport metadata for the given content document. */
  setMetadataForDocument: function setMetadataForDocument(aDocument, aMetadata) {
    if (!aMetadata)
      this._metadata.delete(aDocument);
    else
      this._metadata.set(aDocument, aMetadata);
  },

  /** Returns the default viewport metadata for a document. */
  getDefaultMetadata: function getDefaultMetadata() {
    return {
      autoSize: false,
      allowZoom: true,
      autoScale: true,
      scaleRatio: ViewportHandler.getScaleRatio()
    };
  }
};

/**
 * Handler for blocked popups, triggered by DOMUpdatePageReport events in browser.xml
 */
var PopupBlockerObserver = {
  onUpdatePageReport: function onUpdatePageReport(aEvent) {
    let browser = BrowserApp.selectedBrowser;
    if (aEvent.originalTarget != browser)
      return;

    if (!browser.pageReport)
      return;

    let result = Services.perms.testExactPermission(BrowserApp.selectedBrowser.currentURI, "popup");
    if (result == Ci.nsIPermissionManager.DENY_ACTION)
      return;

    // Only show the notification again if we've not already shown it. Since
    // notifications are per-browser, we don't need to worry about re-adding
    // it.
    if (!browser.pageReport.reported) {
      if (Services.prefs.getBoolPref("privacy.popups.showBrowserMessage")) {
        let brandShortName = Strings.brand.GetStringFromName("brandShortName");
        let message;
        let popupCount = browser.pageReport.length;

        let strings = Strings.browser;
        if (popupCount > 1)
          message = strings.formatStringFromName("popupWarningMultiple", [brandShortName, popupCount], 2);
        else
          message = strings.formatStringFromName("popupWarning", [brandShortName], 1);

        let buttons = [
          {
            label: strings.GetStringFromName("popupButtonAllowOnce"),
            callback: function() { PopupBlockerObserver.showPopupsForSite(); }
          },
          {
            label: strings.GetStringFromName("popupButtonAlwaysAllow2"),
            callback: function() { PopupBlockerObserver.allowPopupsForSite(true); }
          },
          {
            label: strings.GetStringFromName("popupButtonNeverWarn2"),
            callback: function() { PopupBlockerObserver.allowPopupsForSite(false); }
          }
        ];

        NativeWindow.doorhanger.show(message, "popup-blocked", buttons);
      }
      // Record the fact that we've reported this blocked popup, so we don't
      // show it again.
      browser.pageReport.reported = true;
    }
  },

  allowPopupsForSite: function allowPopupsForSite(aAllow) {
    let currentURI = BrowserApp.selectedBrowser.currentURI;
    Services.perms.add(currentURI, "popup", aAllow
                       ?  Ci.nsIPermissionManager.ALLOW_ACTION
                       :  Ci.nsIPermissionManager.DENY_ACTION);
    dump("Allowing popups for: " + currentURI);
  },

  showPopupsForSite: function showPopupsForSite() {
    let uri = BrowserApp.selectedBrowser.currentURI;
    let pageReport = BrowserApp.selectedBrowser.pageReport;
    if (pageReport) {
      for (let i = 0; i < pageReport.length; ++i) {
        let popupURIspec = pageReport[i].popupWindowURI.spec;

        // Sometimes the popup URI that we get back from the pageReport
        // isn't useful (for instance, netscape.com's popup URI ends up
        // being "http://www.netscape.com", which isn't really the URI of
        // the popup they're trying to show).  This isn't going to be
        // useful to the user, so we won't create a menu item for it.
        if (popupURIspec == "" || popupURIspec == "about:blank" || popupURIspec == uri.spec)
          continue;

        let popupFeatures = pageReport[i].popupWindowFeatures;
        let popupName = pageReport[i].popupWindowName;

        let parent = BrowserApp.selectedTab;
        BrowserApp.addTab(popupURIspec, { parentId: parent.id });
      }
    }
  }
};


var OfflineApps = {
  init: function() {
    BrowserApp.deck.addEventListener("MozApplicationManifest", this, false);
  },

  uninit: function() {
    BrowserApp.deck.removeEventListener("MozApplicationManifest", this, false);
  },

  handleEvent: function(aEvent) {
    if (aEvent.type == "MozApplicationManifest")
      this.offlineAppRequested(aEvent.originalTarget.defaultView);
  },

  offlineAppRequested: function(aContentWindow) {
    if (!Services.prefs.getBoolPref("browser.offline-apps.notify"))
      return;

    let tab = BrowserApp.getTabForWindow(aContentWindow);
    let currentURI = aContentWindow.document.documentURIObject;

    // Don't bother showing UI if the user has already made a decision
    if (Services.perms.testExactPermission(currentURI, "offline-app") != Services.perms.UNKNOWN_ACTION)
      return;

    try {
      if (Services.prefs.getBoolPref("offline-apps.allow_by_default")) {
        // All pages can use offline capabilities, no need to ask the user
        return;
      }
    } catch(e) {
      // This pref isn't set by default, ignore failures
    }

    let host = currentURI.asciiHost;
    let notificationID = "offline-app-requested-" + host;

    let strings = Strings.browser;
    let buttons = [{
      label: strings.GetStringFromName("offlineApps.allow"),
      callback: function() {
        OfflineApps.allowSite(aContentWindow.document);
      }
    },
    {
      label: strings.GetStringFromName("offlineApps.never"),
      callback: function() {
        OfflineApps.disallowSite(aContentWindow.document);
      }
    },
    {
      label: strings.GetStringFromName("offlineApps.notNow"),
      callback: function() { /* noop */ }
    }];

    let message = strings.formatStringFromName("offlineApps.available2", [host], 1);
    NativeWindow.doorhanger.show(message, notificationID, buttons, tab.id);
  },

  allowSite: function(aDocument) {
    Services.perms.add(aDocument.documentURIObject, "offline-app", Services.perms.ALLOW_ACTION);

    // When a site is enabled while loading, manifest resources will
    // start fetching immediately.  This one time we need to do it
    // ourselves.
    this._startFetching(aDocument);
  },

  disallowSite: function(aDocument) {
    Services.perms.add(aDocument.documentURIObject, "offline-app", Services.perms.DENY_ACTION);
  },

  _startFetching: function(aDocument) {
    if (!aDocument.documentElement)
      return;

    let manifest = aDocument.documentElement.getAttribute("manifest");
    if (!manifest)
      return;

    let manifestURI = Services.io.newURI(manifest, aDocument.characterSet, aDocument.documentURIObject);
    let updateService = Cc["@mozilla.org/offlinecacheupdate-service;1"].getService(Ci.nsIOfflineCacheUpdateService);
    updateService.scheduleUpdate(manifestURI, aDocument.documentURIObject, window);
  }
};

var IndexedDB = {
  _permissionsPrompt: "indexedDB-permissions-prompt",
  _permissionsResponse: "indexedDB-permissions-response",

  _quotaPrompt: "indexedDB-quota-prompt",
  _quotaResponse: "indexedDB-quota-response",
  _quotaCancel: "indexedDB-quota-cancel",

  init: function IndexedDB_init() {
    Services.obs.addObserver(this, this._permissionsPrompt, false);
    Services.obs.addObserver(this, this._quotaPrompt, false);
    Services.obs.addObserver(this, this._quotaCancel, false);
  },

  uninit: function IndexedDB_uninit() {
    Services.obs.removeObserver(this, this._permissionsPrompt, false);
    Services.obs.removeObserver(this, this._quotaPrompt, false);
    Services.obs.removeObserver(this, this._quotaCancel, false);
  },

  observe: function IndexedDB_observe(subject, topic, data) {
    if (topic != this._permissionsPrompt &&
        topic != this._quotaPrompt &&
        topic != this._quotaCancel) {
      throw new Error("Unexpected topic!");
    }

    let requestor = subject.QueryInterface(Ci.nsIInterfaceRequestor);

    let contentWindow = requestor.getInterface(Ci.nsIDOMWindow);
    let contentDocument = contentWindow.document;
    let tab = BrowserApp.getTabForWindow(contentWindow);
    if (!tab)
      return;

    let host = contentDocument.documentURIObject.asciiHost;

    let strings = Strings.browser;

    let message, responseTopic;
    if (topic == this._permissionsPrompt) {
      message = strings.formatStringFromName("offlineApps.available2", [host], 1);
      responseTopic = this._permissionsResponse;
    } else if (topic == this._quotaPrompt) {
      message = strings.formatStringFromName("indexedDBQuota.wantsTo", [ host, data ], 2);
      responseTopic = this._quotaResponse;
    } else if (topic == this._quotaCancel) {
      responseTopic = this._quotaResponse;
    }

    let notificationID = responseTopic + host;
    let observer = requestor.getInterface(Ci.nsIObserver);

    if (topic == this._quotaCancel) {
      NativeWindow.doorhanger.hide(notificationID, tab.id);
      observer.observe(null, responseTopic, Ci.nsIPermissionManager.UNKNOWN_ACTION);
      return;
    }

    let buttons = [{
      label: strings.GetStringFromName("offlineApps.allow"),
      callback: function() {
        observer.observe(null, responseTopic, Ci.nsIPermissionManager.ALLOW_ACTION);
      }
    },
    {
      label: strings.GetStringFromName("offlineApps.never"),
      callback: function() {
        observer.observe(null, responseTopic, Ci.nsIPermissionManager.DENY_ACTION);
      }
    },
    {
      label: strings.GetStringFromName("offlineApps.notNow"),
      callback: function() {
        observer.observe(null, responseTopic, Ci.nsIPermissionManager.UNKNOWN_ACTION);
      }
    }];

    NativeWindow.doorhanger.show(message, notificationID, buttons, tab.id);
  }
};

var ConsoleAPI = {
  init: function init() {
    Services.obs.addObserver(this, "console-api-log-event", false);
  },

  uninit: function uninit() {
    Services.obs.removeObserver(this, "console-api-log-event", false);
  },

  observe: function observe(aMessage, aTopic, aData) {
    aMessage = aMessage.wrappedJSObject;

    let mappedArguments = Array.map(aMessage.arguments, this.formatResult, this);
    let joinedArguments = Array.join(mappedArguments, " ");

    if (aMessage.level == "error" || aMessage.level == "warn") {
      let flag = (aMessage.level == "error" ? Ci.nsIScriptError.errorFlag : Ci.nsIScriptError.warningFlag);
      let consoleMsg = Cc["@mozilla.org/scripterror;1"].createInstance(Ci.nsIScriptError);
      consoleMsg.init(joinedArguments, null, null, 0, 0, flag, "content javascript");
      Services.console.logMessage(consoleMsg);
    } else if (aMessage.level == "trace") {
      let bundle = Services.strings.createBundle("chrome://browser/locale/browser.properties");
      let args = aMessage.arguments;
      let filename = this.abbreviateSourceURL(args[0].filename);
      let functionName = args[0].functionName || bundle.GetStringFromName("stacktrace.anonymousFunction");
      let lineNumber = args[0].lineNumber;

      let body = bundle.formatStringFromName("stacktrace.outputMessage", [filename, functionName, lineNumber], 3);
      body += "\n";
      args.forEach(function(aFrame) {
        let functionName = aFrame.functionName || bundle.GetStringFromName("stacktrace.anonymousFunction");
        body += "  " + aFrame.filename + " :: " + functionName + " :: " + aFrame.lineNumber + "\n";
      });

      Services.console.logStringMessage(body);
    } else if (aMessage.level == "time" && aMessage.arguments) {
      let bundle = Services.strings.createBundle("chrome://browser/locale/browser.properties");
      let body = bundle.formatStringFromName("timer.start", [aMessage.arguments.name], 1);
      Services.console.logStringMessage(body);
    } else if (aMessage.level == "timeEnd" && aMessage.arguments) {
      let bundle = Services.strings.createBundle("chrome://browser/locale/browser.properties");
      let body = bundle.formatStringFromName("timer.end", [aMessage.arguments.name, aMessage.arguments.duration], 2);
      Services.console.logStringMessage(body);
    } else if (["group", "groupCollapsed", "groupEnd"].indexOf(aMessage.level) != -1) {
      // Do nothing yet
    } else {
      Services.console.logStringMessage(joinedArguments);
    }
  },

  getResultType: function getResultType(aResult) {
    let type = aResult === null ? "null" : typeof aResult;
    if (type == "object" && aResult.constructor && aResult.constructor.name)
      type = aResult.constructor.name;
    return type.toLowerCase();
  },

  formatResult: function formatResult(aResult) {
    let output = "";
    let type = this.getResultType(aResult);
    switch (type) {
      case "string":
      case "boolean":
      case "date":
      case "error":
      case "number":
      case "regexp":
        output = aResult.toString();
        break;
      case "null":
      case "undefined":
        output = type;
        break;
      default:
        if (aResult.toSource) {
          try {
            output = aResult.toSource();
          } catch (ex) { }
        }
        if (!output || output == "({})") {
          output = aResult.toString();
        }
        break;
    }

    return output;
  },

  abbreviateSourceURL: function abbreviateSourceURL(aSourceURL) {
    // Remove any query parameters.
    let hookIndex = aSourceURL.indexOf("?");
    if (hookIndex > -1)
      aSourceURL = aSourceURL.substring(0, hookIndex);

    // Remove a trailing "/".
    if (aSourceURL[aSourceURL.length - 1] == "/")
      aSourceURL = aSourceURL.substring(0, aSourceURL.length - 1);

    // Remove all but the last path component.
    let slashIndex = aSourceURL.lastIndexOf("/");
    if (slashIndex > -1)
      aSourceURL = aSourceURL.substring(slashIndex + 1);

    return aSourceURL;
  }
};

var ClipboardHelper = {
  init: function() {
    NativeWindow.contextmenus.add(Strings.browser.GetStringFromName("contextmenu.copy"), ClipboardHelper.getCopyContext(false), ClipboardHelper.copy.bind(ClipboardHelper));
    NativeWindow.contextmenus.add(Strings.browser.GetStringFromName("contextmenu.copyAll"), ClipboardHelper.getCopyContext(true), ClipboardHelper.copy.bind(ClipboardHelper));
    NativeWindow.contextmenus.add(Strings.browser.GetStringFromName("contextmenu.selectAll"), ClipboardHelper.selectAllContext, ClipboardHelper.select.bind(ClipboardHelper));
    NativeWindow.contextmenus.add(Strings.browser.GetStringFromName("contextmenu.paste"), ClipboardHelper.pasteContext, ClipboardHelper.paste.bind(ClipboardHelper));
    NativeWindow.contextmenus.add(Strings.browser.GetStringFromName("contextmenu.changeInputMethod"), NativeWindow.contextmenus.textContext, ClipboardHelper.inputMethod.bind(ClipboardHelper));
  },

  get clipboardHelper() {
    delete this.clipboardHelper;
    return this.clipboardHelper = Cc["@mozilla.org/widget/clipboardhelper;1"].getService(Ci.nsIClipboardHelper);
  },

  get clipboard() {
    delete this.clipboard;
    return this.clipboard = Cc["@mozilla.org/widget/clipboard;1"].getService(Ci.nsIClipboard);
  },

  copy: function(aElement) {
    let selectionStart = aElement.selectionStart;
    let selectionEnd = aElement.selectionEnd;
    if (selectionStart != selectionEnd) {
      string = aElement.value.slice(selectionStart, selectionEnd);
      this.clipboardHelper.copyString(string);
    } else {
      this.clipboardHelper.copyString(aElement.value);
    }
  },

  select: function(aElement) {
    if (!aElement || !(aElement instanceof Ci.nsIDOMNSEditableElement))
      return;
    let target = aElement.QueryInterface(Ci.nsIDOMNSEditableElement);
    target.editor.selectAll();
    target.focus();
  },

  paste: function(aElement) {
    if (!aElement || !(aElement instanceof Ci.nsIDOMNSEditableElement))
      return;
    let target = aElement.QueryInterface(Ci.nsIDOMNSEditableElement);
    target.editor.paste(Ci.nsIClipboard.kGlobalClipboard);
    target.focus();  
  },

  inputMethod: function(aElement) {
    Cc["@mozilla.org/imepicker;1"].getService(Ci.nsIIMEPicker).show();
  },

  getCopyContext: function(isCopyAll) {
    return {
      matches: function(aElement) {
        if (NativeWindow.contextmenus.textContext.matches(aElement)) {
          // Don't include "copy" for password fields.
          // mozIsTextField(true) tests for only non-password fields.
          if (aElement instanceof Ci.nsIDOMHTMLInputElement && !aElement.mozIsTextField(true))
            return false;

          let selectionStart = aElement.selectionStart;
          let selectionEnd = aElement.selectionEnd;
          if (selectionStart != selectionEnd)
            return true;

          if (isCopyAll && aElement.textLength > 0)
            return true;
        }
        return false;
      }
    }
  },

  selectAllContext: {
    matches: function selectAllContextMatches(aElement) {
      if (NativeWindow.contextmenus.textContext.matches(aElement)) {
          let selectionStart = aElement.selectionStart;
          let selectionEnd = aElement.selectionEnd;
          return (selectionStart > 0 || selectionEnd < aElement.textLength);
      }
      return false;
    }
  },

  pasteContext: {
    matches: function(aElement) {
      if (NativeWindow.contextmenus.textContext.matches(aElement)) {
        let flavors = ["text/unicode"];
        return ClipboardHelper.clipboard.hasDataMatchingFlavors(flavors, flavors.length, Ci.nsIClipboard.kGlobalClipboard);
      }
      return false;
    }
  }
};

var PluginHelper = {
  showDoorHanger: function(aTab) {
    let message = Strings.browser.GetStringFromName("clickToPlayPlugins.message");
    let buttons = [
      {
        label: Strings.browser.GetStringFromName("clickToPlayPlugins.yes"),
        callback: function() {
          PluginHelper.playAllPlugins(aTab);
        }
      },
      {
        label: Strings.browser.GetStringFromName("clickToPlayPlugins.no"),
        callback: function() {
          // Do nothing
        }
      }
    ]
    NativeWindow.doorhanger.show(message, "ask-to-play-plugins", buttons, aTab.id);
  },

  playAllPlugins: function(aTab, aEvent) {
    if (aEvent) {
      if (!aEvent.isTrusted)
        return;
      aEvent.preventDefault();
    }

    this._findAndPlayAllPlugins(aTab.browser.contentWindow);
  },

  // Helper function that recurses through sub-frames to find all plugin objects
  _findAndPlayAllPlugins: function _findAndPlayAllPlugins(aWindow) {
    let embeds = aWindow.document.getElementsByTagName("embed");
    for (let i = 0; i < embeds.length; i++) {
      if (!embeds[i].hasAttribute("played"))
        this._playPlugin(embeds[i]);
    }

    let objects = aWindow.document.getElementsByTagName("object");
    for (let i = 0; i < objects.length; i++) {
      if (!objects[i].hasAttribute("played"))
        this._playPlugin(objects[i]);
    }

    for (let i = 0; i < aWindow.frames.length; i++) {
      this._findAndPlayAllPlugins(aWindow.frames[i]);
    }
  },

  _playPlugin: function _playPlugin(aPlugin) {
    let objLoadingContent = aPlugin.QueryInterface(Ci.nsIObjectLoadingContent);
    objLoadingContent.playPlugin();

    // Set an attribute on the plugin object to avoid re-loading it
    aPlugin.setAttribute("played", true);
  },

  getPluginPreference: function getPluginPreference() {
    let pluginDisable = Services.prefs.getBoolPref("plugin.disable");
    if (pluginDisable)
      return "0";

    let clickToPlay = Services.prefs.getBoolPref("plugins.click_to_play");
    return clickToPlay ? "2" : "1";
  },

  setPluginPreference: function setPluginPreference(aValue) {
    switch (aValue) {
      case "0": // Enable Plugins = No
        Services.prefs.setBoolPref("plugin.disable", true);
        Services.prefs.clearUserPref("plugins.click_to_play");
        break;
      case "1": // Enable Plugins = Yes
        Services.prefs.clearUserPref("plugin.disable");
        Services.prefs.setBoolPref("plugins.click_to_play", false);
        break;
      case "2": // Enable Plugins = Tap to Play (default)
        Services.prefs.clearUserPref("plugin.disable");
        Services.prefs.clearUserPref("plugins.click_to_play");
        break;
    }
  },

  // Copied from /browser/base/content/browser.js
  isTooSmall : function (plugin, overlay) {
    // Is the <object>'s size too small to hold what we want to show?
    let pluginRect = plugin.getBoundingClientRect();
    // XXX bug 446693. The text-shadow on the submitted-report text at
    //     the bottom causes scrollHeight to be larger than it should be.
    let overflows = (overlay.scrollWidth > pluginRect.width) ||
                    (overlay.scrollHeight - 5 > pluginRect.height);

    return overflows;
  }
};

var PermissionsHelper = {

  _permissonTypes: ["password", "geolocation", "popup", "indexedDB",
                    "offline-app", "desktop-notification"],
  _permissionStrings: {
    "password": {
      label: "password.rememberPassword",
      allowed: "password.remember",
      denied: "password.never"
    },
    "geolocation": {
      label: "geolocation.shareLocation",
      allowed: "geolocation.alwaysAllow",
      denied: "geolocation.neverAllow"
    },
    "popup": {
      label: "blockPopups.label",
      allowed: "popupButtonAlwaysAllow2",
      denied: "popupButtonNeverWarn2"
    },
    "indexedDB": {
      label: "offlineApps.storeOfflineData",
      allowed: "offlineApps.allow",
      denied: "offlineApps.never"
    },
    "offline-app": {
      label: "offlineApps.storeOfflineData",
      allowed: "offlineApps.allow",
      denied: "offlineApps.never"
    },
    "desktop-notification": {
      label: "desktopNotification.useNotifications",
      allowed: "desktopNotification.allow",
      denied: "desktopNotification.dontAllow"
    }
  },

  init: function init() {
    Services.obs.addObserver(this, "Permissions:Get", false);
    Services.obs.addObserver(this, "Permissions:Clear", false);
  },

  observe: function observe(aSubject, aTopic, aData) {
    let uri = BrowserApp.selectedBrowser.currentURI;

    switch (aTopic) {
      case "Permissions:Get":
        let permissions = [];
        for (let i = 0; i < this._permissonTypes.length; i++) {
          let type = this._permissonTypes[i];
          let value = this.getPermission(uri, type);

          // Only add the permission if it was set by the user
          if (value == Services.perms.UNKNOWN_ACTION)
            continue;

          // Get the strings that correspond to the permission type
          let typeStrings = this._permissionStrings[type];
          let label = Strings.browser.GetStringFromName(typeStrings["label"]);

          // Get the key to look up the appropriate string entity
          let valueKey = value == Services.perms.ALLOW_ACTION ?
                         "allowed" : "denied";
          let valueString = Strings.browser.GetStringFromName(typeStrings[valueKey]);

          // If we implement a two-line UI, we will need to pass the label and
          // value individually and let java handle the formatting
          let setting = Strings.browser.formatStringFromName("siteSettings.labelToValue",
                                                             [ label, valueString ], 2)
          permissions.push({
            type: type,
            setting: setting
          });
        }

        // Keep track of permissions, so we know which ones to clear
        this._currentPermissions = permissions; 

        let host;
        try {
          host = uri.host;
        } catch(e) {
          host = uri.spec;
        }
        sendMessageToJava({
          gecko: {
            type: "Permissions:Data",
            host: host,
            permissions: permissions
          }
        });
        break;
 
      case "Permissions:Clear":
        // An array of the indices of the permissions we want to clear
        let permissionsToClear = JSON.parse(aData);

        for (let i = 0; i < permissionsToClear.length; i++) {
          let indexToClear = permissionsToClear[i];
          let permissionType = this._currentPermissions[indexToClear]["type"];
          this.clearPermission(uri, permissionType);
        }
        break;
    }
  },

  /**
   * Gets the permission value stored for a specified permission type.
   *
   * @param aType
   *        The permission type string stored in permission manager.
   *        e.g. "geolocation", "indexedDB", "popup"
   *
   * @return A permission value defined in nsIPermissionManager.
   */
  getPermission: function getPermission(aURI, aType) {
    // Password saving isn't a nsIPermissionManager permission type, so handle
    // it seperately.
    if (aType == "password") {
      // By default, login saving is enabled, so if it is disabled, the
      // user selected the never remember option
      if (!Services.logins.getLoginSavingEnabled(aURI.prePath))
        return Services.perms.DENY_ACTION;

      // Check to see if the user ever actually saved a login
      if (Services.logins.countLogins(aURI.prePath, "", ""))
        return Services.perms.ALLOW_ACTION;

      return Services.perms.UNKNOWN_ACTION;
    }

    // Geolocation consumers use testExactPermission
    if (aType == "geolocation")
      return Services.perms.testExactPermission(aURI, aType);

    return Services.perms.testPermission(aURI, aType);
  },

  /**
   * Clears a user-set permission value for the site given a permission type.
   *
   * @param aType
   *        The permission type string stored in permission manager.
   *        e.g. "geolocation", "indexedDB", "popup"
   */
  clearPermission: function clearPermission(aURI, aType) {
    // Password saving isn't a nsIPermissionManager permission type, so handle
    // it seperately.
    if (aType == "password") {
      // Get rid of exisiting stored logings
      let logins = Services.logins.findLogins({}, aURI.prePath, "", "");
      for (let i = 0; i < logins.length; i++) {
        Services.logins.removeLogin(logins[i]);
      }
      // Re-set login saving to enabled
      Services.logins.setLoginSavingEnabled(aURI.prePath, true);
    } else {
      Services.perms.remove(aURI.host, aType);
      // Clear content prefs set in ContentPermissionPrompt.js
      Services.contentPrefs.removePref(aURI, aType + ".request.remember");
    }
  }
};

var MasterPassword = {
  pref: "privacy.masterpassword.enabled",
  _tokenName: "",

  get _secModuleDB() {
    delete this._secModuleDB;
    return this._secModuleDB = Cc["@mozilla.org/security/pkcs11moduledb;1"].getService(Ci.nsIPKCS11ModuleDB);
  },

  get _pk11DB() {
    delete this._pk11DB;
    return this._pk11DB = Cc["@mozilla.org/security/pk11tokendb;1"].getService(Ci.nsIPK11TokenDB);
  },

  get enabled() {
    let slot = this._secModuleDB.findSlotByName(this._tokenName);
    if (slot) {
      let status = slot.status;
      return status != Ci.nsIPKCS11Slot.SLOT_UNINITIALIZED && status != Ci.nsIPKCS11Slot.SLOT_READY;
    }
    return false;
  },

  setPassword: function setPassword(aPassword) {
    try {
      let status;
      let slot = this._secModuleDB.findSlotByName(this._tokenName);
      if (slot)
        status = slot.status;
      else
        return false;

      let token = this._pk11DB.findTokenByName(this._tokenName);

      if (status == Ci.nsIPKCS11Slot.SLOT_UNINITIALIZED)
        token.initPassword(aPassword);
      else if (status == Ci.nsIPKCS11Slot.SLOT_READY)
        token.changePassword("", aPassword);

      this.updatePref();
      return true;
    } catch(e) {
      dump("MasterPassword.setPassword: " + e);
    }
    return false;
  },

  removePassword: function removePassword(aOldPassword) {
    try {
      let token = this._pk11DB.getInternalKeyToken();
      if (token.checkPassword(aOldPassword)) {
        token.changePassword(aOldPassword, "");
        this.updatePref();
        return true;
      }
    } catch(e) {
      dump("MasterPassword.removePassword: " + e + "\n");
    }
    NativeWindow.toast.show(Strings.browser.GetStringFromName("masterPassword.incorrect"), "short");
    return false;
  },

  updatePref: function() {
    var prefs = [];
    let pref = {
      name: this.pref,
      type: "bool",
      value: this.enabled
    };
    prefs.push(pref);

    sendMessageToJava({
      gecko: {
        type: "Preferences:Data",
        preferences: prefs
      }
    });
  }
};

var CharacterEncoding = {
  _charsets: [],

  init: function init() {
    Services.obs.addObserver(this, "CharEncoding:Get", false);
    Services.obs.addObserver(this, "CharEncoding:Set", false);
    this.sendState();
  },

  uninit: function uninit() {
    Services.obs.removeObserver(this, "CharEncoding:Get", false);
    Services.obs.removeObserver(this, "CharEncoding:Set", false);
  },

  observe: function observe(aSubject, aTopic, aData) {
    switch (aTopic) {
      case "CharEncoding:Get":
        this.getEncoding();
        break;
      case "CharEncoding:Set":
        this.setEncoding(aData);
        break;
    }
  },

  sendState: function sendState() {
    let showCharEncoding = "false";
    try {
      showCharEncoding = Services.prefs.getComplexValue("browser.menu.showCharacterEncoding", Ci.nsIPrefLocalizedString).data;
    } catch (e) { /* Optional */ }

    sendMessageToJava({
      gecko: {
        type: "CharEncoding:State",
        visible: showCharEncoding
      }
    });
  },

  getEncoding: function getEncoding() {
    function normalizeCharsetCode(charsetCode) {
      return charsetCode.trim().toLowerCase();
    }

    function getTitle(charsetCode) {
      let charsetTitle = charsetCode;
      try {
        charsetTitle = Strings.charset.GetStringFromName(charsetCode + ".title");
      } catch (e) {
        dump("error: title not found for " + charsetCode);
      }
      return charsetTitle;
    }

    if (!this._charsets.length) {
      let charsets = Services.prefs.getComplexValue("intl.charsetmenu.browser.static", Ci.nsIPrefLocalizedString).data;
      this._charsets = charsets.split(",").map(function (charset) {
        return {
          code: normalizeCharsetCode(charset),
          title: getTitle(charset)
        };
      });
    }

    // if document charset is not in charset options, add it
    let docCharset = normalizeCharsetCode(BrowserApp.selectedBrowser.contentDocument.characterSet);
    let selected = 0;
    let charsetCount = this._charsets.length;
    for (; selected < charsetCount && this._charsets[selected].code != docCharset; selected++);
    if (selected == charsetCount) {
      this._charsets.push({
        code: docCharset,
        title: getTitle(docCharset)
      });
    }

    sendMessageToJava({
      gecko: {
        type: "CharEncoding:Data",
        charsets: this._charsets,
        selected: selected
      }
    });
  },

  setEncoding: function setEncoding(aEncoding) {
    let browser = BrowserApp.selectedBrowser;
    let docCharset = browser.docShell.QueryInterface(Ci.nsIDocCharset);
    docCharset.charset = aEncoding;
    browser.reload(Ci.nsIWebNavigation.LOAD_FLAGS_CHARSET_CHANGE);
  }
};

function OverscrollController(aTab) {
  this.tab = aTab;
}

OverscrollController.prototype = {
  supportsCommand : function supportsCommand(aCommand) {
    if (aCommand != "cmd_linePrevious" && aCommand != "cmd_scrollPageUp")
      return false;

    return (this.tab.getViewport().y == 0);
  },

  isCommandEnabled : function isCommandEnabled(aCommand) {
    return this.supportsCommand(aCommand);
  },

  doCommand : function doCommand(aCommand){
    sendMessageToJava({ gecko: { type: "ToggleChrome:Focus" } });
  },

  onEvent : function onEvent(aEvent) { }
};

var SearchEngines = {
  _contextMenuId: null,

  init: function init() {
    Services.obs.addObserver(this, "SearchEngines:Get", false);
    let contextName = Strings.browser.GetStringFromName("contextmenu.addSearchEngine");
    let filter = {
      matches: function (aElement) {
        return (aElement.form && NativeWindow.contextmenus.textContext.matches(aElement));
      }
    };
    this._contextMenuId = NativeWindow.contextmenus.add(contextName, filter, this.addEngine);
  },

  uninit: function uninit() {
    Services.obs.removeObserver(this, "SearchEngines:Get", false);
    if (this._contextMenuId != null)
      NativeWindow.contextmenus.remove(this._contextMenuId);
  },

  observe: function observe(aSubject, aTopic, aData) {
    if (aTopic == "SearchEngines:Get") {
      let engineData = Services.search.getVisibleEngines({});
      let searchEngines = engineData.map(function (engine) {
        return {
          name: engine.name,
          iconURI: (engine.iconURI ? engine.iconURI.spec : null)
        };
      });

      sendMessageToJava({
        gecko: {
          type: "SearchEngines:Data",
          searchEngines: searchEngines
        }
      });
    }
  },

  addEngine: function addEngine(aElement) {
    let form = aElement.form;
    let charset = aElement.ownerDocument.characterSet;
    let docURI = Services.io.newURI(aElement.ownerDocument.URL, charset, null);
    let formURL = Services.io.newURI(form.getAttribute("action"), charset, docURI).spec;
    let method = form.method.toUpperCase();
    let formData = [];

    for each (let el in form.elements) {
      if (!el.type)
        continue;

      // make this text field a generic search parameter
      if (aElement == el) {
        formData.push({ name: el.name, value: "{searchTerms}" });
        continue;
      }

      let type = el.type.toLowerCase();
      let escapedName = escape(el.name);
      let escapedValue = escape(el.value);

      // add other form elements as parameters
      switch (el.type) {
        case "checkbox":
        case "radio":
          if (!el.checked) break;
        case "text":
        case "hidden":
        case "textarea":
          formData.push({ name: escapedName, value: escapedValue });
          break;
        case "select-one":
          for each (let option in el.options) {
            if (option.selected) {
              formData.push({ name: escapedName, value: escapedValue });
              break;
            }
          }
      }
    }

    // prompt user for name of search engine
    let promptTitle = Strings.browser.GetStringFromName("contextmenu.addSearchEngine");
    let title = { value: (aElement.ownerDocument.title || docURI.host) };
    if (!Services.prompt.prompt(null, promptTitle, null, title, null, {}))
      return;

    // fetch the favicon for this page
    let dbFile = FileUtils.getFile("ProfD", ["browser.db"]);
    let mDBConn = Services.storage.openDatabase(dbFile);
    let stmts = [];
    stmts[0] = mDBConn.createStatement("SELECT favicon FROM images WHERE url_key = ?");
    stmts[0].bindStringParameter(0, docURI.spec);
    let favicon = null;
    mDBConn.executeAsync(stmts, stmts.length, {
      handleResult: function (results) {
        let bytes = results.getNextRow().getResultByName("favicon");
        favicon = "data:image/png;base64," + btoa(String.fromCharCode.apply(null, bytes));
      },
      handleCompletion: function (reason) {
        // if there's already an engine with this name, add a number to
        // make the name unique (e.g., "Google" becomes "Google 2")
        let name = title.value;
        for (let i = 2; Services.search.getEngineByName(name); i++)
          name = title.value + " " + i;

        Services.search.addEngineWithDetails(name, favicon, null, null, method, formURL);
        let engine = Services.search.getEngineByName(name);
        engine.wrappedJSObject._queryCharset = charset;
        for each (let param in formData) {
          if (param.name && param.value)
            engine.addParam(param.name, param.value, null);
        }
      }
    });
  }
};<|MERGE_RESOLUTION|>--- conflicted
+++ resolved
@@ -920,15 +920,13 @@
     } else if (aTopic == "FullScreen:Exit") {
       browser.contentDocument.mozCancelFullScreen();
     } else if (aTopic == "Viewport:Change") {
-<<<<<<< HEAD
       if (this.isBrowserContentDocumentDisplayed())
         this.selectedTab.setViewport(JSON.parse(aData));
+      
+      // this.selectedTab.viewport = JSON.parse(aData);
+      // ViewportHandler.onResize();
     } else if (aTopic == "SearchEngines:Get") {
       this.getSearchEngines();
-=======
-      this.selectedTab.viewport = JSON.parse(aData);
-      ViewportHandler.onResize();
->>>>>>> 83a08cc4
     } else if (aTopic == "Passwords:Init") {
       var storage = Components.classes["@mozilla.org/login-manager/storage/mozStorage;1"].  
         getService(Components.interfaces.nsILoginManagerStorage);
