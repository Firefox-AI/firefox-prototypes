/* This Source Code Form is subject to the terms of the Mozilla Public
 * License, v. 2.0. If a copy of the MPL was not distributed with this
 * file, You can obtain one at http://mozilla.org/MPL/2.0/. */

package org.mozilla.gecko.tests;

import static org.mozilla.gecko.tests.helpers.AssertionHelper.fFail;

import org.mozilla.gecko.Actions;
import org.mozilla.gecko.Element;
import org.mozilla.gecko.R;

import org.mozilla.gecko.EventDispatcher;
import org.mozilla.gecko.util.GeckoEventListener;

import org.json.JSONObject;

<<<<<<< HEAD
import com.jayway.android.robotium.solo.Condition;

public class testFindInPage extends JavascriptTest implements NativeEventListener {
    private static final int WAIT_FOR_CONDITION_MS = 3000;
=======
public class testFindInPage extends JavascriptTest implements GeckoEventListener {
    private static final int WAIT_FOR_TEST = 3000;
>>>>>>> f9f9b577
    protected Element next, close;

    public testFindInPage() {
        super("testFindInPage.js");
    }

    @Override
    public void handleMessage(String event, final JSONObject message) {
        if (event.equals("Test:FindInPage")) {
            try {
                final String text = message.getString("text");
                final int nrOfMatches = Integer.parseInt(message.getString("nrOfMatches"));
                findText(text, nrOfMatches);
            } catch (Exception e) {
                fFail("Can't extract find query from JSON");
            }
        }

        if (event.equals("Test:CloseFindInPage")) {
            try {
                close.click();
            } catch (Exception e) {
                fFail("FindInPage prompt not opened");
            }
        }
    }

    @Override
    public void setUp() throws Exception {
        super.setUp();

        EventDispatcher.getInstance().registerGeckoThreadListener(this,
            "Test:FindInPage",
            "Test:CloseFindInPage");
    }

    @Override
    public void tearDown() throws Exception {
        super.tearDown();

        EventDispatcher.getInstance().unregisterGeckoThreadListener(this,
            "Test:FindInPage",
            "Test:CloseFindInPage");
    }

    public void findText(String text, int nrOfMatches){
        selectMenuItem(StringHelper.FIND_IN_PAGE_LABEL);
        close = mDriver.findElement(getActivity(), R.id.find_close);
        boolean success = waitForCondition ( new Condition() {
            @Override
            public boolean isSatisfied() {
                next = mDriver.findElement(getActivity(), R.id.find_next);
                if (next != null) {
                    return true;
                } else {
                    return false;
                }
            }
        }, WAIT_FOR_CONDITION_MS);
        mAsserter.ok(success, "Looking for the next search match button in the Find in Page UI", "Found the next match button");

        // TODO: Find a better way to wait and then enter the text
        // Without the sleep this seems to work but the actions are not updated in the UI
        mSolo.sleep(500);

        mActions.sendKeys(text);
        mActions.sendSpecialKey(Actions.SpecialKey.ENTER);

        // Advance a few matches to scroll the page
        for (int i=1;i < nrOfMatches;i++) {
            success = waitForCondition ( new Condition() {
                @Override
                public boolean isSatisfied() {
                    if (next.click()) {
                        return true;
                    } else {
                        return false;
                    }
                }
            }, WAIT_FOR_CONDITION_MS);
            mSolo.sleep(500); // TODO: Find a better way to wait here because waitForCondition is not enough
            mAsserter.ok(success, "Checking if the next button was clicked", "button was clicked");
        }
    }
}<|MERGE_RESOLUTION|>--- conflicted
+++ resolved
@@ -15,15 +15,11 @@
 
 import org.json.JSONObject;
 
-<<<<<<< HEAD
 import com.jayway.android.robotium.solo.Condition;
 
 public class testFindInPage extends JavascriptTest implements NativeEventListener {
     private static final int WAIT_FOR_CONDITION_MS = 3000;
-=======
-public class testFindInPage extends JavascriptTest implements GeckoEventListener {
-    private static final int WAIT_FOR_TEST = 3000;
->>>>>>> f9f9b577
+
     protected Element next, close;
 
     public testFindInPage() {
