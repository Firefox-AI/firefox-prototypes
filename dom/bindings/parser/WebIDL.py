# This Source Code Form is subject to the terms of the Mozilla Public
# License, v. 2.0. If a copy of the MPL was not distributed with this
# file, You can obtain one at http://mozilla.org/MPL/2.0/.

""" A WebIDL parser. """

from ply import lex, yacc
import re

# Machinery

def parseInt(literal):
    string = literal
    sign = 0
    base = 0

    if string[0] == '-':
        sign = -1
        string = string[1:]
    else:
        sign = 1

    if string[0] == '0' and len(string) > 1:
        if string[1] == 'x' or string[1] == 'X':
            base = 16
            string = string[2:]
        else:
            base = 8
            string = string[1:]
    else:
        base = 10

    value = int(string, base)
    return value * sign

# Magic for creating enums
def M_add_class_attribs(attribs):
    def foo(name, bases, dict_):
        for v, k in enumerate(attribs):
            dict_[k] = v
        assert 'length' not in dict_
        dict_['length'] = len(attribs)
        return type(name, bases, dict_)
    return foo

def enum(*names):
    class Foo(object):
        __metaclass__ = M_add_class_attribs(names)
        def __setattr__(self, name, value):  # this makes it read-only
            raise NotImplementedError
    return Foo()

class WebIDLError(Exception):
    def __init__(self, message, location, warning=False, extraLocations=[]):
        self.message = message
        self.location = location
        self.warning = warning
        self.extraLocations = [str(loc) for loc in extraLocations]

    def __str__(self):
        extraLocationsStr = (
            "" if len(self.extraLocations) == 0 else
            "\n" + "\n".join(self.extraLocations))
        return "%s: %s%s%s%s" % (self.warning and 'warning' or 'error',
                                 self.message,
                                 ", " if self.location else "",
                                 self.location,
                                 extraLocationsStr)

class Location(object):
    def __init__(self, lexer, lineno, lexpos, filename):
        self._line = None
        self._lineno = lineno
        self._lexpos = lexpos
        self._lexdata = lexer.lexdata
        self._file = filename if filename else "<unknown>"

    def __eq__(self, other):
        return self._lexpos == other._lexpos and \
               self._file == other._file

    def filename(self):
        return self._file

    def resolve(self):
        if self._line:
            return

        startofline = self._lexdata.rfind('\n', 0, self._lexpos) + 1
        endofline = self._lexdata.find('\n', self._lexpos, self._lexpos + 80)
        if endofline != -1:
            self._line = self._lexdata[startofline:endofline]
        else:
            self._line = self._lexdata[startofline:]
        self._colno = self._lexpos - startofline

        # Our line number seems to point to the start of self._lexdata
        self._lineno += self._lexdata.count('\n', 0, startofline)

    def get(self):
        self.resolve()
        return "%s line %s:%s" % (self._file, self._lineno, self._colno)

    def _pointerline(self):
        return " " * self._colno + "^"

    def __str__(self):
        self.resolve()
        return "%s line %s:%s\n%s\n%s" % (self._file, self._lineno, self._colno,
                                          self._line, self._pointerline())

class BuiltinLocation(object):
    def __init__(self, text):
        self.msg = text

    def __eq__(self, other):
        return isinstance(other, BuiltinLocation) and \
               self.msg == other.msg

    def filename(self):
        return '<builtin>'

    def resolve(self):
        pass

    def get(self):
        return self.msg

    def __str__(self):
        return self.get()


# Data Model

class IDLObject(object):
    def __init__(self, location):
        self.location = location
        self.userData = dict()

    def filename(self):
        return self.location.filename()

    def isInterface(self):
        return False

    def isEnum(self):
        return False

    def isCallback(self):
        return False

    def isType(self):
        return False

    def isDictionary(self):
        return False;

    def isUnion(self):
        return False

    def getUserData(self, key, default):
        return self.userData.get(key, default)

    def setUserData(self, key, value):
        self.userData[key] = value

    def addExtendedAttributes(self, attrs):
        assert False # Override me!

    def handleExtendedAttribute(self, attr, value):
        assert False # Override me!

class IDLScope(IDLObject):
    def __init__(self, location, parentScope, identifier):
        IDLObject.__init__(self, location)

        self.parentScope = parentScope
        if identifier:
            assert isinstance(identifier, IDLIdentifier)
            self._name = identifier
        else:
            self._name = None

        self._dict = {}

    def __str__(self):
        return self.QName()

    def QName(self):
        if self._name:
            return self._name.QName() + "::"
        return "::"

    def ensureUnique(self, identifier, object):
        """
            Ensure that there is at most one 'identifier' in scope ('self').
            Note that object can be None.  This occurs if we end up here for an
            interface type we haven't seen yet.
        """
        assert isinstance(identifier, IDLUnresolvedIdentifier)
        assert not object or isinstance(object, IDLObjectWithIdentifier)
        assert not object or object.identifier == identifier

        if identifier.name in self._dict:
            if not object:
                return

            # ensureUnique twice with the same object is not allowed
            assert object != self._dict[identifier.name]

            replacement = self.resolveIdentifierConflict(self, identifier,
                                                         self._dict[identifier.name],
                                                         object)
            self._dict[identifier.name] = replacement
            return

        assert object

        self._dict[identifier.name] = object

    def resolveIdentifierConflict(self, scope, identifier, originalObject, newObject):
        if isinstance(originalObject, IDLExternalInterface) and \
           isinstance(newObject, IDLExternalInterface) and \
           originalObject.identifier.name == newObject.identifier.name:
            return originalObject
            
        # Default to throwing, derived classes can override.
        conflictdesc = "\n\t%s at %s\n\t%s at %s" % \
          (originalObject, originalObject.location, newObject, newObject.location)

        raise WebIDLError(
            "Multiple unresolvable definitions of identifier '%s' in scope '%s%s"
            % (identifier.name, str(self), conflictdesc), "")

    def _lookupIdentifier(self, identifier):
        return self._dict[identifier.name]

    def lookupIdentifier(self, identifier):
        assert isinstance(identifier, IDLIdentifier)
        assert identifier.scope == self
        return self._lookupIdentifier(identifier)

class IDLIdentifier(IDLObject):
    def __init__(self, location, scope, name):
        IDLObject.__init__(self, location)

        self.name = name
        assert isinstance(scope, IDLScope)
        self.scope = scope

    def __str__(self):
        return self.QName()

    def QName(self):
        return self.scope.QName() + self.name

    def __hash__(self):
        return self.QName().__hash__()

    def __eq__(self, other):
        return self.QName() == other.QName()

    def object(self):
        return self.scope.lookupIdentifier(self)

class IDLUnresolvedIdentifier(IDLObject):
    def __init__(self, location, name, allowDoubleUnderscore = False,
                 allowForbidden = False):
        IDLObject.__init__(self, location)

        assert len(name) > 0

        if name[:2] == "__" and not allowDoubleUnderscore:
            raise WebIDLError("Identifiers beginning with __ are reserved",
                              location)
        if name[0] == '_' and not allowDoubleUnderscore:
            name = name[1:]
        if name in ["prototype", "constructor", "toString"] and not allowForbidden:
            raise WebIDLError("Cannot use reserved identifier '%s'" % (name),
                              location)

        self.name = name

    def __str__(self):
        return self.QName()

    def QName(self):
        return "<unresolved scope>::" + self.name

    def resolve(self, scope, object):
        assert isinstance(scope, IDLScope)
        assert not object or isinstance(object, IDLObjectWithIdentifier)
        assert not object or object.identifier == self

        scope.ensureUnique(self, object)

        identifier = IDLIdentifier(self.location, scope, self.name)
        if object:
            object.identifier = identifier
        return identifier

    def finish(self):
        assert False # Should replace with a resolved identifier first.

class IDLObjectWithIdentifier(IDLObject):
    def __init__(self, location, parentScope, identifier):
        IDLObject.__init__(self, location)

        assert isinstance(identifier, IDLUnresolvedIdentifier)

        self.identifier = identifier

        if parentScope:
            self.resolve(parentScope)

    def resolve(self, parentScope):
        assert isinstance(parentScope, IDLScope)
        assert isinstance(self.identifier, IDLUnresolvedIdentifier)
        self.identifier.resolve(parentScope, self)

class IDLObjectWithScope(IDLObjectWithIdentifier, IDLScope):
    def __init__(self, location, parentScope, identifier):
        assert isinstance(identifier, IDLUnresolvedIdentifier)

        IDLObjectWithIdentifier.__init__(self, location, parentScope, identifier)
        IDLScope.__init__(self, location, parentScope, self.identifier)

class IDLIdentifierPlaceholder(IDLObjectWithIdentifier):
    def __init__(self, location, identifier):
        assert isinstance(identifier, IDLUnresolvedIdentifier)
        IDLObjectWithIdentifier.__init__(self, location, None, identifier)

    def finish(self, scope):
        try:
            scope._lookupIdentifier(self.identifier)
        except:
            raise WebIDLError("Unresolved type '%s'." % self.identifier, self.location)

        obj = self.identifier.resolve(scope, None)
        return scope.lookupIdentifier(obj)

class IDLExternalInterface(IDLObjectWithIdentifier):
    def __init__(self, location, parentScope, identifier):
        assert isinstance(identifier, IDLUnresolvedIdentifier)
        assert isinstance(parentScope, IDLScope)
        self.parent = None
        IDLObjectWithIdentifier.__init__(self, location, parentScope, identifier)
        IDLObjectWithIdentifier.resolve(self, parentScope)

    def finish(self, scope):
        pass

    def validate(self):
        pass

    def isExternal(self):
        return True

    def isInterface(self):
        return True

    def isConsequential(self):
        return False

    def addExtendedAttributes(self, attrs):
        assert len(attrs) == 0

    def resolve(self, parentScope):
        pass

class IDLInterface(IDLObjectWithScope):
    def __init__(self, location, parentScope, name, parent, members):
        assert isinstance(parentScope, IDLScope)
        assert isinstance(name, IDLUnresolvedIdentifier)
        assert not parent or isinstance(parent, IDLIdentifierPlaceholder)

        self.parent = parent
        self._callback = False
        self._finished = False
        self.members = list(members) # clone the list
        self.implementedInterfaces = set()
        self._consequential = False
        # self.interfacesBasedOnSelf is the set of interfaces that inherit from
        # self or have self as a consequential interface, including self itself.
        # Used for distinguishability checking.
        self.interfacesBasedOnSelf = set([self])

        IDLObjectWithScope.__init__(self, location, parentScope, name)

    def __str__(self):
        return "Interface '%s'" % self.identifier.name

    def ctor(self):
        identifier = IDLUnresolvedIdentifier(self.location, "constructor",
                                             allowForbidden=True)
        try:
            return self._lookupIdentifier(identifier)
        except:
            return None

    def resolveIdentifierConflict(self, scope, identifier, originalObject, newObject):
        assert isinstance(scope, IDLScope)
        assert isinstance(originalObject, IDLInterfaceMember)
        assert isinstance(newObject, IDLInterfaceMember)

        if originalObject.tag != IDLInterfaceMember.Tags.Method or \
           newObject.tag != IDLInterfaceMember.Tags.Method:
            # Call the base class method, which will throw
            IDLScope.resolveIdentifierConflict(self, identifier, originalObject,
                                               newObject)
            assert False # Not reached

        retval = originalObject.addOverload(newObject)
        # Might be a ctor, which isn't in self.members
        if newObject in self.members:
            self.members.remove(newObject)
        return retval

    def finish(self, scope):
        if self._finished:
            return

        self._finished = True

        assert not self.parent or isinstance(self.parent, IDLIdentifierPlaceholder)
        parent = self.parent.finish(scope) if self.parent else None
        assert not parent or isinstance(parent, IDLInterface)

        self.parent = parent

        assert iter(self.members)

        if self.parent:
            self.parent.finish(scope)

            # Callbacks must not inherit from non-callbacks or inherit from
            # anything that has consequential interfaces.
            # XXXbz Can non-callbacks inherit from callbacks?  Spec issue pending.
            # XXXbz Can callbacks have consequential interfaces?  Spec issue pending
            if self.isCallback():
                if not self.parent.isCallback():
                    raise WebIDLError("Callback interface %s inheriting from "
                                      "non-callback interface %s" %
                                      (self.identifier.name,
                                       self.parent.identifier.name),
                                      self.location,
                                      extraLocations=[self.parent.location])
            elif self.parent.isCallback():
                raise WebIDLError("Non-callback interface %s inheriting from "
                                  "callback interface %s" %
                                  (self.identifier.name,
                                   self.parent.identifier.name),
                                  self.location,
                                  extraLocations=[self.parent.location])

        for iface in self.implementedInterfaces:
            iface.finish(scope)

        cycleInGraph = self.findInterfaceLoopPoint(self)
        if cycleInGraph:
            raise WebIDLError("Interface %s has itself as ancestor or "
                              "implemented interface" % self.identifier.name,
                              self.location,
                              extraLocations=[cycleInGraph.location])

        if self.isCallback():
            # "implements" should have made sure we have no
            # consequential interfaces.
            assert len(self.getConsequentialInterfaces()) == 0
            # And that we're not consequential.
            assert not self.isConsequential()

        # Now resolve() and finish() our members before importing the
        # ones from our implemented interfaces.

        # resolve() will modify self.members, so we need to iterate
        # over a copy of the member list here.
        for member in list(self.members):
            member.resolve(self)

        for member in self.members:
            member.finish(scope)

        ctor = self.ctor()
        if ctor is not None:
            ctor.finish(scope)

        # Make a copy of our member list, so things tht implement us
        # can get those without all the stuff we implement ourselves
        # admixed.
        self.originalMembers = list(self.members)

        # Import everything from our consequential interfaces into
        # self.members.  Sort our consequential interfaces by name
        # just so we have a consistent order.
        for iface in sorted(self.getConsequentialInterfaces(),
                            cmp=cmp,
                            key=lambda x: x.identifier.name):
            # Flag the interface as being someone's consequential interface
            iface.setIsConsequentialInterfaceOf(self)
            additionalMembers = iface.originalMembers;
            for additionalMember in additionalMembers:
                for member in self.members:
                    if additionalMember.identifier.name == member.identifier.name:
                        raise WebIDLError(
                            "Multiple definitions of %s on %s coming from 'implements' statements" %
                            (member.identifier.name, self),
                            additionalMember.location,
                            extraLocations=[member.location])
            self.members.extend(additionalMembers)

        for ancestor in self.getInheritedInterfaces():
            ancestor.interfacesBasedOnSelf.add(self)
            for ancestorConsequential in ancestor.getConsequentialInterfaces():
                ancestorConsequential.interfacesBasedOnSelf.add(self)

        # Ensure that there's at most one of each {named,indexed}
        # {getter,setter,creator,deleter}.
        specialMembersSeen = set()
        for member in self.members:
            if member.tag != IDLInterfaceMember.Tags.Method:
                continue

            if member.isGetter():
                memberType = "getters"
            elif member.isSetter():
                memberType = "setters"
            elif member.isCreator():
                memberType = "creators"
            elif member.isDeleter():
                memberType = "deleters"
            else:
                continue

            if member.isNamed():
                memberType = "named " + memberType
            elif member.isIndexed():
                memberType = "indexed " + memberType
            else:
                continue

            if memberType in specialMembersSeen:
                raise WebIDLError("Multiple " + memberType + " on %s" % (self),
                                   self.location)

            specialMembersSeen.add(memberType)

    def validate(self):
        for member in self.members:
            member.validate()

    def isInterface(self):
        return True

    def isExternal(self):
        return False

    def setIsConsequentialInterfaceOf(self, other):
        self._consequential = True
        self.interfacesBasedOnSelf.add(other)

    def isConsequential(self):
        return self._consequential

    def setCallback(self, value):
        self._callback = value

    def isCallback(self):
        return self._callback

    def inheritanceDepth(self):
        depth = 0
        parent = self.parent
        while parent:
            depth = depth + 1
            parent = parent.parent
        return depth

    def hasConstants(self):
        return any(m.isConst() for m in self.members)

    def hasInterfaceObject(self):
        if self.isCallback():
            return self.hasConstants()
        return not hasattr(self, "_noInterfaceObject")

    def hasInterfacePrototypeObject(self):
        return not self.isCallback()

    def addExtendedAttributes(self, attrs):
        self._extendedAttrDict = {}
        for attr in attrs:
            attrlist = list(attr)
            identifier = attrlist.pop(0)

            # Special cased attrs
            if identifier == "TreatNonCallableAsNull":
                raise WebIDLError("TreatNonCallableAsNull cannot be specified on interfaces",
                                  self.location)
            elif identifier == "NoInterfaceObject":
                if self.ctor():
                    raise WebIDLError("Constructor and NoInterfaceObject are incompatible",
                                      self.location)

                self._noInterfaceObject = True
            elif identifier == "Constructor":
                if not self.hasInterfaceObject():
                    raise WebIDLError("Constructor and NoInterfaceObject are incompatible",
                                      self.location)

                args = attrlist[0] if len(attrlist) else []

                retType = IDLWrapperType(self.location, self)
                
                identifier = IDLUnresolvedIdentifier(self.location, "constructor",
                                                     allowForbidden=True)

                method = IDLMethod(self.location, identifier, retType, args)
                # Constructors are always Creators and never have any
                # other extended attributes.
                method.addExtendedAttributes(["Creator"])
                method.resolve(self)

            self._extendedAttrDict[identifier] = attrlist if len(attrlist) else True

    def addImplementedInterface(self, implementedInterface):
        assert(isinstance(implementedInterface, IDLInterface))
        self.implementedInterfaces.add(implementedInterface)

    def getInheritedInterfaces(self):
        """
        Returns a list of the interfaces this interface inherits from
        (not including this interface itself).  The list is in order
        from most derived to least derived.
        """
        assert(self._finished)
        if not self.parent:
            return []
        parentInterfaces = self.parent.getInheritedInterfaces()
        parentInterfaces.insert(0, self.parent)
        return parentInterfaces

    def getConsequentialInterfaces(self):
        assert(self._finished)
        # The interfaces we implement directly
        consequentialInterfaces = set(self.implementedInterfaces)

        # And their inherited interfaces
        for iface in self.implementedInterfaces:
            consequentialInterfaces |= set(iface.getInheritedInterfaces())

        # And now collect up the consequential interfaces of all of those
        temp = set()
        for iface in consequentialInterfaces:
            temp |= iface.getConsequentialInterfaces()

        return consequentialInterfaces | temp

    def findInterfaceLoopPoint(self, otherInterface):
        """
        Finds an interface, amongst our ancestors and consequential interfaces,
        that inherits from otherInterface or implements otherInterface
        directly.  If there is no such interface, returns None.
        """
        if self.parent:
            if self.parent == otherInterface:
                return self
            loopPoint = self.parent.findInterfaceLoopPoint(otherInterface)
            if loopPoint:
                return loopPoint
        if otherInterface in self.implementedInterfaces:
            return self
        for iface in self.implementedInterfaces:
            loopPoint = iface.findInterfaceLoopPoint(otherInterface)
            if loopPoint:
                return loopPoint
        return None

class IDLDictionary(IDLObjectWithScope):
    def __init__(self, location, parentScope, name, parent, members):
        assert isinstance(parentScope, IDLScope)
        assert isinstance(name, IDLUnresolvedIdentifier)
        assert not parent or isinstance(parent, IDLIdentifierPlaceholder)

        self.parent = parent
        self._finished = False
        self.members = list(members)

        IDLObjectWithScope.__init__(self, location, parentScope, name)

    def __str__(self):
        return "Dictionary '%s'" % self.identifier.name

    def isDictionary(self):
        return True;

    def finish(self, scope):
        if self._finished:
            return

        self._finished = True

        if self.parent:
            assert isinstance(self.parent, IDLIdentifierPlaceholder)
            oldParent = self.parent
            self.parent = self.parent.finish(scope)
            if not isinstance(self.parent, IDLDictionary):
                raise WebIDLError("Dictionary %s has parent that is not a dictionary" %
                                  self.identifier.name,
                                  oldParent.location,
                                  extraLocations=[self.parent.location])

            # Make sure the parent resolves all its members before we start
            # looking at them.
            self.parent.finish(scope)

        for member in self.members:
            member.resolve(self)
            if not member.type.isComplete():
                type = member.type.complete(scope)
                assert not isinstance(type, IDLUnresolvedType)
                assert not isinstance(type.name, IDLUnresolvedIdentifier)
                member.type = type

        # Members of a dictionary are sorted in lexicographic order
        self.members.sort(cmp=cmp, key=lambda x: x.identifier.name)

        inheritedMembers = []
        ancestor = self.parent
        while ancestor:
            if ancestor == self:
                raise WebIDLError("Dictionary %s has itself as an ancestor" %
                                  self.identifier.name,
                                  self.identifier.location)
            inheritedMembers.extend(ancestor.members)
            ancestor = ancestor.parent

        # Catch name duplication
        for inheritedMember in inheritedMembers:
            for member in self.members:
                if member.identifier.name == inheritedMember.identifier.name:
                    raise WebIDLError("Dictionary %s has two members with name %s" %
                                      (self.identifier.name, member.identifier.name),
                                      member.location,
                                      extraLocations=[inheritedMember.location])

    def validate(self):
        pass

    def addExtendedAttributes(self, attrs):
        assert len(attrs) == 0


class IDLEnum(IDLObjectWithIdentifier):
    def __init__(self, location, parentScope, name, values):
        assert isinstance(parentScope, IDLScope)
        assert isinstance(name, IDLUnresolvedIdentifier)

        if len(values) != len(set(values)):
            raise WebIDLError("Enum %s has multiple identical strings" % name.name, location)

        IDLObjectWithIdentifier.__init__(self, location, parentScope, name)
        self._values = values

    def values(self):
        return self._values

    def finish(self, scope):
        pass

    def validate(self):
        pass

    def isEnum(self):
        return True

    def addExtendedAttributes(self, attrs):
        assert len(attrs) == 0

class IDLType(IDLObject):
    Tags = enum(
        # The integer types
        'int8',
        'uint8',
        'int16',
        'uint16',
        'int32',
        'uint32',
        'int64',
        'uint64',
        # Additional primitive types
        'bool',
        'float',
        'double',
        # Other types
        'any',
        'domstring',
        'object',
        'date',
        'void',
        # Funny stuff
        'interface',
        'dictionary',
        'enum',
        'callback',
        'union'
        )

    def __init__(self, location, name):
        IDLObject.__init__(self, location)
        self.name = name
        self.builtin = False

    def __eq__(self, other):
        return other and self.builtin == other.builtin and self.name == other.name

    def __ne__(self, other):
        return not self == other

    def __str__(self):
        return str(self.name)

    def isType(self):
        return True

    def nullable(self):
        return False

    def isPrimitive(self):
        return False

    def isString(self):
        return False

    def isVoid(self):
        return self.name == "Void"

    def isSequence(self):
        return False

    def isArray(self):
        return False

    def isArrayBuffer(self):
        return False

    def isArrayBufferView(self):
        return False

    def isTypedArray(self):
        return False

    def isCallbackInterface(self):
        return False

    def isNonCallbackInterface(self):
        return False

    def isGeckoInterface(self):
        """ Returns a boolean indicating whether this type is an 'interface'
            type that is implemented in Gecko. At the moment, this returns
            true for all interface types that are not types from the TypedArray
            spec."""
        return self.isInterface() and not self.isSpiderMonkeyInterface()

    def isSpiderMonkeyInterface(self):
        """ Returns a boolean indicating whether this type is an 'interface'
            type that is implemented in Spidermonkey.  At the moment, this
            only returns true for the types from the TypedArray spec. """
        return self.isInterface() and (self.isArrayBuffer() or \
                                       self.isArrayBufferView() or \
                                       self.isTypedArray())

    def isDictionary(self):
        return False

    def isInterface(self):
        return False

    def isAny(self):
        return self.tag() == IDLType.Tags.any

    def isDate(self):
        return self.tag() == IDLType.Tags.date

    def isObject(self):
        return self.tag() == IDLType.Tags.object

    def isComplete(self):
        return True

    def tag(self):
        assert False # Override me!

    def treatNonCallableAsNull(self):
        if not (self.nullable() and self.tag() == IDLType.Tags.callback):
            raise WebIDLError("Type %s cannot be TreatNonCallableAsNull" % self,
                              self.location)

        return hasattr(self, "_treatNonCallableAsNull")

    def markTreatNonCallableAsNull(self):
        assert not self.treatNonCallableAsNull()
        self._treatNonCallableAsNull = True

    def addExtendedAttributes(self, attrs):
        assert len(attrs) == 0

    def resolveType(self, parentScope):
        pass

    def unroll(self):
        return self

    def isDistinguishableFrom(self, other):
        raise TypeError("Can't tell whether a generic type is or is not "
                        "distinguishable from other things")

class IDLUnresolvedType(IDLType):
    """
        Unresolved types are interface types 
    """

    def __init__(self, location, name):
        IDLType.__init__(self, location, name)

    def isComplete(self):
        return False

    def complete(self, scope):
        obj = None
        try:
            obj = scope._lookupIdentifier(self.name)
        except:
            raise WebIDLError("Unresolved type '%s'." % self.name, self.location)

        assert obj
        if obj.isType():
            return obj

        name = self.name.resolve(scope, None)
        return IDLWrapperType(self.location, obj)

    def isDistinguishableFrom(self, other):
        raise TypeError("Can't tell whether an unresolved type is or is not "
                        "distinguishable from other things")

class IDLNullableType(IDLType):
    def __init__(self, location, innerType):
        assert not innerType.isVoid()
        assert not innerType.nullable()
        assert not innerType == BuiltinTypes[IDLBuiltinType.Types.any]

        IDLType.__init__(self, location, innerType.name)
        self.inner = innerType
        self.builtin = False

    def __eq__(self, other):
        return isinstance(other, IDLNullableType) and self.inner == other.inner

    def __str__(self):
        return self.inner.__str__() + "OrNull"

    def nullable(self):
        return True

    def isCallback(self):
        return self.inner.isCallback()

    def isPrimitive(self):
        return self.inner.isPrimitive()

    def isString(self):
        return self.inner.isString()

    def isFloat(self):
        return self.inner.isFloat()

    def isInteger(self):
        return self.inner.isInteger()

    def isVoid(self):
        return False

    def isSequence(self):
        return self.inner.isSequence()

    def isArray(self):
        return self.inner.isArray()

    def isArrayBuffer(self):
        return self.inner.isArrayBuffer()

    def isArrayBufferView(self):
        return self.inner.isArrayBufferView()

    def isTypedArray(self):
        return self.inner.isTypedArray()

    def isDictionary(self):
        return self.inner.isDictionary()

    def isInterface(self):
        return self.inner.isInterface()

    def isCallbackInterface(self):
        return self.inner.isCallbackInterface()

    def isNonCallbackInterface(self):
        return self.inner.isNonCallbackInterface()

    def isEnum(self):
        return self.inner.isEnum()

    def isUnion(self):
        return self.inner.isUnion()

    def tag(self):
        return self.inner.tag()

    def resolveType(self, parentScope):
        assert isinstance(parentScope, IDLScope)
        self.inner.resolveType(parentScope)

    def isComplete(self):
        return self.inner.isComplete()

    def complete(self, scope):
        self.inner = self.inner.complete(scope)
        if self.inner.isUnion() and self.inner.hasNullableType:
            raise WebIDLError("The inner type of a nullable type must not be a "
                              "union type that itself has a nullable type as a "
                              "member type", self.location)
        self.name = self.inner.name
        return self

    def unroll(self):
        return self.inner.unroll()

    def isDistinguishableFrom(self, other):
        if other.nullable() or (other.isUnion() and other.hasNullableType):
            # Can't tell which type null should become
            return False
        return self.inner.isDistinguishableFrom(other)

class IDLSequenceType(IDLType):
    def __init__(self, location, parameterType):
        assert not parameterType.isVoid()

        IDLType.__init__(self, location, parameterType.name)
        self.inner = parameterType
        self.builtin = False

    def __eq__(self, other):
        return isinstance(other, IDLSequenceType) and self.inner == other.inner

    def __str__(self):
        return self.inner.__str__() + "Sequence"

    def nullable(self):
        return False

    def isPrimitive(self):
        return False;

    def isString(self):
        return False;

    def isVoid(self):
        return False

    def isSequence(self):
        return True

    def isArray(self):
        return False

    def isDictionary(self):
        return False

    def isInterface(self):
        return False

    def isEnum(self):
        return False

    def tag(self):
        # XXXkhuey this is probably wrong.
        return self.inner.tag()

    def resolveType(self, parentScope):
        assert isinstance(parentScope, IDLScope)
        self.inner.resolveType(parentScope)

    def isComplete(self):
        return self.inner.isComplete()

    def complete(self, scope):
        self.inner = self.inner.complete(scope)
        self.name = self.inner.name
        return self

    def unroll(self):
        return self.inner.unroll()

    def isDistinguishableFrom(self, other):
        return (other.isPrimitive() or other.isString() or other.isEnum() or
                other.isDictionary() or other.isDate() or
                other.isNonCallbackInterface())

class IDLUnionType(IDLType):
    def __init__(self, location, memberTypes):
        IDLType.__init__(self, location, "")
        self.memberTypes = memberTypes
        self.hasNullableType = False
        self.flatMemberTypes = None
        self.builtin = False

    def __eq__(self, other):
        return isinstance(other, IDLUnionType) and self.memberTypes == other.memberTypes

    def isVoid(self):
        return False

    def isUnion(self):
        return True

    def tag(self):
        return IDLType.Tags.union

    def resolveType(self, parentScope):
        assert isinstance(parentScope, IDLScope)
        for t in self.memberTypes:
            t.resolveType(parentScope)

    def isComplete(self):
        return self.flatMemberTypes is not None

    def complete(self, scope):
        def typeName(type):
            if isinstance(type, IDLNullableType):
                return typeName(type.inner) + "OrNull"
            if isinstance(type, IDLWrapperType):
                return typeName(type._identifier.object())
            if isinstance(type, IDLObjectWithIdentifier):
                return typeName(type.identifier)
            if isinstance(type, IDLType) and (type.isArray() or type.isSequence()):
                return str(type)
            return type.name

        for (i, type) in enumerate(self.memberTypes):
            if not type.isComplete():
                self.memberTypes[i] = type.complete(scope)

        self.name = "Or".join(typeName(type) for type in self.memberTypes)
        self.flatMemberTypes = list(self.memberTypes)
        i = 0
        while i < len(self.flatMemberTypes):
            if self.flatMemberTypes[i].nullable():
                if self.hasNullableType:
                    raise WebIDLError("Can't have more than one nullable types in a union",
                                      nullableType.location,
                                      extraLocation=self.flatMemberTypes[i].location)
                self.hasNullableType = True
                nullableType = self.flatMemberTypes[i]
                self.flatMemberTypes[i] = self.flatMemberTypes[i].inner
                continue
            if self.flatMemberTypes[i].isUnion():
                self.flatMemberTypes[i:i + 1] = self.flatMemberTypes[i].memberTypes
                continue
            i += 1

        for (i, t) in enumerate(self.flatMemberTypes[:-1]):
            for u in self.flatMemberTypes[i + 1:]:
                if not t.isDistinguishableFrom(u):
                    raise WebIDLError("Flat member types of a union should be "
                                      "distinguishable, " + str(t) + " is not "
                                      "distinguishable from " + str(u),
                                      t.location, extraLocation=u.location)

        return self

    def isDistinguishableFrom(self, other):
        if self.hasNullableType and other.nullable():
            # Can't tell which type null should become
            return False
        if other.isUnion():
            otherTypes = other.unroll().memberTypes
        else:
            otherTypes = [other]
        # For every type in otherTypes, check that it's distinguishable from
        # every type in our types
        for u in otherTypes:
            if any(not t.isDistinguishableFrom(u) for t in self.memberTypes):
                return False
        return True

class IDLArrayType(IDLType):
    def __init__(self, location, parameterType):
        assert not parameterType.isVoid()
        if parameterType.isSequence():
            raise WebIDLError("Array type cannot parameterize over a sequence type",
                              location)
        if parameterType.isDictionary():
            raise WebIDLError("Array type cannot parameterize over a dictionary type",
                              location)

        IDLType.__init__(self, location, parameterType.name)
        self.inner = parameterType
        self.builtin = False

    def __eq__(self, other):
        return isinstance(other, IDLArrayType) and self.inner == other.inner

    def __str__(self):
        return self.inner.__str__() + "Array"

    def nullable(self):
        return False

    def isPrimitive(self):
        return False

    def isString(self):
        return False

    def isVoid(self):
        return False

    def isSequence(self):
        assert not self.inner.isSequence()
        return False

    def isArray(self):
        return True

    def isDictionary(self):
        assert not self.inner.isDictionary()
        return False

    def isInterface(self):
        return False

    def isEnum(self):
        return False

    def tag(self):
        # XXXkhuey this is probably wrong.
        return self.inner.tag()

    def resolveType(self, parentScope):
        assert isinstance(parentScope, IDLScope)
        self.inner.resolveType(parentScope)

    def isComplete(self):
        return self.inner.isComplete()

    def complete(self, scope):
        self.inner = self.inner.complete(scope)
        self.name = self.inner.name
        return self

    def unroll(self):
        return self.inner.unroll()

    def isDistinguishableFrom(self, other):
        return (other.isPrimitive() or other.isString() or other.isEnum() or
                other.isDictionary() or other.isDate() or
                other.isNonCallbackInterface())

class IDLTypedefType(IDLType, IDLObjectWithIdentifier):
    def __init__(self, location, innerType, name):
        IDLType.__init__(self, location, innerType.name)

        identifier = IDLUnresolvedIdentifier(location, name)

        IDLObjectWithIdentifier.__init__(self, location, None, identifier)

        self.inner = innerType
        self.name = name
        self.builtin = False

    def __eq__(self, other):
        return isinstance(other, IDLTypedefType) and self.inner == other.inner

    def __str__(self):
        return self.identifier.name

    def nullable(self):
        return self.inner.nullable()

    def isPrimitive(self):
        return self.inner.isPrimitive()

    def isString(self):
        return self.inner.isString()

    def isVoid(self):
        return self.inner.isVoid()

    def isSequence(self):
        return self.inner.isSequence()

    def isArray(self):
        return self.inner.isArray()

    def isDictionary(self):
        return self.inner.isDictionary()

    def isArrayBuffer(self):
        return self.inner.isArrayBuffer()

    def isArrayBufferView(self):
        return self.inner.isArrayBufferView()

    def isTypedArray(self):
        return self.inner.isTypedArray()

    def isInterface(self):
        return self.inner.isInterface()

    def isCallbackInterface(self):
        return self.inner.isCallbackInterface()

    def isNonCallbackInterface(self):
        return self.inner.isNonCallbackInterface()

    def resolve(self, parentScope):
        assert isinstance(parentScope, IDLScope)
        IDLObjectWithIdentifier.resolve(self, parentScope)

    def tag(self):
        return self.inner.tag()

    def unroll(self):
        return self.inner.unroll()

    def isDistinguishableFrom(self, other):
        return self.inner.isDistinguishableFrom(other)

class IDLWrapperType(IDLType):
    def __init__(self, location, inner):
        IDLType.__init__(self, location, inner.identifier.name)
        self.inner = inner
        self._identifier = inner.identifier
        self.builtin = False

    def __eq__(self, other):
        return isinstance(other, IDLWrapperType) and \
               self._identifier == other._identifier and \
               self.builtin == other.builtin

    def __str__(self):
        return str(self.name) + " (Wrapper)"

    def nullable(self):
        return False

    def isPrimitive(self):
        return False

    def isString(self):
        return False

    def isVoid(self):
        return False

    def isSequence(self):
        return False

    def isArray(self):
        return False

    def isDictionary(self):
        return isinstance(self.inner, IDLDictionary)

    def isInterface(self):
        return isinstance(self.inner, IDLInterface) or \
               isinstance(self.inner, IDLExternalInterface)

    def isCallbackInterface(self):
        return self.isInterface() and self.inner.isCallback()

    def isNonCallbackInterface(self):
        return self.isInterface() and not self.inner.isCallback()

    def isEnum(self):
        return isinstance(self.inner, IDLEnum)

    def resolveType(self, parentScope):
        assert isinstance(parentScope, IDLScope)
        self.inner.resolve(parentScope)

    def isComplete(self):
        return True

    def tag(self):
        if self.isInterface():
            return IDLType.Tags.interface
        elif self.isEnum():
            return IDLType.Tags.enum
        elif self.isDictionary():
            return IDLType.Tags.dictionary
        else:
            assert False

    def isDistinguishableFrom(self, other):
        assert self.isInterface() or self.isEnum() or self.isDictionary()
        if self.isEnum():
            return (other.isInterface() or other.isObject() or
                    other.isCallback() or other.isDictionary() or
                    other.isSequence() or other.isArray() or
                    other.isDate())
        if other.isPrimitive() or other.isString() or other.isEnum() or other.isDate():
            return True
        if self.isDictionary():
            return (other.isNonCallbackInterface() or other.isSequence() or
                    other.isArray())

        assert self.isInterface()
        # XXXbz need to check that the interfaces can't be implemented
        # by the same object
        if other.isInterface():
            if other.isSpiderMonkeyInterface():
                # Just let |other| handle things
                return other.isDistinguishableFrom(self)
            assert self.isGeckoInterface() and other.isGeckoInterface()
            if self.inner.isExternal() or other.unroll().inner.isExternal():
                return self != other
            return (len(self.inner.interfacesBasedOnSelf &
                        other.unroll().inner.interfacesBasedOnSelf) == 0 and
                    (self.isNonCallbackInterface() or
                     other.isNonCallbackInterface()))
        if (other.isDictionary() or other.isCallback() or
            other.isSequence() or other.isArray()):
            return self.isNonCallbackInterface()

        # Not much else |other| can be
        assert other.isObject()
        return False

class IDLBuiltinType(IDLType):

    Types = enum(
        # The integer types
        'byte',
        'octet',
        'short',
        'unsigned_short',
        'long',
        'unsigned_long',
        'long_long',
        'unsigned_long_long',
        # Additional primitive types
        'boolean',
        'float',
        'double',
        # Other types
        'any',
        'domstring',
        'object',
        'date',
        'void',
        # Funny stuff
        'ArrayBuffer',
        'ArrayBufferView',
        'Int8Array',
        'Uint8Array',
        'Uint8ClampedArray',
        'Int16Array',
        'Uint16Array',
        'Int32Array',
        'Uint32Array',
        'Float32Array',
        'Float64Array'
        )

    TagLookup = {
            Types.byte: IDLType.Tags.int8,
            Types.octet: IDLType.Tags.uint8,
            Types.short: IDLType.Tags.int16,
            Types.unsigned_short: IDLType.Tags.uint16,
            Types.long: IDLType.Tags.int32,
            Types.unsigned_long: IDLType.Tags.uint32,
            Types.long_long: IDLType.Tags.int64,
            Types.unsigned_long_long: IDLType.Tags.uint64,
            Types.boolean: IDLType.Tags.bool,
            Types.float: IDLType.Tags.float,
            Types.double: IDLType.Tags.double,
            Types.any: IDLType.Tags.any,
            Types.domstring: IDLType.Tags.domstring,
            Types.object: IDLType.Tags.object,
            Types.date: IDLType.Tags.date,
            Types.void: IDLType.Tags.void,
            Types.ArrayBuffer: IDLType.Tags.interface,
            Types.ArrayBufferView: IDLType.Tags.interface,
            Types.Int8Array: IDLType.Tags.interface,
            Types.Uint8Array: IDLType.Tags.interface,
            Types.Uint8ClampedArray: IDLType.Tags.interface,
            Types.Int16Array: IDLType.Tags.interface,
            Types.Uint16Array: IDLType.Tags.interface,
            Types.Int32Array: IDLType.Tags.interface,
            Types.Uint32Array: IDLType.Tags.interface,
            Types.Float32Array: IDLType.Tags.interface,
            Types.Float64Array: IDLType.Tags.interface
        }

    def __init__(self, location, name, type):
        IDLType.__init__(self, location, name)
        self.builtin = True
        self._typeTag = type

    def isPrimitive(self):
        return self._typeTag <= IDLBuiltinType.Types.double

    def isString(self):
        return self._typeTag == IDLBuiltinType.Types.domstring

    def isInteger(self):
        return self._typeTag <= IDLBuiltinType.Types.unsigned_long_long

    def isArrayBuffer(self):
        return self._typeTag == IDLBuiltinType.Types.ArrayBuffer

    def isArrayBufferView(self):
        return self._typeTag == IDLBuiltinType.Types.ArrayBufferView

    def isTypedArray(self):
        return self._typeTag >= IDLBuiltinType.Types.Int8Array and \
               self._typeTag <= IDLBuiltinType.Types.Float64Array

    def isInterface(self):
        # TypedArray things are interface types per the TypedArray spec,
        # but we handle them as builtins because SpiderMonkey implements
        # all of it internally.
        return self.isArrayBuffer() or \
               self.isArrayBufferView() or \
               self.isTypedArray()

    def isNonCallbackInterface(self):
        # All the interfaces we can be are non-callback
        return self.isInterface()

    def isFloat(self):
        return self._typeTag == IDLBuiltinType.Types.float or \
               self._typeTag == IDLBuiltinType.Types.double

    def tag(self):
        return IDLBuiltinType.TagLookup[self._typeTag]

    def isDistinguishableFrom(self, other):
        if self.isPrimitive() or self.isString():
            return (other.isInterface() or other.isObject() or
                    other.isCallback() or other.isDictionary() or
                    other.isSequence() or other.isArray() or
                    other.isDate())
        if self.isAny():
            # Can't tell "any" apart from anything
            return False
        if self.isObject():
            return other.isPrimitive() or other.isString() or other.isEnum()
        if self.isDate():
            return (other.isPrimitive() or other.isString() or other.isEnum() or
                    other.isInterface() or other.isCallback() or
                    other.isDictionary() or other.isSequence() or
                    other.isArray())
        if self.isVoid():
            return not other.isVoid()
        # Not much else we could be!
        assert self.isSpiderMonkeyInterface()
        # Like interfaces, but we know we're not a callback
        return (other.isPrimitive() or other.isString() or other.isEnum() or
                other.isCallback() or other.isDictionary() or
                other.isSequence() or other.isArray() or other.isDate() or
                (other.isInterface() and (
                 # ArrayBuffer is distinguishable from everything
                 # that's not an ArrayBuffer or a callback interface
                 (self.isArrayBuffer() and not other.isArrayBuffer()) or
                 # ArrayBufferView is distinguishable from everything
                 # that's not an ArrayBufferView or typed array.
                 (self.isArrayBufferView() and not other.isArrayBufferView() and
                  not other.isTypedArray()) or
                 # Typed arrays are distinguishable from everything
                 # except ArrayBufferView and the same type of typed
                 # array
                 (self.isTypedArray() and not other.isArrayBufferView() and not
                  (other.isTypedArray() and other.name == self.name)))))

BuiltinTypes = {
      IDLBuiltinType.Types.byte:
          IDLBuiltinType(BuiltinLocation("<builtin type>"), "Byte",
                         IDLBuiltinType.Types.byte),
      IDLBuiltinType.Types.octet:
          IDLBuiltinType(BuiltinLocation("<builtin type>"), "Octet",
                         IDLBuiltinType.Types.octet),
      IDLBuiltinType.Types.short:
          IDLBuiltinType(BuiltinLocation("<builtin type>"), "Short",
                         IDLBuiltinType.Types.short),
      IDLBuiltinType.Types.unsigned_short:
          IDLBuiltinType(BuiltinLocation("<builtin type>"), "UnsignedShort",
                         IDLBuiltinType.Types.unsigned_short),
      IDLBuiltinType.Types.long:
          IDLBuiltinType(BuiltinLocation("<builtin type>"), "Long",
                         IDLBuiltinType.Types.long),
      IDLBuiltinType.Types.unsigned_long:
          IDLBuiltinType(BuiltinLocation("<builtin type>"), "UnsignedLong",
                         IDLBuiltinType.Types.unsigned_long),
      IDLBuiltinType.Types.long_long:
          IDLBuiltinType(BuiltinLocation("<builtin type>"), "LongLong",
                         IDLBuiltinType.Types.long_long),
      IDLBuiltinType.Types.unsigned_long_long:
          IDLBuiltinType(BuiltinLocation("<builtin type>"), "UnsignedLongLong",
                         IDLBuiltinType.Types.unsigned_long_long),
      IDLBuiltinType.Types.boolean:
          IDLBuiltinType(BuiltinLocation("<builtin type>"), "Boolean",
                         IDLBuiltinType.Types.boolean),
      IDLBuiltinType.Types.float:
          IDLBuiltinType(BuiltinLocation("<builtin type>"), "Float",
                         IDLBuiltinType.Types.float),
      IDLBuiltinType.Types.double:
          IDLBuiltinType(BuiltinLocation("<builtin type>"), "Double",
                         IDLBuiltinType.Types.double),
      IDLBuiltinType.Types.any:
          IDLBuiltinType(BuiltinLocation("<builtin type>"), "Any",
                         IDLBuiltinType.Types.any),
      IDLBuiltinType.Types.domstring:
          IDLBuiltinType(BuiltinLocation("<builtin type>"), "String",
                         IDLBuiltinType.Types.domstring),
      IDLBuiltinType.Types.object:
          IDLBuiltinType(BuiltinLocation("<builtin type>"), "Object",
                         IDLBuiltinType.Types.object),
      IDLBuiltinType.Types.date:
          IDLBuiltinType(BuiltinLocation("<builtin type>"), "Date",
                         IDLBuiltinType.Types.date),
      IDLBuiltinType.Types.void:
          IDLBuiltinType(BuiltinLocation("<builtin type>"), "Void",
                         IDLBuiltinType.Types.void),
      IDLBuiltinType.Types.ArrayBuffer:
          IDLBuiltinType(BuiltinLocation("<builtin type>"), "ArrayBuffer",
                         IDLBuiltinType.Types.ArrayBuffer),
      IDLBuiltinType.Types.ArrayBufferView:
          IDLBuiltinType(BuiltinLocation("<builtin type>"), "ArrayBufferView",
                         IDLBuiltinType.Types.ArrayBufferView),
      IDLBuiltinType.Types.Int8Array:
          IDLBuiltinType(BuiltinLocation("<builtin type>"), "Int8Array",
                         IDLBuiltinType.Types.Int8Array),
      IDLBuiltinType.Types.Uint8Array:
          IDLBuiltinType(BuiltinLocation("<builtin type>"), "Uint8Array",
                         IDLBuiltinType.Types.Uint8Array),
      IDLBuiltinType.Types.Uint8ClampedArray:
          IDLBuiltinType(BuiltinLocation("<builtin type>"), "Uint8ClampedArray",
                         IDLBuiltinType.Types.Uint8ClampedArray),
      IDLBuiltinType.Types.Int16Array:
          IDLBuiltinType(BuiltinLocation("<builtin type>"), "Int16Array",
                         IDLBuiltinType.Types.Int16Array),
      IDLBuiltinType.Types.Uint16Array:
          IDLBuiltinType(BuiltinLocation("<builtin type>"), "Uint16Array",
                         IDLBuiltinType.Types.Uint16Array),
      IDLBuiltinType.Types.Int32Array:
          IDLBuiltinType(BuiltinLocation("<builtin type>"), "Int32Array",
                         IDLBuiltinType.Types.Int32Array),
      IDLBuiltinType.Types.Uint32Array:
          IDLBuiltinType(BuiltinLocation("<builtin type>"), "Uint32Array",
                         IDLBuiltinType.Types.Uint32Array),
      IDLBuiltinType.Types.Float32Array:
          IDLBuiltinType(BuiltinLocation("<builtin type>"), "Float32Array",
                         IDLBuiltinType.Types.Float32Array),
      IDLBuiltinType.Types.Float64Array:
          IDLBuiltinType(BuiltinLocation("<builtin type>"), "Float64Array",
                         IDLBuiltinType.Types.Float64Array)
    }


integerTypeSizes = {
        IDLBuiltinType.Types.byte: (-128, 127),
        IDLBuiltinType.Types.octet:  (0, 255),
        IDLBuiltinType.Types.short: (-32768, 32767),
        IDLBuiltinType.Types.unsigned_short: (0, 65535),
        IDLBuiltinType.Types.long: (-2147483648, 2147483647),
        IDLBuiltinType.Types.unsigned_long: (0, 4294967295),
        IDLBuiltinType.Types.long_long: (-9223372036854775808,
                                         9223372036854775807),
        IDLBuiltinType.Types.unsigned_long_long: (0, 18446744073709551615)
    }

def matchIntegerValueToType(value):
    for type, extremes in integerTypeSizes.items():
        (min, max) = extremes
        if value <= max and value >= min:
            return BuiltinTypes[type]

    return None

def checkDistinguishability(argset1, argset2):
    assert isinstance(argset1, list) and isinstance(argset2, list)

class IDLValue(IDLObject):
    def __init__(self, location, type, value):
        IDLObject.__init__(self, location)
        self.type = type
        assert isinstance(type, IDLType)

        self.value = value

    def coerceToType(self, type, location):
        if type == self.type:
            return self # Nothing to do

        # If the type allows null, rerun this matching on the inner type
        if type.nullable():
            innerValue = self.coerceToType(type.inner, location)
            return IDLValue(self.location, type, innerValue.value)

        # Else, see if we can coerce to 'type'.
        if self.type.isInteger():
            if not self.type.isInteger():
                raise WebIDLError("Cannot coerce type %s to type %s." %
                                  (self.type, type), location)

            # We're both integer types.  See if we fit.

            (min, max) = integerTypeSizes[type._typeTag]
            if self.value <= max and self.value >= min:
                # Promote
                return IDLValue(self.location, type, self.value)
            else:
                raise WebIDLError("Value %s is out of range for type %s." %
                                  (self.value, type), location)
        else:
            pass

        assert False # Not implemented!

class IDLNullValue(IDLObject):
    def __init__(self, location):
        IDLObject.__init__(self, location)
        self.type = None
        self.value = None

    def coerceToType(self, type, location):
        if not isinstance(type, IDLNullableType) and not (type.isUnion() and type.hasNullableType):
            raise WebIDLError("Cannot coerce null value to type %s." % type,
                              location)

        nullValue = IDLNullValue(self.location)
        nullValue.type = type
        return nullValue
        

class IDLInterfaceMember(IDLObjectWithIdentifier):

    Tags = enum(
        'Const',
        'Attr',
        'Method'
    )

    def __init__(self, location, identifier, tag):
        IDLObjectWithIdentifier.__init__(self, location, None, identifier)
        self.tag = tag

    def isMethod(self):
        return self.tag == IDLInterfaceMember.Tags.Method

    def isAttr(self):
        return self.tag == IDLInterfaceMember.Tags.Attr

    def isConst(self):
        return self.tag == IDLInterfaceMember.Tags.Const

    def addExtendedAttributes(self, attrs):
        self._extendedAttrDict = {}
        for attr in attrs:
            attrlist = list(attr)
            identifier = attrlist.pop(0)
            self.handleExtendedAttribute(identifier, attrlist)
            self._extendedAttrDict[identifier] = attrlist if len(attrlist) else True

    def handleExtendedAttribute(self, name, list):
        pass

    def getExtendedAttribute(self, name):
        return self._extendedAttrDict.get(name, None)

class IDLConst(IDLInterfaceMember):
    def __init__(self, location, identifier, type, value):
        IDLInterfaceMember.__init__(self, location, identifier,
                                    IDLInterfaceMember.Tags.Const)

        assert isinstance(type, IDLType)
        if type.isDictionary():
            raise WebIDLError("A constant cannot be of a dictionary type",
                              self.location)
        self.type = type

        # The value might not match the type
        coercedValue = value.coerceToType(self.type, location)
        assert coercedValue

        self.value = coercedValue

    def __str__(self):
        return "'%s' const '%s'" % (self.type, self.identifier)

    def finish(self, scope):
        assert self.type.isComplete()

    def validate(self):
        pass

class IDLAttribute(IDLInterfaceMember):
    def __init__(self, location, identifier, type, readonly, inherit):
        IDLInterfaceMember.__init__(self, location, identifier,
                                    IDLInterfaceMember.Tags.Attr)

        assert isinstance(type, IDLType)
        self.type = type
        self.readonly = readonly
        self.inherit = inherit

        if readonly and inherit:
            raise WebIDLError("An attribute cannot be both 'readonly' and 'inherit'",
                              self.location)

    def __str__(self):
        return "'%s' attribute '%s'" % (self.type, self.identifier)

    def finish(self, scope):
        if not self.type.isComplete():
            t = self.type.complete(scope)

            assert not isinstance(t, IDLUnresolvedType)
            assert not isinstance(t.name, IDLUnresolvedIdentifier)
            self.type = t

        if self.type.isDictionary():
            raise WebIDLError("An attribute cannot be of a dictionary type",
                              self.location)
        if self.type.isSequence():
            raise WebIDLError("An attribute cannot be of a sequence type",
                              self.location)
        if self.type.isUnion():
            for f in self.type.flatMemberTypes:
                if f.isDictionary():
                    raise WebIDLError("An attribute cannot be of a union "
                                      "type if one of its member types (or "
                                      "one of its member types's member "
                                      "types, and so on) is a dictionary "
                                      "type", self.location)
                if f.isSequence():
                    raise WebIDLError("An attribute cannot be of a union "
                                      "type if one of its member types (or "
                                      "one of its member types's member "
                                      "types, and so on) is a sequence "
                                      "type", self.location)

    def validate(self):
        pass

    def handleExtendedAttribute(self, name, list):
        if name == "TreatNonCallableAsNull":
            self.type.markTreatNonCallableAsNull();
        IDLInterfaceMember.handleExtendedAttribute(self, name, list)

    def resolve(self, parentScope):
        assert isinstance(parentScope, IDLScope)
        self.type.resolveType(parentScope)
        IDLObjectWithIdentifier.resolve(self, parentScope)

class IDLArgument(IDLObjectWithIdentifier):
    def __init__(self, location, identifier, type, optional=False, defaultValue=None, variadic=False):
        IDLObjectWithIdentifier.__init__(self, location, None, identifier)

        assert isinstance(type, IDLType)
        self.type = type

        if defaultValue:
            defaultValue = defaultValue.coerceToType(type, location)
            assert defaultValue

        self.optional = optional
        self.defaultValue = defaultValue
        self.variadic = variadic

        assert not variadic or optional

    def addExtendedAttributes(self, attrs):
        assert len(attrs) == 0

class IDLCallbackType(IDLType, IDLObjectWithScope):
    def __init__(self, location, parentScope, identifier, returnType, arguments):
        assert isinstance(returnType, IDLType)

        IDLType.__init__(self, location, identifier.name)

        self._returnType = returnType
        # Clone the list
        self._arguments = list(arguments)

        IDLObjectWithScope.__init__(self, location, parentScope, identifier)

        for (returnType, arguments) in self.signatures():
            for argument in arguments:
                argument.resolve(self)

    def isCallback(self):
        return True

    def signatures(self):
        return [(self._returnType, self._arguments)]

    def tag(self):
        return IDLType.Tags.callback

    def finish(self, scope):
        if not self._returnType.isComplete():
            type = returnType.complete(scope)

            assert not isinstance(type, IDLUnresolvedType)
            assert not isinstance(type.name, IDLUnresolvedIdentifier)
            self._returnType = type

        for argument in self._arguments:
            if argument.type.isComplete():
                continue

            type = argument.type.complete(scope)

            assert not isinstance(type, IDLUnresolvedType)
            assert not isinstance(type.name, IDLUnresolvedIdentifier)
            argument.type = type

    def validate(self):
        pass

    def isDistinguishableFrom(self, other):
        return (other.isPrimitive() or other.isString() or other.isEnum() or
                other.isNonCallbackInterface() or other.isDate())

class IDLMethod(IDLInterfaceMember, IDLScope):

    Special = enum(
        'None',
        'Getter',
        'Setter',
        'Creator',
        'Deleter',
        'LegacyCaller',
        'Stringifier',
        'Static'
    )

    TypeSuffixModifier = enum(
        'None',
        'QMark',
        'Brackets'
    )

    NamedOrIndexed = enum(
        'Neither',
        'Named',
        'Indexed'
    )

    def __init__(self, location, identifier, returnType, arguments,
                 static=False, getter=False, setter=False, creator=False,
                 deleter=False, specialType=NamedOrIndexed.Neither,
                 legacycaller=False, stringifier=False):
        # REVIEW: specialType is NamedOrIndexed -- wow, this is messed up.
        IDLInterfaceMember.__init__(self, location, identifier,
                                    IDLInterfaceMember.Tags.Method)

        self._hasOverloads = False

        assert isinstance(returnType, IDLType)
        self._returnType = [returnType]
        # We store a list of all the overload locations, matching our
        # signature list.
        self._location = [location]

        assert isinstance(static, bool)
        self._static = static
        assert isinstance(getter, bool)
        self._getter = getter
        assert isinstance(setter, bool)
        self._setter = setter
        assert isinstance(creator, bool)
        self._creator = creator
        assert isinstance(deleter, bool)
        self._deleter = deleter
        assert isinstance(legacycaller, bool)
        self._legacycaller = legacycaller
        assert isinstance(stringifier, bool)
        self._stringifier = stringifier
        self._specialType = specialType

        # Clone the list
        self._arguments = [list(arguments)]

        self.assertSignatureConstraints()

    def __str__(self):
        return "Method '%s'" % self.identifier

    def assertSignatureConstraints(self):
        if self._getter or self._deleter:
            assert len(self._arguments) == 1
            assert self._arguments[0][0].type == BuiltinTypes[IDLBuiltinType.Types.domstring] or \
                   self._arguments[0][0].type == BuiltinTypes[IDLBuiltinType.Types.unsigned_long]
            assert not self._arguments[0][0].optional and not self._arguments[0][0].variadic
            assert not self._getter or not self._returnType[0].isVoid()

        if self._setter or self._creator:
            assert len(self._arguments[0]) == 2
            assert self._arguments[0][0].type == BuiltinTypes[IDLBuiltinType.Types.domstring] or \
                   self._arguments[0][0].type == BuiltinTypes[IDLBuiltinType.Types.unsigned_long]
            assert not self._arguments[0][0].optional and not self._arguments[0][0].variadic
            assert not self._arguments[0][1].optional and not self._arguments[0][1].variadic

        if self._stringifier:
            assert len(self._arguments[0]) == 0
            assert self._returnType[0] == BuiltinTypes[IDLBuiltinType.Types.domstring]

        inOptionalArguments = False
        variadicArgument = None
        sawOptionalWithNoDefault = False

        assert len(self._arguments) == 1
        arguments = self._arguments[0]

        for argument in arguments:
            # Only the last argument can be variadic
            if variadicArgument:
                raise WebIDLError("Variadic argument is not last argument",
                                  variadicArgument.location)
            # Once we see an optional argument, there can't be any non-optional
            # arguments.
            if inOptionalArguments and not argument.optional:
                raise WebIDLError("Non-optional argument after optional arguments",
                                  argument.location)
            # Once we see an argument with no default value, there can
            # be no more default values.
            if sawOptionalWithNoDefault and argument.defaultValue:
                raise WebIDLError("Argument with default value after optional "
                                  "arguments with no default values",
                                  argument.location)
            inOptionalArguments = argument.optional
            if argument.variadic:
                variadicArgument = argument
            sawOptionalWithNoDefault = argument.optional and not argument.defaultValue

    def isStatic(self):
        return self._static

    def isGetter(self):
        return self._getter

    def isSetter(self):
        return self._setter

    def isCreator(self):
        return self._creator

    def isDeleter(self):
        return self._deleter

    def isNamed(self):
        assert self._specialType == IDLMethod.NamedOrIndexed.Named or \
               self._specialType == IDLMethod.NamedOrIndexed.Indexed
        return self._specialType == IDLMethod.NamedOrIndexed.Named

    def isIndexed(self):
        assert self._specialType == IDLMethod.NamedOrIndexed.Named or \
               self._specialType == IDLMethod.NamedOrIndexed.Indexed
        return self._specialType == IDLMethod.NamedOrIndexed.Indexed

    def isLegacycaller(self):
        return self._legacycaller

    def isStringifier(self):
        return self._stringifier

    def hasOverloads(self):
        return self._hasOverloads

    def resolve(self, parentScope):
        assert isinstance(parentScope, IDLScope)
        IDLObjectWithIdentifier.resolve(self, parentScope)
        IDLScope.__init__(self, self.location, parentScope, self.identifier)
        for (returnType, arguments) in self.signatures():
            for argument in arguments:
                argument.resolve(self)

    def addOverload(self, method):
        checkDistinguishability(self._arguments, method._arguments)

        assert len(method._returnType) == 1
        assert len(method._arguments) == 1
        assert len(method._location) == 1

        self._returnType.extend(method._returnType)
        self._arguments.extend(method._arguments)
        self._location.extend(method._location)

        self._hasOverloads = True

        if self.isStatic() != method.isStatic():
            raise WebIDLError("Overloaded identifier %s appears with different values of the 'static' attribute" % method1.identifier,
                              method.location)

        if self.isLegacycaller() != method.isLegacycaller():
            raise WebIDLError("Overloaded identifier %s appears with different values of the 'legacycaller' attribute" % method1.identifier,
                              method.location)

        # Can't overload special things!
        assert not self.isGetter()
        assert not method.isGetter()
        assert not self.isSetter()
        assert not method.isSetter()
        assert not self.isCreator()
        assert not method.isCreator()
        assert not self.isDeleter()
        assert not method.isDeleter()
        assert not self.isStringifier()
        assert not method.isStringifier()

        return self

    def signatures(self):
        assert len(self._returnType) == len(self._arguments)
        return zip(self._returnType, self._arguments)

    def finish(self, scope):
        for index, returnType in enumerate(self._returnType):
            if returnType.isComplete():
                continue

            type = returnType.complete(scope)

            assert not isinstance(type, IDLUnresolvedType)
            assert not isinstance(type.name, IDLUnresolvedIdentifier)
            self._returnType[index] = type

        for arguments in self._arguments:
            for argument in arguments:
                if argument.type.isComplete():
                    continue

                type = argument.type.complete(scope)

                assert not isinstance(type, IDLUnresolvedType)
                assert not isinstance(type.name, IDLUnresolvedIdentifier)
                argument.type = type

        # Now compute various information that will be used by the
        # WebIDL overload resolution algorithm.
        self.maxArgCount = max(len(s[1]) for s in self.signatures())
        self.allowedArgCounts = [ i for i in range(self.maxArgCount+1)
                                  if len(self.signaturesForArgCount(i)) != 0 ]

    def validate(self):
        # Make sure our overloads are properly distinguishable and don't have
        # different argument types before the distinguishing args.
        for argCount in self.allowedArgCounts:
            possibleSignatures = self.signaturesForArgCount(argCount)
            if len(possibleSignatures) == 1:
                continue
            distinguishingIndex = self.distinguishingIndexForArgCount(argCount)
            arglists = [ s[1] for s in possibleSignatures ]
            for idx in range(distinguishingIndex):
                firstSigType = arglists[0][idx].type
                for (otherArgList, location) in zip(arglists[1:],
                                                    self._location[1:]):
                    if otherArgList[idx].type != firstSigType:
                        raise WebIDLError(
                            "Signatures for method '%s' with %d arguments have "
                            "different types of arguments at index %d, which "
                            "is before distinguishing index %d" %
                            (self.identifier.name, argCount, idx,
                             distinguishingIndex),
                            self.location,
                            extraLocations=[location])

    def signaturesForArgCount(self, argc):
        return [(retval, args) for (retval, args) in self.signatures() if
                len(args) == argc or (len(args) > argc and args[argc].optional)]

    def locationsForArgCount(self, argc):
        return [ self._location[i] for (i, args) in enumerate(self._arguments) if
                 len(args) == argc or
                 (len(args) > argc and args[argc].optional)]

    def distinguishingIndexForArgCount(self, argc):
        def isValidDistinguishingIndex(idx, signatures):
            for (firstSigIndex, (firstRetval, firstArgs)) in enumerate(signatures[:-1]):
                for (secondRetval, secondArgs) in signatures[firstSigIndex+1:]:
                    firstType = firstArgs[idx].type
                    secondType = secondArgs[idx].type
                    if not firstType.isDistinguishableFrom(secondType):
                        return False
            return True
        signatures = self.signaturesForArgCount(argc)
        for idx in range(argc):
            if isValidDistinguishingIndex(idx, signatures):
                return idx
        # No valid distinguishing index.  Time to throw
        locations = self.locationsForArgCount(argc)
        raise WebIDLError("Signatures with %d arguments for method '%s' are not "
                          "distinguishable" % (argc, self.identifier.name),
                          locations[0],
                          extraLocations=locations[1:])

class IDLImplementsStatement(IDLObject):
    def __init__(self, location, implementor, implementee):
        IDLObject.__init__(self, location)
        self.implementor = implementor;
        self.implementee = implementee

    def finish(self, scope):
        assert(isinstance(self.implementor, IDLIdentifierPlaceholder))
        assert(isinstance(self.implementee, IDLIdentifierPlaceholder))
        implementor = self.implementor.finish(scope)
        implementee = self.implementee.finish(scope)
        # NOTE: we depend on not setting self.implementor and
        # self.implementee here to keep track of the original
        # locations.
        if not isinstance(implementor, IDLInterface):
            raise WebIDLError("Left-hand side of 'implements' is not an "
                              "interface",
                              self.implementor.location)
        if implementor.isCallback():
            raise WebIDLError("Left-hand side of 'implements' is a callback "
                              "interface",
                              self.implementor.location)
        if not isinstance(implementee, IDLInterface):
            raise WebIDLError("Right-hand side of 'implements' is not an "
                              "interface",
                              self.implementee.location)
        if implementee.isCallback():
            raise WebIDLError("Right-hand side of 'implements' is a callback "
                              "interface",
                              self.implementee.location)
        implementor.addImplementedInterface(implementee)

    def validate(self):
        pass

    def addExtendedAttributes(self, attrs):
        assert len(attrs) == 0

# Parser

class Tokenizer(object):
    tokens = [
        "INTEGER",
        "FLOATLITERAL",
        "IDENTIFIER",
        "STRING",
        "WHITESPACE",
        "OTHER"
        ]

    def t_INTEGER(self, t):
        r'-?(0([0-7]+|[Xx][0-9A-Fa-f]+)?|[1-9][0-9]*)'
        try:
            # Can't use int(), because that doesn't handle octal properly.
            t.value = parseInt(t.value)
        except:
            raise WebIDLError("Invalid integer literal",
                              Location(lexer=self.lexer,
                                       lineno=self.lexer.lineno,
                                       lexpos=self.lexer.lexpos,
                                       filename=self._filename))
        return t

    def t_FLOATLITERAL(self, t):
        r'-?(([0-9]+\.[0-9]*|[0-9]*\.[0-9]+)([Ee][+-]?[0-9]+)?|[0-9]+[Ee][+-]?[0-9]+)'
        assert False
        return t

    def t_IDENTIFIER(self, t):
        r'[A-Z_a-z][0-9A-Z_a-z]*'
        t.type = self.keywords.get(t.value, 'IDENTIFIER')
        return t

    def t_STRING(self, t):
        r'"[^"]*"'
        t.value = t.value[1:-1]
        return t

    def t_WHITESPACE(self, t):
        r'[\t\n\r ]+|[\t\n\r ]*((//[^\n]*|/\*.*?\*/)[\t\n\r ]*)+'
        pass

    def t_ELLIPSIS(self, t):
        r'\.\.\.'
        t.type = self.keywords.get(t.value)
        return t

    def t_OTHER(self, t):
        r'[^\t\n\r 0-9A-Z_a-z]'
        t.type = self.keywords.get(t.value, 'OTHER')
        return t

    keywords = {
        "module": "MODULE",
        "interface": "INTERFACE",
        "partial": "PARTIAL",
        "dictionary": "DICTIONARY",
        "exception": "EXCEPTION",
        "enum": "ENUM",
        "callback": "CALLBACK",
        "typedef": "TYPEDEF",
        "implements": "IMPLEMENTS",
        "const": "CONST",
        "null": "NULL",
        "true": "TRUE",
        "false": "FALSE",
        "stringifier": "STRINGIFIER",
        "attribute": "ATTRIBUTE",
        "readonly": "READONLY",
        "inherit": "INHERIT",
        "static": "STATIC",
        "getter": "GETTER",
        "setter": "SETTER",
        "creator": "CREATOR",
        "deleter": "DELETER",
        "legacycaller": "LEGACYCALLER",
        "optional": "OPTIONAL",
        "...": "ELLIPSIS",
        "::": "SCOPE",
        "Date": "DATE",
        "DOMString": "DOMSTRING",
        "any": "ANY",
        "boolean": "BOOLEAN",
        "byte": "BYTE",
        "double": "DOUBLE",
        "float": "FLOAT",
        "long": "LONG",
        "object": "OBJECT",
        "octet": "OCTET",
        "optional": "OPTIONAL",
        "sequence": "SEQUENCE",
        "short": "SHORT",
        "unsigned": "UNSIGNED",
        "void": "VOID",
        ":": "COLON",
        ";": "SEMICOLON",
        "{": "LBRACE",
        "}": "RBRACE",
        "(": "LPAREN",
        ")": "RPAREN",
        "[": "LBRACKET",
        "]": "RBRACKET",
        "?": "QUESTIONMARK",
        ",": "COMMA",
        "=": "EQUALS",
        "<": "LT",
        ">": "GT",
        "ArrayBuffer": "ARRAYBUFFER",
        "or": "OR"
        }

    tokens.extend(keywords.values())

    def t_error(self, t):
        raise WebIDLError("Unrecognized Input",
               Location(lexer=self.lexer,
                        lineno=self.lexer.lineno,
                        lexpos=self.lexer.lexpos,
                        filename = self.filename))

    def __init__(self, outputdir, lexer=None):
        if lexer:
            self.lexer = lexer
        else:
            self.lexer = lex.lex(object=self,
                                 outputdir=outputdir,
                                 lextab='webidllex',
                                 reflags=re.DOTALL)

class Parser(Tokenizer):
    def getLocation(self, p, i):
        return Location(self.lexer, p.lineno(i), p.lexpos(i), self._filename)

    def globalScope(self):
        return self._globalScope

    # The p_Foo functions here must match the WebIDL spec's grammar.
    # It's acceptable to split things at '|' boundaries.
    def p_Definitions(self, p):
        """ 
            Definitions : ExtendedAttributeList Definition Definitions
        """
        if p[2]:
            p[0] = [p[2]]
            p[2].addExtendedAttributes(p[1])
        else:
            assert not p[1]
            p[0] = []

        p[0].extend(p[3])

    def p_DefinitionsEmpty(self, p):
        """
            Definitions :
        """
        p[0] = []

    def p_Definition(self, p):
        """
            Definition : CallbackOrInterface
                       | PartialInterface
                       | Dictionary
                       | Exception
                       | Enum
                       | Typedef
                       | ImplementsStatement
        """
        p[0] = p[1]
        assert p[1] # We might not have implemented something ...

    def p_CallbackOrInterfaceCallback(self, p):
        """
            CallbackOrInterface : CALLBACK CallbackRestOrInterface
        """
        if p[2].isInterface():
            assert isinstance(p[2], IDLInterface)
            p[2].setCallback(True)

        p[0] = p[2]

    def p_CallbackOrInterfaceInterface(self, p):
        """
            CallbackOrInterface : Interface
        """
        p[0] = p[1]

    def p_CallbackRestOrInterface(self, p):
        """
            CallbackRestOrInterface : CallbackRest
                                    | Interface
        """
        assert p[1]
        p[0] = p[1]

    def p_Interface(self, p):
        """
            Interface : INTERFACE IDENTIFIER Inheritance LBRACE InterfaceMembers RBRACE SEMICOLON
        """
        location = self.getLocation(p, 1)
        identifier = IDLUnresolvedIdentifier(self.getLocation(p, 2), p[2])

        members = p[5]
        p[0] = IDLInterface(location, self.globalScope(), identifier, p[3], members)

    def p_InterfaceForwardDecl(self, p):
        """
            Interface : INTERFACE IDENTIFIER SEMICOLON
        """
        location = self.getLocation(p, 1)
        identifier = IDLUnresolvedIdentifier(self.getLocation(p, 2), p[2])

        try:
            if self.globalScope()._lookupIdentifier(identifier):
                p[0] = self.globalScope()._lookupIdentifier(identifier)
                return
        except:
            pass

        p[0] = IDLExternalInterface(location, self.globalScope(), identifier)

    def p_PartialInterface(self, p):
        """
            PartialInterface : PARTIAL INTERFACE IDENTIFIER LBRACE InterfaceMembers RBRACE SEMICOLON
        """
        pass

    def p_Inheritance(self, p):
        """
            Inheritance : COLON ScopedName
        """
        p[0] = IDLIdentifierPlaceholder(self.getLocation(p, 2), p[2])

    def p_InheritanceEmpty(self, p):
        """
            Inheritance :
        """
        pass

    def p_InterfaceMembers(self, p):
        """
            InterfaceMembers : ExtendedAttributeList InterfaceMember InterfaceMembers
        """
        p[0] = [p[2]] if p[2] else []

        assert not p[1] or p[2]
        p[2].addExtendedAttributes(p[1])

        p[0].extend(p[3])

    def p_InterfaceMembersEmpty(self, p):
        """
            InterfaceMembers :
        """
        p[0] = []

    def p_InterfaceMember(self, p):
        """
            InterfaceMember : Const
                            | AttributeOrOperation
        """
        p[0] = p[1]

    def p_Dictionary(self, p):
        """
            Dictionary : DICTIONARY IDENTIFIER Inheritance LBRACE DictionaryMembers RBRACE SEMICOLON
        """
        location = self.getLocation(p, 1)
        identifier = IDLUnresolvedIdentifier(self.getLocation(p, 2), p[2])
        members = p[5]
        p[0] = IDLDictionary(location, self.globalScope(), identifier, p[3], members)

    def p_DictionaryMembers(self, p):
        """
            DictionaryMembers : ExtendedAttributeList DictionaryMember DictionaryMembers
                             |
        """
        if len(p) == 1:
            # We're at the end of the list
            p[0] = []
            return
        # Add our extended attributes
        p[2].addExtendedAttributes(p[1])
        p[0] = [p[2]]
        p[0].extend(p[3])

    def p_DictionaryMember(self, p):
        """
            DictionaryMember : Type IDENTIFIER DefaultValue SEMICOLON
        """
        # These quack a lot like optional arguments, so just treat them that way.
        t = p[1]
        assert isinstance(t, IDLType)
        identifier = IDLUnresolvedIdentifier(self.getLocation(p, 2), p[2])
        defaultValue = p[3]

        p[0] = IDLArgument(self.getLocation(p, 2), identifier, t, optional=True,
                           defaultValue=defaultValue, variadic=False)

    def p_DefaultValue(self, p):
        """
            DefaultValue : EQUALS ConstValue
                         |
        """
        if len(p) > 1:
            p[0] = p[2]
        else:
            p[0] = None

    def p_Exception(self, p):
        """
            Exception : EXCEPTION IDENTIFIER Inheritance LBRACE ExceptionMembers RBRACE SEMICOLON
        """
        pass

    def p_Enum(self, p):
        """
            Enum : ENUM IDENTIFIER LBRACE EnumValueList RBRACE SEMICOLON
        """
        location = self.getLocation(p, 1)
        identifier = IDLUnresolvedIdentifier(self.getLocation(p, 2), p[2])

        values = p[4]
        assert values
        p[0] = IDLEnum(location, self.globalScope(), identifier, values)

    def p_EnumValueList(self, p):
        """
            EnumValueList : STRING EnumValues
        """
        p[0] = [p[1]]
        p[0].extend(p[2])

    def p_EnumValues(self, p):
        """
            EnumValues : COMMA STRING EnumValues
        """
        p[0] = [p[2]]
        p[0].extend(p[3])

    def p_EnumValuesEmpty(self, p):
        """
            EnumValues :
        """
        p[0] = []

    def p_CallbackRest(self, p):
        """
            CallbackRest : IDENTIFIER EQUALS ReturnType LPAREN ArgumentList RPAREN SEMICOLON
        """
        identifier = IDLUnresolvedIdentifier(self.getLocation(p, 1), p[1])
        p[0] = IDLCallbackType(self.getLocation(p, 1), self.globalScope(),
                               identifier, p[3], p[5])

    def p_ExceptionMembers(self, p):
        """
            ExceptionMembers : ExtendedAttributeList ExceptionMember ExceptionMembers
                             |
        """
        pass

    def p_Typedef(self, p):
        """
            Typedef : TYPEDEF Type IDENTIFIER SEMICOLON
        """
        typedef = IDLTypedefType(self.getLocation(p, 1), p[2], p[3])
        typedef.resolve(self.globalScope())
        p[0] = typedef

    def p_ImplementsStatement(self, p):
        """
            ImplementsStatement : ScopedName IMPLEMENTS ScopedName SEMICOLON
        """
        assert(p[2] == "implements")
        implementor = IDLIdentifierPlaceholder(self.getLocation(p, 1), p[1])
        implementee = IDLIdentifierPlaceholder(self.getLocation(p, 3), p[3])
        p[0] = IDLImplementsStatement(self.getLocation(p, 1), implementor,
                                      implementee)

    def p_Const(self, p):
        """
            Const : CONST ConstType IDENTIFIER EQUALS ConstValue SEMICOLON
        """
        location = self.getLocation(p, 1)
        type = p[2]
        identifier = IDLUnresolvedIdentifier(self.getLocation(p, 3), p[3])
        value = p[5]
        p[0] = IDLConst(location, identifier, type, value)

    def p_ConstValueBoolean(self, p):
        """
            ConstValue : BooleanLiteral
        """
        location = self.getLocation(p, 1)
        booleanType = BuiltinTypes[IDLBuiltinType.Types.boolean]
        p[0] = IDLValue(location, booleanType, p[1])

    def p_ConstValueInteger(self, p):
        """
            ConstValue : INTEGER
        """
        location = self.getLocation(p, 1)

        # We don't know ahead of time what type the integer literal is.
        # Determine the smallest type it could possibly fit in and use that.
        integerType = matchIntegerValueToType(p[1])
        if integerType == None:
            raise WebIDLError("Integer literal out of range", location)

        p[0] = IDLValue(location, integerType, p[1])

    def p_ConstValueFloat(self, p):
        """
            ConstValue : FLOATLITERAL
        """
        assert False
        pass

    def p_ConstValueString(self, p):
        """
            ConstValue : STRING
        """
        assert False
        pass

    def p_ConstValueNull(self, p):
        """
            ConstValue : NULL
        """
        p[0] = IDLNullValue(self.getLocation(p, 1))

    def p_BooleanLiteralTrue(self, p):
        """
            BooleanLiteral : TRUE
        """
        p[0] = True

    def p_BooleanLiteralFalse(self, p):
        """
            BooleanLiteral : FALSE
        """
        p[0] = False

    def p_AttributeOrOperation(self, p):
        """
            AttributeOrOperation : Attribute
                                 | Operation
        """
        p[0] = p[1]

    def p_Attribute(self, p):
        """
            Attribute : Inherit ReadOnly ATTRIBUTE Type IDENTIFIER SEMICOLON
        """
        location = self.getLocation(p, 3)
        inherit = p[1]
        readonly = p[2]
        t = p[4]
        identifier = IDLUnresolvedIdentifier(self.getLocation(p, 5), p[5])
        p[0] = IDLAttribute(location, identifier, t, readonly, inherit)

    def p_ReadOnly(self, p):
        """
            ReadOnly : READONLY
        """
        p[0] = True

    def p_ReadOnlyEmpty(self, p):
        """
            ReadOnly :
        """
        p[0] = False

    def p_Inherit(self, p):
        """
            Inherit : INHERIT
        """
        p[0] = True

    def p_InheritEmpty(self, p):
        """
            Inherit :
        """
        p[0] = False

    def p_Operation(self, p):
        """
            Operation : Qualifiers OperationRest
        """
        qualifiers = p[1]

        # Disallow duplicates in the qualifier set
        if not len(set(qualifiers)) == len(qualifiers):
            raise WebIDLError("Duplicate qualifiers are not allowed",
                              self.getLocation(p, 1))

        static = True if IDLMethod.Special.Static in p[1] else False
        # If static is there that's all that's allowed.  This is disallowed
        # by the parser, so we can assert here.
        assert not static or len(qualifiers) == 1

        getter = True if IDLMethod.Special.Getter in p[1] else False
        setter = True if IDLMethod.Special.Setter in p[1] else False
        creator = True if IDLMethod.Special.Creator in p[1] else False
        deleter = True if IDLMethod.Special.Deleter in p[1] else False
        legacycaller = True if IDLMethod.Special.LegacyCaller in p[1] else False
        stringifier = True if IDLMethod.Special.Stringifier in p[1] else False

        if getter or deleter:
            if setter or creator:
                raise WebIDLError("getter and deleter are incompatible with setter and creator",
                                  self.getLocation(p, 1))

        (returnType, identifier, arguments) = p[2]

        assert isinstance(returnType, IDLType)

        specialType = IDLMethod.NamedOrIndexed.Neither

        if getter or deleter:
            if len(arguments) != 1:
                raise WebIDLError("%s has wrong number of arguments" %
                                  ("getter" if getter else "deleter"),
                                  self.getLocation(p, 2))
            argType = arguments[0].type
            if argType == BuiltinTypes[IDLBuiltinType.Types.domstring]:
                specialType = IDLMethod.NamedOrIndexed.Named
            elif argType == BuiltinTypes[IDLBuiltinType.Types.unsigned_long]:
                specialType = IDLMethod.NamedOrIndexed.Indexed
            else:
                raise WebIDLError("%s has wrong argument type (must be DOMString or UnsignedLong)" %
                                  ("getter" if getter else "deleter"),
                                  arguments[0].location)
            if arguments[0].optional or arguments[0].variadic:
                raise WebIDLError("%s cannot have %s argument" %
                                  ("getter" if getter else "deleter",
                                   "optional" if arguments[0].optional else "variadic"),
                                   arguments[0].location)
        if getter:
            if returnType.isVoid():
                raise WebIDLError("getter cannot have void return type",
                                  self.getLocation(p, 2))
        if setter or creator:
            if len(arguments) != 2:
                raise WebIDLError("%s has wrong number of arguments" %
                                  ("setter" if setter else "creator"),
                                  self.getLocation(p, 2))
            argType = arguments[0].type
            if argType == BuiltinTypes[IDLBuiltinType.Types.domstring]:
                specialType = IDLMethod.NamedOrIndexed.Named
            elif argType == BuiltinTypes[IDLBuiltinType.Types.unsigned_long]:
                specialType = IDLMethod.NamedOrIndexed.Indexed
            else:
                raise WebIDLError("%s has wrong argument type (must be DOMString or UnsignedLong)" %
                                  ("setter" if setter else "creator"),
                                  arguments[0].location)
            if arguments[0].optional or arguments[0].variadic:
                raise WebIDLError("%s cannot have %s argument" %
                                  ("setter" if setter else "creator",
                                   "optional" if arguments[0].optional else "variadic"),
                                   arguments[0].location)
            if arguments[1].optional or arguments[1].variadic:
                raise WebIDLError("%s cannot have %s argument" %
                                  ("setter" if setter else "creator",
                                   "optional" if arguments[1].optional else "variadic"),
                                   arguments[1].location)

        if stringifier:
            if len(arguments) != 0:
                raise WebIDLError("stringifier has wrong number of arguments",
                                  self.getLocation(p, 2))
            if not returnType.isString():
                raise WebIDLError("stringifier must have string return type",
                                  self.getLocation(p, 2))

        inOptionalArguments = False
        variadicArgument = False
        for argument in arguments:
            # Only the last argument can be variadic
            if variadicArgument:
                raise WebIDLError("Only the last argument can be variadic",
                                  variadicArgument.location)
            # Once we see an optional argument, there can't be any non-optional
            # arguments.
            if inOptionalArguments and not argument.optional:
                raise WebIDLError("Cannot have a non-optional argument following an optional argument",
                                  argument.location)
            inOptionalArguments = argument.optional
            variadicArgument = argument if argument.variadic else None

        # identifier might be None.  This is only permitted for special methods.
        if not identifier:
            if not getter and not setter and not creator and \
               not deleter and not legacycaller and not stringifier:
                raise WebIDLError("Identifier required for non-special methods",
                                  self.getLocation(p, 2))

            location = BuiltinLocation("<auto-generated-identifier>")
            identifier = IDLUnresolvedIdentifier(location, "__%s%s%s%s%s%s%s" %
                ("named" if specialType == IDLMethod.NamedOrIndexed.Named else \
                 "indexed" if specialType == IDLMethod.NamedOrIndexed.Indexed else "",
                 "getter" if getter else "",
                 "setter" if setter else "",
                 "deleter" if deleter else "",
                 "creator" if creator else "",
                 "legacycaller" if legacycaller else "",
                 "stringifier" if stringifier else ""), allowDoubleUnderscore=True)

        method = IDLMethod(self.getLocation(p, 2), identifier, returnType, arguments,
                           static=static, getter=getter, setter=setter, creator=creator,
                           deleter=deleter, specialType=specialType,
                           legacycaller=legacycaller, stringifier=stringifier)
        p[0] = method

    def p_QualifiersStatic(self, p):
        """
            Qualifiers : STATIC
        """
        p[0] = [IDLMethod.Special.Static]

    def p_QualifiersSpecials(self, p):
        """
            Qualifiers : Specials
        """
        p[0] = p[1]

    def p_Specials(self, p):
        """
            Specials : Special Specials
        """
        p[0] = [p[1]]
        p[0].extend(p[2])

    def p_SpecialsEmpty(self, p):
        """
            Specials :
        """
        p[0] = []

    def p_SpecialGetter(self, p):
        """
            Special : GETTER
        """
        p[0] = IDLMethod.Special.Getter

    def p_SpecialSetter(self, p):
        """
            Special : SETTER
        """
        p[0] = IDLMethod.Special.Setter

    def p_SpecialCreator(self, p):
        """
            Special : CREATOR
        """
        p[0] = IDLMethod.Special.Creator

    def p_SpecialDeleter(self, p):
        """
            Special : DELETER
        """
        p[0] = IDLMethod.Special.Deleter

    def p_SpecialLegacyCaller(self, p):
        """
            Special : LEGACYCALLER
        """
        p[0] = IDLMethod.Special.LegacyCaller

    def p_SpecialStringifier(self, p):
        """
            Special : STRINGIFIER
        """
        p[0] = IDLMethod.Special.Stringifier

    def p_OperationRest(self, p):
        """
            OperationRest : ReturnType OptionalIdentifier LPAREN ArgumentList RPAREN SEMICOLON
        """
        p[0] = (p[1], p[2], p[4])

    def p_OptionalIdentifier(self, p):
        """
            OptionalIdentifier : IDENTIFIER
        """
        p[0] = IDLUnresolvedIdentifier(self.getLocation(p, 1), p[1])

    def p_OptionalIdentifierEmpty(self, p):
        """
            OptionalIdentifier :
        """
        pass

    def p_ArgumentList(self, p):
        """
            ArgumentList : Argument Arguments
        """
        p[0] = [p[1]] if p[1] else []
        p[0].extend(p[2])

    def p_ArgumentListEmpty(self, p):
        """
            ArgumentList :
        """
        p[0] = []

    def p_Arguments(self, p):
        """
            Arguments : COMMA Argument Arguments
        """
        p[0] = [p[2]] if p[2] else []
        p[0].extend(p[3])

    def p_ArgumentsEmpty(self, p):
        """
            Arguments :
        """
        p[0] = []

    def p_Argument(self, p):
        """
            Argument : ExtendedAttributeList Optional Type Ellipsis IDENTIFIER DefaultValue
        """
        t = p[3]
        assert isinstance(t, IDLType)
        identifier = IDLUnresolvedIdentifier(self.getLocation(p, 5), p[5])

        optional = p[2]
        variadic = p[4]
        defaultValue = p[6]

        if not optional and defaultValue:
            raise WebIDLError("Mandatory arguments can't have a default value.",
                              self.getLocation(p, 6))

        if variadic:
            if optional:
                raise WebIDLError("Variadic arguments should not be marked optional.",
                                  self.getLocation(p, 2))
            optional = variadic

        p[0] = IDLArgument(self.getLocation(p, 5), identifier, t, optional, defaultValue, variadic)
        p[0].addExtendedAttributes(p[1])

    def p_Optional(self, p):
        """
            Optional : OPTIONAL
        """
        p[0] = True

    def p_OptionalEmpty(self, p):
        """
            Optional :
        """
        p[0] = False

    def p_Ellipsis(self, p):
        """
            Ellipsis : ELLIPSIS
        """
        p[0] = True

    def p_EllipsisEmpty(self, p):
        """
            Ellipsis :
        """
        p[0] = False

    def p_ExceptionMember(self, p):
        """
            ExceptionMember : Const
                            | ExceptionField
        """
        pass

    def p_ExceptionField(self, p):
        """
            ExceptionField : Type IDENTIFIER SEMICOLON
        """
        pass

    def p_ExtendedAttributeList(self, p):
        """
            ExtendedAttributeList : LBRACKET ExtendedAttribute ExtendedAttributes RBRACKET
        """
        p[0] = [p[2]]
        if p[3]:
            p[0].extend(p[3])

    def p_ExtendedAttributeListEmpty(self, p):
        """
            ExtendedAttributeList :
        """
        p[0] = []

    def p_ExtendedAttribute(self, p):
        """
            ExtendedAttribute : ExtendedAttributeNoArgs
                              | ExtendedAttributeArgList
                              | ExtendedAttributeIdent
                              | ExtendedAttributeNamedArgList
        """
        p[0] = p[1]

    def p_ExtendedAttributeEmpty(self, p):
        """
            ExtendedAttribute :
        """
        pass

    def p_ExtendedAttributes(self, p):
        """
            ExtendedAttributes : COMMA ExtendedAttribute ExtendedAttributes
        """
        p[0] = [p[2]] if p[2] else []
        p[0].extend(p[3])

    def p_ExtendedAttributesEmpty(self, p):
        """
            ExtendedAttributes :
        """
        p[0] = []

    def p_Other(self, p):
        """
            Other : INTEGER
                  | FLOATLITERAL
                  | IDENTIFIER
                  | STRING
                  | OTHER
                  | ELLIPSIS
                  | COLON
                  | SCOPE
                  | SEMICOLON
                  | LT
                  | EQUALS
                  | GT
                  | QUESTIONMARK
                  | DATE
                  | DOMSTRING
                  | ANY
                  | ATTRIBUTE
                  | BOOLEAN
                  | BYTE
                  | LEGACYCALLER
                  | CONST
                  | CREATOR
                  | DELETER
                  | DOUBLE
                  | EXCEPTION
                  | FALSE
                  | FLOAT
                  | GETTER
                  | IMPLEMENTS
                  | INHERIT
                  | INTERFACE
                  | LONG
                  | MODULE
                  | NULL
                  | OBJECT
                  | OCTET
                  | OPTIONAL
                  | SEQUENCE
                  | SETTER
                  | SHORT
                  | STATIC
                  | STRINGIFIER
                  | TRUE
                  | TYPEDEF
                  | UNSIGNED
                  | VOID
        """
        pass

    def p_OtherOrComma(self, p):
        """
            OtherOrComma : Other
                         | COMMA
        """
        pass

    def p_TypeSingleType(self, p):
        """
            Type : SingleType
        """
        p[0] = p[1]

    def p_TypeUnionType(self, p):
        """
            Type : UnionType TypeSuffix
        """
        p[0] = self.handleModifiers(p[1], p[2])

    def p_SingleTypeNonAnyType(self, p):
        """
            SingleType : NonAnyType
        """
        p[0] = p[1]

    def p_SingleTypeAnyType(self, p):
        """
            SingleType : ANY TypeSuffixStartingWithArray
        """
        p[0] = self.handleModifiers(BuiltinTypes[IDLBuiltinType.Types.any], p[2])
<<<<<<< HEAD

    def p_UnionType(self, p):
        """
            UnionType : LPAREN UnionMemberType OR UnionMemberType UnionMemberTypes RPAREN
        """
        types = [p[2], p[4]]
        types.extend(p[5])
        p[0] = IDLUnionType(self.getLocation(p, 1), types)

    def p_UnionMemberTypeNonAnyType(self, p):
        """
            UnionMemberType : NonAnyType
        """
        p[0] = p[1]

    def p_UnionMemberTypeArrayOfAny(self, p):
        """
            UnionMemberTypeArrayOfAny : ANY LBRACKET RBRACKET
        """
        p[0] = IDLArrayType(self.getLocation(p, 2),
                            BuiltinTypes[IDLBuiltinType.Types.any])

    def p_UnionMemberType(self, p):
        """
            UnionMemberType : UnionType TypeSuffix
                            | UnionMemberTypeArrayOfAny TypeSuffix
        """
        p[0] = self.handleModifiers(p[1], p[2])

    def p_UnionMemberTypes(self, p):
        """
            UnionMemberTypes : OR UnionMemberType UnionMemberTypes
        """
        p[0] = [p[2]]
        p[0].extend(p[3])

    def p_UnionMemberTypesEmpty(self, p):
        """
=======

    def p_UnionType(self, p):
        """
            UnionType : LPAREN UnionMemberType OR UnionMemberType UnionMemberTypes RPAREN
        """
        types = [p[2], p[4]]
        types.extend(p[5])
        p[0] = IDLUnionType(self.getLocation(p, 1), types)

    def p_UnionMemberTypeNonAnyType(self, p):
        """
            UnionMemberType : NonAnyType
        """
        p[0] = p[1]

    def p_UnionMemberTypeArrayOfAny(self, p):
        """
            UnionMemberTypeArrayOfAny : ANY LBRACKET RBRACKET
        """
        p[0] = IDLArrayType(self.getLocation(p, 2),
                            BuiltinTypes[IDLBuiltinType.Types.any])

    def p_UnionMemberType(self, p):
        """
            UnionMemberType : UnionType TypeSuffix
                            | UnionMemberTypeArrayOfAny TypeSuffix
        """
        p[0] = self.handleModifiers(p[1], p[2])

    def p_UnionMemberTypes(self, p):
        """
            UnionMemberTypes : OR UnionMemberType UnionMemberTypes
        """
        p[0] = [p[2]]
        p[0].extend(p[3])

    def p_UnionMemberTypesEmpty(self, p):
        """
>>>>>>> 69b8c846
            UnionMemberTypes : 
        """
        p[0] = []

    def p_NonAnyType(self, p):
        """
            NonAnyType : PrimitiveOrStringType TypeSuffix
                       | ARRAYBUFFER TypeSuffix
                       | OBJECT TypeSuffix
        """
        if p[1] == "object":
            type = BuiltinTypes[IDLBuiltinType.Types.object]
        elif p[1] == "ArrayBuffer":
            type = BuiltinTypes[IDLBuiltinType.Types.ArrayBuffer]
        else:
            type = BuiltinTypes[p[1]]

        p[0] = self.handleModifiers(type, p[2])

    def p_NonAnyTypeSequenceType(self, p):
        """
            NonAnyType : SEQUENCE LT Type GT Null
        """
        innerType = p[3]
        type = IDLSequenceType(self.getLocation(p, 1), innerType)
        if p[5]:
            type = IDLNullableType(self.getLocation(p, 5), type)
        p[0] = type

    def p_NonAnyTypeScopedName(self, p):
        """
            NonAnyType : ScopedName TypeSuffix
        """
        assert isinstance(p[1], IDLUnresolvedIdentifier)

        type = None

        try:
            if self.globalScope()._lookupIdentifier(p[1]):
                obj = self.globalScope()._lookupIdentifier(p[1])
                if obj.isType():
                    type = obj
                else:
                    type = IDLWrapperType(self.getLocation(p, 1), p[1])
                p[0] = self.handleModifiers(type, p[2])
                return
        except:
            pass

        type = IDLUnresolvedType(self.getLocation(p, 1), p[1])
        p[0] = self.handleModifiers(type, p[2])

    def p_NonAnyTypeDate(self, p):
        """
            NonAnyType : DATE TypeSuffix
        """
        assert False
        pass

    def p_ConstType(self, p):
        """
            ConstType : PrimitiveOrStringType Null
        """
        type = BuiltinTypes[p[1]]
        if p[2]:
            type = IDLNullableType(self.getLocation(p, 1), type)
        p[0] = type

    def p_PrimitiveOrStringTypeUint(self, p):
        """
            PrimitiveOrStringType : UnsignedIntegerType
        """
        p[0] = p[1]

    def p_PrimitiveOrStringTypeBoolean(self, p):
        """
            PrimitiveOrStringType : BOOLEAN
        """
        p[0] = IDLBuiltinType.Types.boolean

    def p_PrimitiveOrStringTypeByte(self, p):
        """
            PrimitiveOrStringType : BYTE
        """
        p[0] = IDLBuiltinType.Types.byte

    def p_PrimitiveOrStringTypeOctet(self, p):
        """
            PrimitiveOrStringType : OCTET
        """
        p[0] = IDLBuiltinType.Types.octet

    def p_PrimitiveOrStringTypeFloat(self, p):
        """
            PrimitiveOrStringType : FLOAT
        """
        p[0] = IDLBuiltinType.Types.float

    def p_PrimitiveOrStringTypeDouble(self, p):
        """
            PrimitiveOrStringType : DOUBLE
        """
        p[0] = IDLBuiltinType.Types.double

    def p_PrimitiveOrStringTypeDOMString(self, p):
        """
            PrimitiveOrStringType : DOMSTRING
        """
        p[0] = IDLBuiltinType.Types.domstring

    def p_UnsignedIntegerTypeUnsigned(self, p):
        """
            UnsignedIntegerType : UNSIGNED IntegerType
        """
        p[0] = p[2] + 1 # Adding one to a given signed integer type
                        # gets you the unsigned type.

    def p_UnsignedIntegerType(self, p):
        """
            UnsignedIntegerType : IntegerType
        """
        p[0] = p[1]

    def p_IntegerTypeShort(self, p):
        """
            IntegerType : SHORT
        """
        p[0] = IDLBuiltinType.Types.short

    def p_IntegerTypeLong(self, p):
        """
            IntegerType : LONG OptionalLong
        """
        if p[2]:
            p[0] = IDLBuiltinType.Types.long_long
        else:
            p[0] = IDLBuiltinType.Types.long

    def p_OptionalLong(self, p):
        """
            OptionalLong : LONG
        """
        p[0] = True

    def p_OptionalLongEmpty(self, p):
        """
            OptionalLong :
        """
        p[0] = False

    def p_TypeSuffixBrackets(self, p):
        """
            TypeSuffix : LBRACKET RBRACKET TypeSuffix
        """
        p[0] = [(IDLMethod.TypeSuffixModifier.Brackets, self.getLocation(p, 1))]
        p[0].extend(p[3])

    def p_TypeSuffixQMark(self, p):
        """
            TypeSuffix : QUESTIONMARK TypeSuffixStartingWithArray
        """
        p[0] = [(IDLMethod.TypeSuffixModifier.QMark, self.getLocation(p, 1))]
        p[0].extend(p[2])

    def p_TypeSuffixEmpty(self, p):
        """
            TypeSuffix :
        """
        p[0] = []

    def p_TypeSuffixStartingWithArray(self, p):
        """
            TypeSuffixStartingWithArray : LBRACKET RBRACKET TypeSuffix
        """
        p[0] = [(IDLMethod.TypeSuffixModifier.Brackets, self.getLocation(p, 1))]
        p[0].extend(p[3])

    def p_TypeSuffixStartingWithArrayEmpty(self, p):
        """
            TypeSuffixStartingWithArray :
        """
        p[0] = []

    def p_Null(self, p):
        """
            Null : QUESTIONMARK
                 |
        """
        if len(p) > 1:
            p[0] = True
        else:
            p[0] = False

    def p_ReturnTypeType(self, p):
        """
            ReturnType : Type
        """
        p[0] = p[1]

    def p_ReturnTypeVoid(self, p):
        """
            ReturnType : VOID
        """
        p[0] = BuiltinTypes[IDLBuiltinType.Types.void]

    def p_ScopedName(self, p):
        """
            ScopedName : AbsoluteScopedName
                       | RelativeScopedName
        """
        p[0] = p[1]

    def p_AbsoluteScopedName(self, p):
        """
            AbsoluteScopedName : SCOPE IDENTIFIER ScopedNameParts
        """
        assert False
        pass

    def p_RelativeScopedName(self, p):
        """
            RelativeScopedName : IDENTIFIER ScopedNameParts
        """
        assert not p[2] # Not implemented!

        p[0] = IDLUnresolvedIdentifier(self.getLocation(p, 1), p[1])

    def p_ScopedNameParts(self, p):
        """
            ScopedNameParts : SCOPE IDENTIFIER ScopedNameParts
        """
        assert False
        pass

    def p_ScopedNamePartsEmpty(self, p):
        """
            ScopedNameParts :
        """
        p[0] = None

    def p_ExtendedAttributeNoArgs(self, p):
        """
            ExtendedAttributeNoArgs : IDENTIFIER
        """
        p[0] = (p[1],)

    def p_ExtendedAttributeArgList(self, p):
        """
            ExtendedAttributeArgList : IDENTIFIER LPAREN ArgumentList RPAREN
        """
        p[0] = (p[1], p[3])

    def p_ExtendedAttributeIdent(self, p):
        """
            ExtendedAttributeIdent : IDENTIFIER EQUALS STRING
                                   | IDENTIFIER EQUALS IDENTIFIER
        """
        p[0] = (p[1], p[3])

    def p_ExtendedAttributeNamedArgList(self, p):
        """
            ExtendedAttributeNamedArgList : IDENTIFIER EQUALS IDENTIFIER LPAREN ArgumentList RPAREN
        """
        p[0] = (p[1], p[3], p[5])

    def p_error(self, p):
        if not p:
            raise WebIDLError("Syntax Error at end of file. Possibly due to missing semicolon(;), braces(}) or both", None)
        else:
            raise WebIDLError("invalid syntax", Location(self.lexer, p.lineno, p.lexpos, self._filename))

    def __init__(self, outputdir='', lexer=None):
        Tokenizer.__init__(self, outputdir, lexer)
        self.parser = yacc.yacc(module=self,
                                outputdir=outputdir,
                                tabmodule='webidlyacc',
                                errorlog=yacc.NullLogger(),
                                picklefile='WebIDLGrammar.pkl')
        self._globalScope = IDLScope(BuiltinLocation("<Global Scope>"), None, None)
        self._installBuiltins(self._globalScope)
        self._productions = []

        self._filename = "<builtin>"
        self.lexer.input(Parser._builtins)
        self._filename = None

        self.parser.parse(lexer=self.lexer,tracking=True)

    def _installBuiltins(self, scope):
        assert isinstance(scope, IDLScope)

        # xrange omits the last value.
        for x in xrange(IDLBuiltinType.Types.ArrayBuffer, IDLBuiltinType.Types.Float64Array + 1):
            builtin = BuiltinTypes[x]
            name = builtin.name

            typedef = IDLTypedefType(BuiltinLocation("<builtin type>"), builtin, name)
            typedef.resolve(scope)

    @ staticmethod
    def handleModifiers(type, modifiers):
        for (modifier, modifierLocation) in modifiers:
            assert modifier == IDLMethod.TypeSuffixModifier.QMark or \
                   modifier == IDLMethod.TypeSuffixModifier.Brackets

            if modifier == IDLMethod.TypeSuffixModifier.QMark:
                type = IDLNullableType(modifierLocation, type)
            elif modifier == IDLMethod.TypeSuffixModifier.Brackets:
                type = IDLArrayType(modifierLocation, type)

        return type

    def parse(self, t, filename=None):
        self.lexer.input(t)

        #for tok in iter(self.lexer.token, None):
        #    print tok

        self._filename = filename
        self._productions.extend(self.parser.parse(lexer=self.lexer,tracking=True))
        self._filename = None

    def finish(self):
        # First, finish all the IDLImplementsStatements.  In particular, we
        # have to make sure we do those before we do the IDLInterfaces.
        # XXX khuey hates this bit and wants to nuke it from orbit.
        implementsStatements = [ p for p in self._productions if
                                 isinstance(p, IDLImplementsStatement)]
        otherStatements = [ p for p in self._productions if
                            not isinstance(p, IDLImplementsStatement)]
        for production in implementsStatements:
            production.finish(self.globalScope())
        for production in otherStatements:
            production.finish(self.globalScope())

        # Do any post-finish validation we need to do
        for production in self._productions:
            production.validate()

        # De-duplicate self._productions, without modifying its order.
        seen = set()
        result = []
        for p in self._productions:
            if p not in seen:
                seen.add(p)
                result.append(p)
        return result

    def reset(self):
        return Parser(lexer=self.lexer)

    # Builtin IDL defined by WebIDL
    _builtins = """
        typedef unsigned long long DOMTimeStamp;
    """<|MERGE_RESOLUTION|>--- conflicted
+++ resolved
@@ -3153,7 +3153,6 @@
             SingleType : ANY TypeSuffixStartingWithArray
         """
         p[0] = self.handleModifiers(BuiltinTypes[IDLBuiltinType.Types.any], p[2])
-<<<<<<< HEAD
 
     def p_UnionType(self, p):
         """
@@ -3192,46 +3191,6 @@
 
     def p_UnionMemberTypesEmpty(self, p):
         """
-=======
-
-    def p_UnionType(self, p):
-        """
-            UnionType : LPAREN UnionMemberType OR UnionMemberType UnionMemberTypes RPAREN
-        """
-        types = [p[2], p[4]]
-        types.extend(p[5])
-        p[0] = IDLUnionType(self.getLocation(p, 1), types)
-
-    def p_UnionMemberTypeNonAnyType(self, p):
-        """
-            UnionMemberType : NonAnyType
-        """
-        p[0] = p[1]
-
-    def p_UnionMemberTypeArrayOfAny(self, p):
-        """
-            UnionMemberTypeArrayOfAny : ANY LBRACKET RBRACKET
-        """
-        p[0] = IDLArrayType(self.getLocation(p, 2),
-                            BuiltinTypes[IDLBuiltinType.Types.any])
-
-    def p_UnionMemberType(self, p):
-        """
-            UnionMemberType : UnionType TypeSuffix
-                            | UnionMemberTypeArrayOfAny TypeSuffix
-        """
-        p[0] = self.handleModifiers(p[1], p[2])
-
-    def p_UnionMemberTypes(self, p):
-        """
-            UnionMemberTypes : OR UnionMemberType UnionMemberTypes
-        """
-        p[0] = [p[2]]
-        p[0].extend(p[3])
-
-    def p_UnionMemberTypesEmpty(self, p):
-        """
->>>>>>> 69b8c846
             UnionMemberTypes : 
         """
         p[0] = []
