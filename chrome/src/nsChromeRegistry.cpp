--- conflicted
+++ resolved
@@ -40,20 +40,16 @@
  * ***** END LICENSE BLOCK ***** */
 
 #include "nsChromeRegistry.h"
+#include "nsChromeRegistryChrome.h"
+#ifdef MOZ_IPC
+#include "nsChromeRegistryContent.h"
+#endif
 
 #include <string.h>
 
 #include "prio.h"
 #include "prprf.h"
 
-<<<<<<< HEAD
-#include "nsAppDirectoryServiceDefs.h"
-#include "nsArrayEnumerator.h"
-#include "nsComponentManager.h"
-#include "nsStringEnumerator.h"
-#include "nsEnumeratorUtils.h"
-=======
->>>>>>> 502dc859
 #include "nsCOMPtr.h"
 #include "nsDOMError.h"
 #include "nsEscape.h"
@@ -181,8 +177,6 @@
 nsresult
 nsChromeRegistry::Init()
 {
-  nsresult rv;
-
   // Check to see if necko and the JAR protocol handler are registered yet
   // if not, somebody is doing work during XPCOM registration that they
   // shouldn't be doing. See bug 292549, where JS components are trying
@@ -199,48 +193,6 @@
   // before we are actually fully initialized.
   gChromeRegistry = this;
 
-<<<<<<< HEAD
-  PRBool safeMode = PR_FALSE;
-  nsCOMPtr<nsIXULRuntime> xulrun (do_GetService(XULAPPINFO_SERVICE_CONTRACTID));
-  if (xulrun)
-    xulrun->GetInSafeMode(&safeMode);
-  
-  nsCOMPtr<nsIPrefService> prefserv (do_GetService(NS_PREFSERVICE_CONTRACTID));
-  nsCOMPtr<nsIPrefBranch> prefs;
-
-  if (safeMode)
-    prefserv->GetDefaultBranch(nsnull, getter_AddRefs(prefs));
-  else
-    prefs = do_QueryInterface(prefserv);
-
-  if (!prefs) {
-    NS_WARNING("Could not get pref service!");
-  }
-  else {
-    nsXPIDLCString provider;
-    rv = prefs->GetCharPref(SELECTED_SKIN_PREF, getter_Copies(provider));
-    if (NS_SUCCEEDED(rv))
-      mSelectedSkin = provider;
-
-    SelectLocaleFromPref(prefs);
-
-    nsCOMPtr<nsIPrefBranch2> prefs2 (do_QueryInterface(prefs));
-    if (prefs2) {
-      rv = prefs2->AddObserver(MATCH_OS_LOCALE_PREF, this, PR_TRUE);
-      rv = prefs2->AddObserver(SELECTED_LOCALE_PREF, this, PR_TRUE);
-      rv = prefs2->AddObserver(SELECTED_SKIN_PREF, this, PR_TRUE);
-    }
-  }
-
-  nsCOMPtr<nsIObserverService> obsService =
-    mozilla::services::GetObserverService();
-  if (obsService) {
-    obsService->AddObserver(this, "command-line-startup", PR_TRUE);
-    obsService->AddObserver(this, "profile-initial-state", PR_TRUE);
-  }
-
-=======
->>>>>>> 502dc859
   mInitialized = PR_TRUE;
 
   return NS_OK;
@@ -693,83 +645,12 @@
   rv = url->GetHostPort(package);
   NS_ENSURE_SUCCESS(rv, rv);
 
-<<<<<<< HEAD
-  PackageEntry *entry =
-    static_cast<PackageEntry*>(PL_DHashTableOperate(&mPackagesHash,
-                                                    & (nsACString&) package,
-                                                    PL_DHASH_LOOKUP));
-
-  if (PL_DHASH_ENTRY_IS_BUSY(entry)) {
-    *aResult = !!(entry->flags & PackageEntry::CONTENT_ACCESSIBLE);
-  }
-  return NS_OK;
-}
-
-static PLDHashOperator
-RemoveAll(PLDHashTable *table, PLDHashEntryHdr *entry, PRUint32 number, void *arg)
-{
-  return (PLDHashOperator) (PL_DHASH_NEXT | PL_DHASH_REMOVE);
-}
-
-#ifdef MOZ_OMNIJAR
-nsresult
-nsChromeRegistry::CheckOmnijarChrome()
-{
-  nsresult rv;
-
-  nsZipArchive* jarReader = mozilla::OmnijarReader();
-  // just proceed normally if there is no omnijar
-  if (!jarReader)
-    return NS_OK;
-
-  nsZipItem* manifest = jarReader->GetItem("chrome/chrome.manifest");
-  NS_ENSURE_TRUE(manifest, NS_ERROR_NOT_AVAILABLE);
-
-  nsCAutoString omniJarSpec;
-  rv = NS_GetURLSpecFromActualFile(mozilla::OmnijarPath(), omniJarSpec);
-  NS_ENSURE_SUCCESS(rv, rv);
-
-  PRUint32 len = manifest->RealSize();
-  nsAutoArrayPtr<PRUint8> outbuf(new PRUint8[len]);
-  NS_ENSURE_TRUE(outbuf, NS_ERROR_OUT_OF_MEMORY);
-
-  nsZipCursor cursor(manifest, jarReader, outbuf, len);
-  PRUint32 readlen;
-  PRUint8* buf = cursor.Read(&readlen);
-  NS_ENSURE_TRUE(buf, NS_ERROR_FILE_CORRUPTED);
-
-  nsAutoString jarString(NS_LITERAL_STRING("jar:"));
-  AppendUTF8toUTF16(omniJarSpec, jarString);
-  jarString += NS_LITERAL_STRING("!/chrome/chrome.manifest"); 
-
-  nsCOMPtr<nsIURI> manifestURI;
-  rv = NS_NewURI(getter_AddRefs(manifestURI), jarString);
-  NS_ENSURE_SUCCESS(rv, rv);
-
-  rv = ProcessManifestBuffer((char *)buf, readlen, manifestURI, PR_FALSE);
-  NS_ENSURE_SUCCESS(rv, rv);
-
-  return rv;
-}
-#endif /* MOZ_OMNIJAR */
-
-NS_IMETHODIMP
-nsChromeRegistry::CheckForNewChrome()
-{
-  PL_DHashTableEnumerate(&mPackagesHash, RemoveAll, nsnull);
-  mOverlayHash.Clear();
-  mStyleHash.Clear();
-  mOverrideTable.Clear();
-
-  nsComponentManagerImpl::gComponentManager->RereadChromeManifests();
-=======
   PRUint32 flags;
   rv = GetFlagsFromPackage(package, &flags);
 
   if (NS_SUCCEEDED(rv)) {
     *aResult = !!(flags & CONTENT_ACCESSIBLE);
   }
->>>>>>> 502dc859
   return NS_OK;
 }
 
@@ -790,378 +671,29 @@
   if (NS_FAILED(rv))
     return PR_FALSE;
 
-<<<<<<< HEAD
-  PackageEntry* entry =
-    static_cast<PackageEntry*>(PL_DHashTableOperate(&mPackagesHash,
-                                                    & (nsACString&) package,
-                                                    PL_DHASH_LOOKUP));
-
-  return PL_DHASH_ENTRY_IS_LIVE(entry);
-}
-
-nsresult
-nsChromeRegistry::SelectLocaleFromPref(nsIPrefBranch* prefs)
-{
-  nsresult rv;
-  PRBool matchOSLocale = PR_FALSE, userLocaleOverride = PR_FALSE;
-  prefs->PrefHasUserValue(SELECTED_LOCALE_PREF, &userLocaleOverride);
-  rv = prefs->GetBoolPref(MATCH_OS_LOCALE_PREF, &matchOSLocale);
-
-  if (NS_SUCCEEDED(rv) && matchOSLocale && !userLocaleOverride) {
-    // compute lang and region code only when needed!
-    nsCAutoString uiLocale;
-    rv = getUILangCountry(uiLocale);
-    if (NS_SUCCEEDED(rv))
-      mSelectedLocale = uiLocale;
-  }
-  else {
-    nsXPIDLCString provider;
-    rv = prefs->GetCharPref(SELECTED_LOCALE_PREF, getter_Copies(provider));
-    if (NS_SUCCEEDED(rv)) {
-      mSelectedLocale = provider;
-    }
-  }
-
-  return rv;
-}
-
-NS_IMETHODIMP nsChromeRegistry::Observe(nsISupports *aSubject, const char *aTopic, const PRUnichar *someData)
-{
-  nsresult rv = NS_OK;
-
-  if (!strcmp(NS_PREFBRANCH_PREFCHANGE_TOPIC_ID, aTopic)) {
-    nsCOMPtr<nsIPrefBranch> prefs (do_QueryInterface(aSubject));
-    NS_ASSERTION(prefs, "Bad observer call!");
-
-    NS_ConvertUTF16toUTF8 pref(someData);
-
-    if (pref.EqualsLiteral(MATCH_OS_LOCALE_PREF) ||
-        pref.EqualsLiteral(SELECTED_LOCALE_PREF)) {
-      rv = SelectLocaleFromPref(prefs);
-      if (NS_SUCCEEDED(rv) && mProfileLoaded)
-        FlushAllCaches();
-    }
-    else if (pref.EqualsLiteral(SELECTED_SKIN_PREF)) {
-      nsXPIDLCString provider;
-      rv = prefs->GetCharPref(pref.get(), getter_Copies(provider));
-      if (NS_FAILED(rv)) {
-        NS_ERROR("Couldn't get new locale pref!");
-        return rv;
-      }
-
-      mSelectedSkin = provider;
-      RefreshSkins();
-    } else {
-      NS_ERROR("Unexpected pref!");
-    }
-  }
-  else if (!strcmp("command-line-startup", aTopic)) {
-    nsCOMPtr<nsICommandLine> cmdLine (do_QueryInterface(aSubject));
-    if (cmdLine) {
-      nsAutoString uiLocale;
-      rv = cmdLine->HandleFlagWithParam(NS_LITERAL_STRING(UILOCALE_CMD_LINE_ARG),
-                                        PR_FALSE, uiLocale);
-      if (NS_SUCCEEDED(rv) && !uiLocale.IsEmpty()) {
-        CopyUTF16toUTF8(uiLocale, mSelectedLocale);
-        nsCOMPtr<nsIPrefBranch2> prefs (do_GetService(NS_PREFSERVICE_CONTRACTID));
-        if (prefs) {
-          prefs->RemoveObserver(SELECTED_LOCALE_PREF, this);
-        }
-      }
-    }
-  }
-  else if (!strcmp("profile-initial-state", aTopic)) {
-    mProfileLoaded = PR_TRUE;
-  }
-  else {
-    NS_ERROR("Unexpected observer topic!");
-  }
-
-  return rv;
-}
-
-nsIURI*
-nsChromeRegistry::ManifestProcessingContext::GetManifestURI()
-{
-  if (!mManifestURI) {
-    nsCOMPtr<nsIIOService> io = mozilla::services::GetIOService();
-    if (!io) {
-      NS_WARNING("No IO service trying to process chrome manifests");
-      return NULL;
-    }
-
-    io->NewFileURI(mFile, getter_AddRefs(mManifestURI));
-  }
-  return mManifestURI;
-}
-
-nsIXPConnect*
-nsChromeRegistry::ManifestProcessingContext::GetXPConnect()
-{
-  if (!mXPConnect)
-    mXPConnect = do_GetService("@mozilla.org/js/xpc/XPConnect;1");
-
-  return mXPConnect;
-}
-
-already_AddRefed<nsIURI>
-nsChromeRegistry::ManifestProcessingContext::ResolveURI(const char* uri)
-{
-  nsIURI* baseuri = GetManifestURI();
-  if (!baseuri)
-    return NULL;
-
-  nsCOMPtr<nsIURI> resolved;
-  nsresult rv = NS_NewURI(getter_AddRefs(resolved), uri, baseuri);
-  if (NS_FAILED(rv))
-    return NULL;
-
-  return resolved.forget();
-}
-
-static void
-EnsureLowerCase(char *aBuf)
-{
-  for (; *aBuf; ++aBuf) {
-    char ch = *aBuf;
-    if (ch >= 'A' && ch <= 'Z')
-      *aBuf = ch + 'a' - 'A';
-  }
-}
-
-void
-nsChromeRegistry::ManifestContent(ManifestProcessingContext& cx, int lineno,
-                                  char *const * argv, bool platform, bool contentaccessible)
-{
-  char* package = argv[0];
-  char* uri = argv[1];
-
-  EnsureLowerCase(package);
-
-  nsCOMPtr<nsIURI> resolved = cx.ResolveURI(uri);
-  if (!resolved) {
-    LogMessageWithContext(cx.GetManifestURI(), lineno, nsIScriptError::warningFlag,
-                          "During chrome registration, unable to create URI '%s'.", uri);
-    return;
-  }
-
-  if (!CanLoadResource(resolved)) {
-    LogMessageWithContext(resolved, lineno, nsIScriptError::warningFlag,
-                          "During chrome registration, cannot register non-local URI '%s' as content.",
-                          uri);
-    return;
-  }
-
-  PackageEntry* entry =
-    static_cast<PackageEntry*>(PL_DHashTableOperate(&mPackagesHash,
-                                                    & (const nsACString&) nsDependentCString(package),
-                                                    PL_DHASH_ADD));
-  if (!entry)
-    return;
-
-  entry->baseURI = resolved;
-
-  if (platform)
-    entry->flags |= PackageEntry::PLATFORM_PACKAGE;
-  if (contentaccessible)
-    entry->flags |= PackageEntry::CONTENT_ACCESSIBLE;
-  if (cx.GetXPConnect()) {
-    nsCAutoString urlp("chrome://");
-    urlp.Append(package);
-    urlp.Append('/');
-
-    cx.GetXPConnect()->FlagSystemFilenamePrefix(urlp.get(), true);
-  }
-}
-
-void
-nsChromeRegistry::ManifestLocale(ManifestProcessingContext& cx, int lineno,
-                                 char *const * argv, bool platform, bool contentaccessible)
-{
-  char* package = argv[0];
-  char* provider = argv[1];
-  char* uri = argv[2];
-
-  EnsureLowerCase(package);
-
-  nsCOMPtr<nsIURI> resolved = cx.ResolveURI(uri);
-  if (!resolved) {
-    LogMessageWithContext(cx.GetManifestURI(), lineno, nsIScriptError::warningFlag,
-                          "During chrome registration, unable to create URI '%s'.", uri);
-    return;
-  }
-
-  if (!CanLoadResource(resolved)) {
-    LogMessageWithContext(resolved, lineno, nsIScriptError::warningFlag,
-                          "During chrome registration, cannot register non-local URI '%s' as content.",
-                          uri);
-    return;
-  }
-
-  PackageEntry* entry =
-    static_cast<PackageEntry*>(PL_DHashTableOperate(&mPackagesHash,
-                                                    & (const nsACString&) nsDependentCString(package),
-                                                    PL_DHASH_ADD));
-  if (!entry)
-    return;
-
-  entry->locales.SetBase(nsDependentCString(provider), resolved);
-}
-
-void
-nsChromeRegistry::ManifestSkin(ManifestProcessingContext& cx, int lineno,
-                               char *const * argv, bool platform, bool contentaccessible)
-{
-  char* package = argv[0];
-  char* provider = argv[1];
-  char* uri = argv[2];
-
-  EnsureLowerCase(package);
-
-  nsCOMPtr<nsIURI> resolved = cx.ResolveURI(uri);
-  if (!resolved) {
-    LogMessageWithContext(cx.GetManifestURI(), lineno, nsIScriptError::warningFlag,
-                          "During chrome registration, unable to create URI '%s'.", uri);
-    return;
-  }
-
-  if (!CanLoadResource(resolved)) {
-    LogMessageWithContext(resolved, lineno, nsIScriptError::warningFlag,
-                          "During chrome registration, cannot register non-local URI '%s' as content.",
-                          uri);
-    return;
-  }
-
-  PackageEntry* entry =
-    static_cast<PackageEntry*>(PL_DHashTableOperate(&mPackagesHash,
-                                                    & (const nsACString&) nsDependentCString(package),
-                                                    PL_DHASH_ADD));
-  if (!entry)
-    return;
-
-  entry->skins.SetBase(nsDependentCString(provider), resolved);
-}
-
-void
-nsChromeRegistry::ManifestOverlay(ManifestProcessingContext& cx, int lineno,
-                                  char *const * argv, bool platform, bool contentaccessible)
-{
-  char* base = argv[0];
-  char* overlay = argv[1];
-
-  nsCOMPtr<nsIURI> baseuri = cx.ResolveURI(base);
-  nsCOMPtr<nsIURI> overlayuri = cx.ResolveURI(overlay);
-  if (!baseuri || !overlayuri) {
-    LogMessageWithContext(cx.GetManifestURI(), lineno, nsIScriptError::warningFlag,
-                          "During chrome registration, unable to create URI.");
-    return;
-  }
-
-  if (!CanLoadResource(overlayuri)) {
-    LogMessageWithContext(cx.GetManifestURI(), lineno, nsIScriptError::warningFlag,
-                          "Cannot register non-local URI '%s' as an overlay.", overlay);
-    return;
-  }
-
-  mOverlayHash.Add(baseuri, overlayuri);
-}
-
-void
-nsChromeRegistry::ManifestStyle(ManifestProcessingContext& cx, int lineno,
-                                char *const * argv, bool platform, bool contentaccessible)
-{
-  char* base = argv[0];
-  char* overlay = argv[1];
-
-  nsCOMPtr<nsIURI> baseuri = cx.ResolveURI(base);
-  nsCOMPtr<nsIURI> overlayuri = cx.ResolveURI(overlay);
-  if (!baseuri || !overlayuri) {
-    LogMessageWithContext(cx.GetManifestURI(), lineno, nsIScriptError::warningFlag,
-                          "During chrome registration, unable to create URI.");
-    return;
-  }
-
-  if (!CanLoadResource(overlayuri)) {
-    LogMessageWithContext(cx.GetManifestURI(), lineno, nsIScriptError::warningFlag,
-                          "Cannot register non-local URI '%s' as a style overlay.", overlay);
-    return;
-  }
-
-  mStyleHash.Add(baseuri, overlayuri);
-}
-
-void
-nsChromeRegistry::ManifestOverride(ManifestProcessingContext& cx, int lineno,
-                                   char *const * argv, bool platform, bool contentaccessible)
-{
-  char* chrome = argv[0];
-  char* resolved = argv[1];
-
-  nsCOMPtr<nsIURI> chromeuri = cx.ResolveURI(chrome);
-  nsCOMPtr<nsIURI> resolveduri = cx.ResolveURI(resolved);
-  if (!chromeuri || !resolveduri) {
-    LogMessageWithContext(cx.GetManifestURI(), lineno, nsIScriptError::warningFlag,
-                          "During chrome registration, unable to create URI.");
-    return;
-  }
-
-  if (!CanLoadResource(resolveduri)) {
-    LogMessageWithContext(cx.GetManifestURI(), lineno, nsIScriptError::warningFlag,
-                          "Cannot register non-local URI '%s' for an override.", resolved);
-    return;
-  }
-  mOverrideTable.Put(chromeuri, resolveduri);
-}
-
-void
-nsChromeRegistry::ManifestResource(ManifestProcessingContext& cx, int lineno,
-                                   char *const * argv, bool platform, bool contentaccessible)
-{
-  char* package = argv[0];
-  char* uri = argv[1];
-
-  EnsureLowerCase(package);
-  nsDependentCString host(package);
-
-  nsCOMPtr<nsIIOService> io = mozilla::services::GetIOService();
-  if (!io) {
-    NS_WARNING("No IO service trying to process chrome manifests");
-    return;
-  }
-
-  nsCOMPtr<nsIProtocolHandler> ph;
-  nsresult rv = io->GetProtocolHandler("resource", getter_AddRefs(ph));
-  if (NS_FAILED(rv))
-    return;
-  
-  nsCOMPtr<nsIResProtocolHandler> rph = do_QueryInterface(ph);
-
-  PRBool exists = PR_FALSE;
-  rv = rph->HasSubstitution(host, &exists);
-  if (exists) {
-    LogMessageWithContext(cx.GetManifestURI(), lineno, nsIScriptError::warningFlag,
-                          "Duplicate resource declaration for '%s' ignored.", package);
-    return;
-  }
-
-  nsCOMPtr<nsIURI> resolved = cx.ResolveURI(uri);
-  if (!resolved) {
-    LogMessageWithContext(cx.GetManifestURI(), lineno, nsIScriptError::warningFlag,
-                          "During chrome registration, unable to create URI '%s'.", uri);
-    return;
-  }
-
-  if (!CanLoadResource(resolved)) {
-    LogMessageWithContext(cx.GetManifestURI(), lineno, nsIScriptError::warningFlag,
-                          "Warning: cannot register non-local URI '%s' as a resource.",
-                          uri);
-    return;
-  }
-
-  rph->SetSubstitution(host, resolved);
-=======
   PRUint32 flags;
   rv = GetFlagsFromPackage(package, &flags);
   return NS_SUCCEEDED(rv) && (flags & XPCNATIVEWRAPPERS);
->>>>>>> 502dc859
+}
+
+already_AddRefed<nsChromeRegistry>
+nsChromeRegistry::GetSingleton()
+{
+  if (gChromeRegistry) {
+    NS_ADDREF(gChromeRegistry);
+    return gChromeRegistry;
+  }
+
+  nsRefPtr<nsChromeRegistry> cr;
+#ifdef MOZ_IPC
+  if (GeckoProcessType_Content == XRE_GetProcessType())
+    cr = new nsChromeRegistryContent();
+  else
+#endif
+    cr = new nsChromeRegistryChrome();
+
+  if (NS_FAILED(cr->Init()))
+    return NULL;
+
+  return cr.forget();
 }