/* -*- Mode: C++; tab-width: 4; indent-tabs-mode: nil; c-basic-offset: 4 -*- */
/* vim:set ts=4 sw=4 sts=4 ci et: */
/* ***** BEGIN LICENSE BLOCK *****
 * Version: MPL 1.1/GPL 2.0/LGPL 2.1
 *
 * The contents of this file are subject to the Mozilla Public License Version
 * 1.1 (the "License"); you may not use this file except in compliance with
 * the License. You may obtain a copy of the License at
 * http://www.mozilla.org/MPL/
 *
 * Software distributed under the License is distributed on an "AS IS" basis,
 * WITHOUT WARRANTY OF ANY KIND, either express or implied. See the License
 * for the specific language governing rights and limitations under the
 * License.
 *
 * The Original Code is mozilla.org code.
 *
 * The Initial Developer of the Original Code is
 * Netscape Communications Corporation.
 * Portions created by the Initial Developer are Copyright (C) 1998
 * the Initial Developer. All Rights Reserved.
 *
 * Contributor(s):
 *   Benjamin Smedberg <benjamin@smedbergs.us>
 *
 * Alternatively, the contents of this file may be used under the terms of
 * either of the GNU General Public License Version 2 or later (the "GPL"),
 * or the GNU Lesser General Public License Version 2.1 or later (the "LGPL"),
 * in which case the provisions of the GPL or the LGPL are applicable instead
 * of those above. If you wish to allow use of your version of this file only
 * under the terms of either the GPL or the LGPL, and not to allow others to
 * use your version of this file under the terms of the MPL, indicate your
 * decision by deleting the provisions above and replace them with the notice
 * and other provisions required by the GPL or the LGPL. If you do not delete
 * the provisions above, a recipient may use your version of this file under
 * the terms of any one of the MPL, the GPL or the LGPL.
 *
 * ***** END LICENSE BLOCK ***** */

#include "mozilla/XPCOM.h"
#include "nsXULAppAPI.h"

#include "nsXPCOMPrivate.h"
#include "nsXPCOMCIDInternal.h"

#include "nsStaticComponents.h"
#include "prlink.h"

#include "nsObserverList.h"
#include "nsObserverService.h"
#include "nsProperties.h"
#include "nsPersistentProperties.h"
#include "nsScriptableInputStream.h"
#include "nsBinaryStream.h"
#include "nsStorageStream.h"
#include "nsPipe.h"

#include "nsMemoryImpl.h"
#include "nsDebugImpl.h"
#include "nsTraceRefcntImpl.h"
#include "nsErrorService.h"
#include "nsByteBuffer.h"

#include "nsSupportsArray.h"
#include "nsArray.h"
#include "nsINIParserImpl.h"
#include "nsSupportsPrimitives.h"
#include "nsConsoleService.h"
#include "nsExceptionService.h"

#include "nsComponentManager.h"
#include "nsCategoryManagerUtils.h"
#include "nsIServiceManager.h"
#include "nsGenericFactory.h"

#include "nsThreadManager.h"
#include "nsThreadPool.h"

#ifdef DEBUG
#include "BlockingResourceBase.h"
#endif // ifdef DEBUG

#include "nsIProxyObjectManager.h"
#include "nsProxyEventPrivate.h"  // access to the impl of nsProxyObjectManager for the generic factory registration.

#include "xptinfo.h"
#include "nsIInterfaceInfoManager.h"
#include "xptiprivate.h"

#include "nsTimerImpl.h"
#include "TimerThread.h"

#include "nsThread.h"
#include "nsProcess.h"
#include "nsEnvironment.h"
#include "nsVersionComparatorImpl.h"

#include "nsILocalFile.h"
#include "nsLocalFile.h"
#if defined(XP_UNIX) || defined(XP_OS2)
#include "nsNativeCharsetUtils.h"
#endif
#include "nsDirectoryService.h"
#include "nsDirectoryServiceDefs.h"
#include "nsCategoryManager.h"
#include "nsICategoryManager.h"
#include "nsMultiplexInputStream.h"

#include "nsStringStream.h"
extern NS_METHOD nsStringInputStreamConstructor(nsISupports *, REFNSIID, void **);
NS_DECL_CLASSINFO(nsStringInputStream)

#include "nsFastLoadService.h"

#include "nsAtomService.h"
#include "nsAtomTable.h"
#include "nsTraceRefcnt.h"
#include "nsTimelineService.h"

#include "nsHashPropertyBag.h"

#include "nsUnicharInputStream.h"
#include "nsVariant.h"

#include "nsUUIDGenerator.h"

#include "nsIOUtil.h"

#include "nsRecyclingAllocator.h"

#include "SpecialSystemDirectory.h"

#if defined(XP_WIN)
#include "nsWindowsRegKey.h"
#endif

#ifdef XP_MACOSX
#include "nsMacUtilsImpl.h"
#endif

#include "nsSystemInfo.h"
#include "nsMemoryReporterManager.h"

#include <locale.h>

#ifdef MOZ_IPC
#include "base/at_exit.h"
#include "base/command_line.h"
#include "base/message_loop.h"

#include "mozilla/ipc/GeckoThread.h"

using base::AtExitManager;
using mozilla::ipc::BrowserProcessSubThread;

namespace {

static AtExitManager* sExitManager;
static MessageLoop* sMessageLoop;
static bool sCommandLineWasInitialized;
static BrowserProcessSubThread* sIOThread;

} /* anonymous namespace */
#endif

using mozilla::TimeStamp;

// Registry Factory creation function defined in nsRegistry.cpp
// We hook into this function locally to create and register the registry
// Since noone outside xpcom needs to know about this and nsRegistry.cpp
// does not have a local include file, we are putting this definition
// here rather than in nsIRegistry.h
extern nsresult NS_RegistryGetFactory(nsIFactory** aFactory);
extern nsresult NS_CategoryManagerGetFactory( nsIFactory** );

#ifdef DEBUG
extern void _FreeAutoLockStatics();
#endif

static NS_DEFINE_CID(kComponentManagerCID, NS_COMPONENTMANAGER_CID);
static NS_DEFINE_CID(kMemoryCID, NS_MEMORY_CID);
static NS_DEFINE_CID(kINIParserFactoryCID, NS_INIPARSERFACTORY_CID);
static NS_DEFINE_CID(kSimpleUnicharStreamFactoryCID, NS_SIMPLE_UNICHAR_STREAM_FACTORY_CID);

NS_GENERIC_FACTORY_CONSTRUCTOR(nsProcess)

#define NS_ENVIRONMENT_CLASSNAME "Environment Service"

// ds/nsISupportsPrimitives
#define NS_SUPPORTS_ID_CLASSNAME "Supports ID"
#define NS_SUPPORTS_CSTRING_CLASSNAME "Supports String"
#define NS_SUPPORTS_STRING_CLASSNAME "Supports WString"
#define NS_SUPPORTS_PRBOOL_CLASSNAME "Supports PRBool"
#define NS_SUPPORTS_PRUINT8_CLASSNAME "Supports PRUint8"
#define NS_SUPPORTS_PRUINT16_CLASSNAME "Supports PRUint16"
#define NS_SUPPORTS_PRUINT32_CLASSNAME "Supports PRUint32"
#define NS_SUPPORTS_PRUINT64_CLASSNAME "Supports PRUint64"
#define NS_SUPPORTS_PRTIME_CLASSNAME "Supports PRTime"
#define NS_SUPPORTS_CHAR_CLASSNAME "Supports Char"
#define NS_SUPPORTS_PRINT16_CLASSNAME "Supports PRInt16"
#define NS_SUPPORTS_PRINT32_CLASSNAME "Supports PRInt32"
#define NS_SUPPORTS_PRINT64_CLASSNAME "Supports PRInt64"
#define NS_SUPPORTS_FLOAT_CLASSNAME "Supports float"
#define NS_SUPPORTS_DOUBLE_CLASSNAME "Supports double"
#define NS_SUPPORTS_VOID_CLASSNAME "Supports void"
#define NS_SUPPORTS_INTERFACE_POINTER_CLASSNAME "Supports interface pointer"

NS_GENERIC_FACTORY_CONSTRUCTOR(nsSupportsIDImpl)
NS_GENERIC_FACTORY_CONSTRUCTOR(nsSupportsStringImpl)
NS_GENERIC_FACTORY_CONSTRUCTOR(nsSupportsCStringImpl)
NS_GENERIC_FACTORY_CONSTRUCTOR(nsSupportsPRBoolImpl)
NS_GENERIC_FACTORY_CONSTRUCTOR(nsSupportsPRUint8Impl)
NS_GENERIC_FACTORY_CONSTRUCTOR(nsSupportsPRUint16Impl)
NS_GENERIC_FACTORY_CONSTRUCTOR(nsSupportsPRUint32Impl)
NS_GENERIC_FACTORY_CONSTRUCTOR(nsSupportsPRUint64Impl)
NS_GENERIC_FACTORY_CONSTRUCTOR(nsSupportsPRTimeImpl)
NS_GENERIC_FACTORY_CONSTRUCTOR(nsSupportsCharImpl)
NS_GENERIC_FACTORY_CONSTRUCTOR(nsSupportsPRInt16Impl)
NS_GENERIC_FACTORY_CONSTRUCTOR(nsSupportsPRInt32Impl)
NS_GENERIC_FACTORY_CONSTRUCTOR(nsSupportsPRInt64Impl)
NS_GENERIC_FACTORY_CONSTRUCTOR(nsSupportsFloatImpl)
NS_GENERIC_FACTORY_CONSTRUCTOR(nsSupportsDoubleImpl)
NS_GENERIC_FACTORY_CONSTRUCTOR(nsSupportsVoidImpl)
NS_GENERIC_FACTORY_CONSTRUCTOR(nsSupportsInterfacePointerImpl)

NS_GENERIC_FACTORY_CONSTRUCTOR_INIT(nsConsoleService, Init)
NS_DECL_CLASSINFO(nsConsoleService)
NS_GENERIC_FACTORY_CONSTRUCTOR(nsAtomService)
NS_GENERIC_FACTORY_CONSTRUCTOR(nsExceptionService)
NS_GENERIC_FACTORY_CONSTRUCTOR(nsTimerImpl)
NS_GENERIC_FACTORY_CONSTRUCTOR(nsBinaryOutputStream)
NS_GENERIC_FACTORY_CONSTRUCTOR(nsBinaryInputStream)
NS_GENERIC_FACTORY_CONSTRUCTOR(nsStorageStream)
NS_GENERIC_FACTORY_CONSTRUCTOR(nsVersionComparatorImpl)

NS_GENERIC_FACTORY_CONSTRUCTOR(nsVariant)

NS_GENERIC_FACTORY_CONSTRUCTOR(nsRecyclingAllocatorImpl)

#ifdef MOZ_TIMELINE
NS_GENERIC_FACTORY_CONSTRUCTOR(nsTimelineService)
#endif

NS_GENERIC_FACTORY_CONSTRUCTOR_INIT(nsHashPropertyBag, Init)

NS_GENERIC_AGGREGATED_CONSTRUCTOR_INIT(nsProperties, Init)

NS_GENERIC_FACTORY_CONSTRUCTOR_INIT(nsUUIDGenerator, Init)

#ifdef XP_MACOSX
NS_GENERIC_FACTORY_CONSTRUCTOR(nsMacUtilsImpl)
#endif

NS_GENERIC_FACTORY_CONSTRUCTOR_INIT(nsSystemInfo, Init)

NS_GENERIC_FACTORY_CONSTRUCTOR(nsMemoryReporterManager)

NS_GENERIC_FACTORY_CONSTRUCTOR(nsIOUtil)

static NS_METHOD
nsThreadManagerGetSingleton(nsISupports* outer,
                            const nsIID& aIID,
                            void* *aInstancePtr)
{
    NS_ASSERTION(aInstancePtr, "null outptr");
    NS_ENSURE_TRUE(!outer, NS_ERROR_NO_AGGREGATION);

    return nsThreadManager::get()->QueryInterface(aIID, aInstancePtr);
}
NS_DECL_CLASSINFO(nsThreadManager)

NS_GENERIC_FACTORY_CONSTRUCTOR(nsThreadPool)
NS_DECL_CLASSINFO(nsThreadPool)

static NS_METHOD
nsXPTIInterfaceInfoManagerGetSingleton(nsISupports* outer,
                                       const nsIID& aIID,
                                       void* *aInstancePtr)
{
    NS_ASSERTION(aInstancePtr, "null outptr");
    NS_ENSURE_TRUE(!outer, NS_ERROR_NO_AGGREGATION);

    nsCOMPtr<nsIInterfaceInfoManager> iim
        (xptiInterfaceInfoManager::GetInterfaceInfoManagerNoAddRef());
    if (!iim)
        return NS_ERROR_FAILURE;

    return iim->QueryInterface(aIID, aInstancePtr);
}


static nsresult
RegisterGenericFactory(nsIComponentRegistrar* registrar,
                       const nsModuleComponentInfo *info)
{
    nsresult rv;
    nsIGenericFactory* fact;
    rv = NS_NewGenericFactory(&fact, info);
    if (NS_FAILED(rv)) return rv;

    rv = registrar->RegisterFactory(info->mCID, 
                                    info->mDescription,
                                    info->mContractID, 
                                    fact);
    NS_RELEASE(fact);
    return rv;
}

// In order to support the installer, we need
// to be told out of band if we should cause
// an autoregister.  If the file ".autoreg" exists in the binary
// directory, we check its timestamp against the timestamp of the
// compreg.dat file.  If the .autoreg file is newer, we autoregister.
static PRBool CheckUpdateFile()
{
    nsresult rv;
    nsCOMPtr<nsIFile> compregFile;
    rv = nsDirectoryService::gService->Get(NS_XPCOM_COMPONENT_REGISTRY_FILE,
                                           NS_GET_IID(nsIFile),
                                           getter_AddRefs(compregFile));

    if (NS_FAILED(rv)) {
        NS_WARNING("Getting NS_XPCOM_COMPONENT_REGISTRY_FILE failed");
        return PR_FALSE;
    }

    PRInt64 compregModTime;
    rv = compregFile->GetLastModifiedTime(&compregModTime);
    if (NS_FAILED(rv))
        return PR_TRUE;
    
    nsCOMPtr<nsIFile> file;
    rv = nsDirectoryService::gService->Get(NS_XPCOM_CURRENT_PROCESS_DIR, 
                                           NS_GET_IID(nsIFile), 
                                           getter_AddRefs(file));

    if (NS_FAILED(rv)) {
        NS_WARNING("Getting NS_XPCOM_CURRENT_PROCESS_DIR failed");
        return PR_FALSE;
    }

    file->AppendNative(nsDependentCString(".autoreg"));

    // superfluous cast
    PRInt64 nowTime = PR_Now() / PR_USEC_PER_MSEC;
    PRInt64 autoregModTime;
    rv = file->GetLastModifiedTime(&autoregModTime);
    if (NS_FAILED(rv))
        goto next;

    if (autoregModTime > compregModTime) {
        if (autoregModTime < nowTime) {
            return PR_TRUE;
        } else {
            NS_WARNING("Screwy timestamps, ignoring .autoreg");
        }
    }

next:
    nsCOMPtr<nsIFile> greFile;
    rv = nsDirectoryService::gService->Get(NS_GRE_DIR,
                                           NS_GET_IID(nsIFile),
                                           getter_AddRefs(greFile));

    if (NS_FAILED(rv)) {
        NS_WARNING("Getting NS_GRE_DIR failed");
        return PR_FALSE;
    }

    greFile->AppendNative(nsDependentCString(".autoreg"));

    PRBool equals;
    rv = greFile->Equals(file, &equals);
    if (NS_SUCCEEDED(rv) && equals)
        return PR_FALSE;

    rv = greFile->GetLastModifiedTime(&autoregModTime);
    if (NS_FAILED(rv))
        return PR_FALSE;

    if (autoregModTime > nowTime) {
        NS_WARNING("Screwy timestamps, ignoring .autoreg");
        return PR_FALSE;
    }
    return autoregModTime > compregModTime; 
}


nsComponentManagerImpl* nsComponentManagerImpl::gComponentManager = NULL;
PRBool gXPCOMShuttingDown = PR_FALSE;

// For each class that wishes to support nsIClassInfo, add a line like this
// NS_DECL_CLASSINFO(nsMyClass)

#define COMPONENT(NAME, Ctor)                                                  \
 { NS_##NAME##_CLASSNAME, NS_##NAME##_CID, NS_##NAME##_CONTRACTID, Ctor }

#define COMPONENT_CI(NAME, Ctor, Class)                                        \
 { NS_##NAME##_CLASSNAME, NS_##NAME##_CID, NS_##NAME##_CONTRACTID, Ctor,       \
   NULL, NULL, NULL, NS_CI_INTERFACE_GETTER_NAME(Class), NULL,                 \
   &NS_CLASSINFO_NAME(Class) }

#define COMPONENT_CI_FLAGS(NAME, Ctor, Class, Flags)                           \
 { NS_##NAME##_CLASSNAME, NS_##NAME##_CID, NS_##NAME##_CONTRACTID, Ctor,       \
   NULL, NULL, NULL, NS_CI_INTERFACE_GETTER_NAME(Class), NULL,                 \
   &NS_CLASSINFO_NAME(Class), Flags }

static const nsModuleComponentInfo components[] = {
    COMPONENT(MEMORY, nsMemoryImpl::Create),
    COMPONENT(DEBUG,  nsDebugImpl::Create),
#define NS_ERRORSERVICE_CLASSNAME NS_ERRORSERVICE_NAME
    COMPONENT(ERRORSERVICE, nsErrorService::Create),

    COMPONENT(BYTEBUFFER, ByteBufferImpl::Create),
    COMPONENT(SCRIPTABLEINPUTSTREAM, nsScriptableInputStream::Create),
    COMPONENT(BINARYINPUTSTREAM, nsBinaryInputStreamConstructor),
    COMPONENT(BINARYOUTPUTSTREAM, nsBinaryOutputStreamConstructor),
    COMPONENT(STORAGESTREAM, nsStorageStreamConstructor),
    COMPONENT(VERSIONCOMPARATOR, nsVersionComparatorImplConstructor),
    COMPONENT(PIPE, nsPipeConstructor),

#define NS_PROPERTIES_CLASSNAME  "Properties"
    COMPONENT(PROPERTIES, nsPropertiesConstructor),

#define NS_PERSISTENTPROPERTIES_CID NS_IPERSISTENTPROPERTIES_CID /* sigh */
    COMPONENT(PERSISTENTPROPERTIES, nsPersistentProperties::Create),

    COMPONENT(SUPPORTSARRAY, nsSupportsArray::Create),
    COMPONENT(ARRAY, nsArrayConstructor),
    COMPONENT_CI_FLAGS(CONSOLESERVICE, nsConsoleServiceConstructor,
                       nsConsoleService,
                       nsIClassInfo::THREADSAFE | nsIClassInfo::SINGLETON),
    COMPONENT(EXCEPTIONSERVICE, nsExceptionServiceConstructor),
    COMPONENT(ATOMSERVICE, nsAtomServiceConstructor),
#ifdef MOZ_TIMELINE
    COMPONENT(TIMELINESERVICE, nsTimelineServiceConstructor),
#endif
    COMPONENT(OBSERVERSERVICE, nsObserverService::Create),
    COMPONENT(GENERICFACTORY, nsGenericFactory::Create),

#define NS_XPCOMPROXY_CID NS_PROXYEVENT_MANAGER_CID
    COMPONENT(XPCOMPROXY, nsProxyObjectManager::Create),

    COMPONENT(TIMER, nsTimerImplConstructor),

#define COMPONENT_SUPPORTS(TYPE, Type)                                         \
  COMPONENT(SUPPORTS_##TYPE, nsSupports##Type##ImplConstructor)

    COMPONENT_SUPPORTS(ID, ID),
    COMPONENT_SUPPORTS(STRING, String),
    COMPONENT_SUPPORTS(CSTRING, CString),
    COMPONENT_SUPPORTS(PRBOOL, PRBool),
    COMPONENT_SUPPORTS(PRUINT8, PRUint8),
    COMPONENT_SUPPORTS(PRUINT16, PRUint16),
    COMPONENT_SUPPORTS(PRUINT32, PRUint32),
    COMPONENT_SUPPORTS(PRUINT64, PRUint64),
    COMPONENT_SUPPORTS(PRTIME, PRTime),
    COMPONENT_SUPPORTS(CHAR, Char),
    COMPONENT_SUPPORTS(PRINT16, PRInt16),
    COMPONENT_SUPPORTS(PRINT32, PRInt32),
    COMPONENT_SUPPORTS(PRINT64, PRInt64),
    COMPONENT_SUPPORTS(FLOAT, Float),
    COMPONENT_SUPPORTS(DOUBLE, Double),
    COMPONENT_SUPPORTS(VOID, Void),
    COMPONENT_SUPPORTS(INTERFACE_POINTER, InterfacePointer),

#undef COMPONENT_SUPPORTS
#define NS_LOCAL_FILE_CLASSNAME "Local File Specification"
    COMPONENT(LOCAL_FILE, nsLocalFile::nsLocalFileConstructor),
#define NS_DIRECTORY_SERVICE_CLASSNAME  "nsIFile Directory Service"
    COMPONENT(DIRECTORY_SERVICE, nsDirectoryService::Create),
    COMPONENT(PROCESS, nsProcessConstructor),
    COMPONENT(ENVIRONMENT, nsEnvironment::Create),

    COMPONENT_CI_FLAGS(THREADMANAGER, nsThreadManagerGetSingleton,
                       nsThreadManager,
                       nsIClassInfo::THREADSAFE | nsIClassInfo::SINGLETON),
    COMPONENT_CI_FLAGS(THREADPOOL, nsThreadPoolConstructor,
                       nsThreadPool, nsIClassInfo::THREADSAFE),

    COMPONENT_CI_FLAGS(STRINGINPUTSTREAM, nsStringInputStreamConstructor,
                       nsStringInputStream, nsIClassInfo::THREADSAFE),
    COMPONENT(MULTIPLEXINPUTSTREAM, nsMultiplexInputStreamConstructor),

#ifndef MOZ_NO_FAST_LOAD
    COMPONENT(FASTLOADSERVICE, nsFastLoadService::Create),
#endif

    COMPONENT(VARIANT, nsVariantConstructor),
    COMPONENT(INTERFACEINFOMANAGER_SERVICE, nsXPTIInterfaceInfoManagerGetSingleton),

    COMPONENT(RECYCLINGALLOCATOR, nsRecyclingAllocatorImplConstructor),

#define NS_HASH_PROPERTY_BAG_CLASSNAME "Hashtable Property Bag"
    COMPONENT(HASH_PROPERTY_BAG, nsHashPropertyBagConstructor),

    COMPONENT(UUID_GENERATOR, nsUUIDGeneratorConstructor),

#if defined(XP_WIN)
    COMPONENT(WINDOWSREGKEY, nsWindowsRegKeyConstructor),
#endif

#ifdef XP_MACOSX
    COMPONENT(MACUTILSIMPL, nsMacUtilsImplConstructor),
#endif

    COMPONENT(SYSTEMINFO, nsSystemInfoConstructor),
#define NS_MEMORY_REPORTER_MANAGER_CLASSNAME "Memory Reporter Manager"
    COMPONENT(MEMORY_REPORTER_MANAGER, nsMemoryReporterManagerConstructor),
    COMPONENT(IOUTIL, nsIOUtilConstructor),
};

#undef COMPONENT

const int components_length = sizeof(components) / sizeof(components[0]);

// gDebug will be freed during shutdown.
static nsIDebug* gDebug = nsnull;

EXPORT_XPCOM_API(nsresult)
NS_GetDebug(nsIDebug** result)
{
    return nsDebugImpl::Create(nsnull, 
                               NS_GET_IID(nsIDebug), 
                               (void**) result);
}

EXPORT_XPCOM_API(nsresult)
NS_GetTraceRefcnt(nsITraceRefcnt** result)
{
    return nsTraceRefcntImpl::Create(nsnull, 
                                     NS_GET_IID(nsITraceRefcnt), 
                                     (void**) result);
}

EXPORT_XPCOM_API(nsresult)
NS_InitXPCOM(nsIServiceManager* *result,
                             nsIFile* binDirectory)
{
    return NS_InitXPCOM3(result, binDirectory, nsnull, nsnull, 0);
}

EXPORT_XPCOM_API(nsresult)
NS_InitXPCOM2(nsIServiceManager* *result,
                              nsIFile* binDirectory,
                              nsIDirectoryServiceProvider* appFileLocationProvider)
{
    return NS_InitXPCOM3(result, binDirectory, appFileLocationProvider, nsnull, 0);
}

EXPORT_XPCOM_API(nsresult)
NS_InitXPCOM3(nsIServiceManager* *result,
                              nsIFile* binDirectory,
                              nsIDirectoryServiceProvider* appFileLocationProvider,
                              nsStaticModuleInfo const *staticComponents,
                              PRUint32 componentCount)
{
    nsresult rv = NS_OK;

#ifdef MOZ_ENABLE_LIBXUL
    if (!staticComponents) {
        staticComponents = kPStaticModules;
        componentCount = kStaticModuleCount;
    }
#endif

     // We are not shutting down
    gXPCOMShuttingDown = PR_FALSE;

#ifdef MOZ_IPC
    // Set up chromium libs
    NS_ASSERTION(!sExitManager && !sMessageLoop, "Bad logic!");

    if (!AtExitManager::AlreadyRegistered()) {
        sExitManager = new AtExitManager();
        NS_ENSURE_STATE(sExitManager);
    }

    if (!MessageLoop::current()) {
        sMessageLoop = new MessageLoopForUI();
        NS_ENSURE_STATE(sMessageLoop);
    }

    if (XRE_GetProcessType() == GeckoProcessType_Default &&
        !BrowserProcessSubThread::GetMessageLoop(BrowserProcessSubThread::IO)) {
        scoped_ptr<BrowserProcessSubThread> ioThread(
            new BrowserProcessSubThread(BrowserProcessSubThread::IO));
        NS_ENSURE_TRUE(ioThread.get(), NS_ERROR_OUT_OF_MEMORY);

        base::Thread::Options options;
        options.message_loop_type = MessageLoop::TYPE_IO;
        NS_ENSURE_TRUE(ioThread->StartWithOptions(options), NS_ERROR_FAILURE);

        sIOThread = ioThread.release();
    }
#endif

    NS_LogInit();

    // Set up TimeStamp
    rv = TimeStamp::Startup();
    NS_ENSURE_SUCCESS(rv, rv);

    // Establish the main thread here.
    rv = nsThreadManager::get()->Init();
    if (NS_FAILED(rv)) return rv;

    // Set up the timer globals/timer thread
    rv = nsTimerImpl::Startup();
    NS_ENSURE_SUCCESS(rv, rv);

#ifndef WINCE
    // If the locale hasn't already been setup by our embedder,
    // get us out of the "C" locale and into the system 
    if (strcmp(setlocale(LC_ALL, NULL), "C") == 0)
        setlocale(LC_ALL, "");
#endif

#if defined(XP_UNIX) || defined(XP_OS2)
    NS_StartupNativeCharsetUtils();
#endif
    NS_StartupLocalFile();

    StartupSpecialSystemDirectory();

    rv = nsDirectoryService::RealInit();
    if (NS_FAILED(rv))
        return rv;

    nsCOMPtr<nsIFile> xpcomLib;
            
    PRBool value;
    if (binDirectory)
    {
        rv = binDirectory->IsDirectory(&value);

        if (NS_SUCCEEDED(rv) && value) {
            nsDirectoryService::gService->Set(NS_XPCOM_INIT_CURRENT_PROCESS_DIR, binDirectory);
            binDirectory->Clone(getter_AddRefs(xpcomLib));
        }
    }
    else {
        nsDirectoryService::gService->Get(NS_XPCOM_CURRENT_PROCESS_DIR, 
                                          NS_GET_IID(nsIFile), 
                                          getter_AddRefs(xpcomLib));
    }

    if (xpcomLib) {
        xpcomLib->AppendNative(nsDependentCString(XPCOM_DLL));
        nsDirectoryService::gService->Set(NS_XPCOM_LIBRARY_FILE, xpcomLib);
    }
    
    if (appFileLocationProvider) {
        rv = nsDirectoryService::gService->RegisterProvider(appFileLocationProvider);
        if (NS_FAILED(rv)) return rv;
    }

#ifdef MOZ_IPC
    if ((sCommandLineWasInitialized = !CommandLine::IsInitialized())) {
#ifdef OS_WIN
        CommandLine::Init(0, nsnull);
#else
        nsCOMPtr<nsIFile> binaryFile;
        nsDirectoryService::gService->Get(NS_XPCOM_CURRENT_PROCESS_DIR, 
                                          NS_GET_IID(nsIFile), 
                                          getter_AddRefs(binaryFile));
        NS_ENSURE_STATE(binaryFile);
        
        rv = binaryFile->AppendNative(NS_LITERAL_CSTRING("nonexistent-executable"));
        NS_ENSURE_SUCCESS(rv, rv);
        
        nsCString binaryPath;
        rv = binaryFile->GetNativePath(binaryPath);
        NS_ENSURE_SUCCESS(rv, rv);
        
        static char const *const argv = { strdup(binaryPath.get()) };
        CommandLine::Init(1, &argv);
#endif
    }
#endif

    NS_ASSERTION(nsComponentManagerImpl::gComponentManager == NULL, "CompMgr not null at init");

    // Create the Component/Service Manager
    nsComponentManagerImpl *compMgr = new nsComponentManagerImpl();
    if (compMgr == NULL)
        return NS_ERROR_OUT_OF_MEMORY;
    NS_ADDREF(compMgr);
    
    rv = compMgr->Init(staticComponents, componentCount);
    if (NS_FAILED(rv))
    {
        NS_RELEASE(compMgr);
        return rv;
    }

    nsComponentManagerImpl::gComponentManager = compMgr;

    if (result) {
        nsIServiceManager *serviceManager =
            static_cast<nsIServiceManager*>(compMgr);

        NS_ADDREF(*result = serviceManager);
    }

    nsCOMPtr<nsIMemory> memory;
    NS_GetMemoryManager(getter_AddRefs(memory));
    rv = compMgr->RegisterService(kMemoryCID, memory);
    if (NS_FAILED(rv)) return rv;

    rv = compMgr->RegisterService(kComponentManagerCID, static_cast<nsIComponentManager*>(compMgr));
    if (NS_FAILED(rv)) return rv;

    rv = nsCycleCollector_startup();
    if (NS_FAILED(rv)) return rv;

    // 2. Register the global services with the component manager so that
    //    clients can create new objects.

    // Category Manager
    {
      nsCOMPtr<nsIFactory> categoryManagerFactory;
      if ( NS_FAILED(rv = NS_CategoryManagerGetFactory(getter_AddRefs(categoryManagerFactory))) )
        return rv;

      NS_DEFINE_CID(kCategoryManagerCID, NS_CATEGORYMANAGER_CID);

      rv = compMgr->RegisterFactory(kCategoryManagerCID,
                                    NS_CATEGORYMANAGER_CLASSNAME,
                                    NS_CATEGORYMANAGER_CONTRACTID,
                                    categoryManagerFactory,
                                    PR_TRUE);
      if ( NS_FAILED(rv) ) return rv;
    }

    nsCOMPtr<nsIComponentRegistrar> registrar = do_QueryInterface(
        static_cast<nsIComponentManager*>(compMgr), &rv);
    if (registrar) {
        for (int i = 0; i < components_length; i++)
            RegisterGenericFactory(registrar, &components[i]);

        nsCOMPtr<nsIFactory> iniParserFactory(new nsINIParserFactory());
        if (iniParserFactory)
            registrar->RegisterFactory(kINIParserFactoryCID, 
                                       "nsINIParserFactory",
                                       NS_INIPARSERFACTORY_CONTRACTID, 
                                       iniParserFactory);

        registrar->
          RegisterFactory(kSimpleUnicharStreamFactoryCID,
                          "nsSimpleUnicharStreamFactory",
                          NS_SIMPLE_UNICHAR_STREAM_FACTORY_CONTRACTID,
                          nsSimpleUnicharStreamFactory::GetInstance());
    }

    // Pay the cost at startup time of starting this singleton.
    nsIInterfaceInfoManager* iim =
        xptiInterfaceInfoManager::GetInterfaceInfoManagerNoAddRef();

    if (CheckUpdateFile() || NS_FAILED(
        nsComponentManagerImpl::gComponentManager->ReadPersistentRegistry())) {
        // If the component registry is out of date, malformed, or incomplete,
        // autoregister the default component directories.
        (void) iim->AutoRegisterInterfaces();
        nsComponentManagerImpl::gComponentManager->AutoRegister(nsnull);
    }

    // After autoreg, but before we actually instantiate any components,
    // add any services listed in the "xpcom-directory-providers" category
    // to the directory service.
    nsDirectoryService::gService->RegisterCategoryProviders();

    // Notify observers of xpcom autoregistration start
    NS_CreateServicesFromCategory(NS_XPCOM_STARTUP_CATEGORY, 
                                  nsnull,
                                  NS_XPCOM_STARTUP_OBSERVER_ID);
    
    return NS_OK;
}


//
// NS_ShutdownXPCOM()
//
// The shutdown sequence for xpcom would be
//
// - Notify "xpcom-shutdown" for modules to release primary (root) references
// - Shutdown XPCOM timers
// - Notify "xpcom-shutdown-threads" for thread joins
// - Shutdown the event queues
// - Release the Global Service Manager
//   - Release all service instances held by the global service manager
//   - Release the Global Service Manager itself
// - Release the Component Manager
//   - Release all factories cached by the Component Manager
//   - Notify module loaders to shut down
//   - Unload Libraries
//   - Release Contractid Cache held by Component Manager
//   - Release dll abstraction held by Component Manager
//   - Release the Registry held by Component Manager
//   - Finally, release the component manager itself
//
EXPORT_XPCOM_API(nsresult)
NS_ShutdownXPCOM(nsIServiceManager* servMgr)
{
    return mozilla::ShutdownXPCOM(servMgr);
}

namespace mozilla {

nsresult
ShutdownXPCOM(nsIServiceManager* servMgr)
{
    NS_ENSURE_STATE(NS_IsMainThread());

    nsresult rv;
    nsCOMPtr<nsISimpleEnumerator> moduleLoaders;

    // Notify observers of xpcom shutting down
    {
        // Block it so that the COMPtr will get deleted before we hit
        // servicemanager shutdown

        nsCOMPtr<nsIThread> thread = do_GetCurrentThread();
        NS_ENSURE_STATE(thread);

        nsRefPtr<nsObserverService> observerService;
        CallGetService("@mozilla.org/observer-service;1",
                       (nsObserverService**) getter_AddRefs(observerService));

        if (observerService)
        {
            nsCOMPtr<nsIServiceManager> mgr;
            rv = NS_GetServiceManager(getter_AddRefs(mgr));
            if (NS_SUCCEEDED(rv))
            {
                (void) observerService->
                    NotifyObservers(mgr, NS_XPCOM_SHUTDOWN_OBSERVER_ID,
                                    nsnull);
            }
        }

        NS_ProcessPendingEvents(thread);

        if (observerService)
            (void) observerService->
                NotifyObservers(nsnull, NS_XPCOM_SHUTDOWN_THREADS_OBSERVER_ID,
                                nsnull);

        NS_ProcessPendingEvents(thread);

        // Shutdown the timer thread and all timers that might still be alive before
        // shutting down the component manager
        nsTimerImpl::Shutdown();

        NS_ProcessPendingEvents(thread);

        // Shutdown all remaining threads.  This method does not return until
        // all threads created using the thread manager (with the exception of
        // the main thread) have exited.
        nsThreadManager::get()->Shutdown();

        NS_ProcessPendingEvents(thread);

        // We save the "xpcom-shutdown-loaders" observers to notify after
        // the observerservice is gone.
        if (observerService) {
            observerService->
                EnumerateObservers(NS_XPCOM_SHUTDOWN_LOADERS_OBSERVER_ID,
                                   getter_AddRefs(moduleLoaders));

            observerService->Shutdown();
        }
    }

    // XPCOM is officially in shutdown mode NOW
    // Set this only after the observers have been notified as this
    // will cause servicemanager to become inaccessible.
    gXPCOMShuttingDown = PR_TRUE;

#ifdef DEBUG_dougt
    fprintf(stderr, "* * * * XPCOM shutdown. Access will be denied * * * * \n");
#endif
    // We may have AddRef'd for the caller of NS_InitXPCOM, so release it
    // here again:
    NS_IF_RELEASE(servMgr);

    // Shutdown global servicemanager
    if (nsComponentManagerImpl::gComponentManager) {
        nsComponentManagerImpl::gComponentManager->FreeServices();
    }

    nsProxyObjectManager::Shutdown();

    // Release the directory service
    NS_IF_RELEASE(nsDirectoryService::gService);

    nsCycleCollector_shutdown();

    if (moduleLoaders) {
        PRBool more;
        nsCOMPtr<nsISupports> el;
        while (NS_SUCCEEDED(moduleLoaders->HasMoreElements(&more)) &&
               more) {
            moduleLoaders->GetNext(getter_AddRefs(el));

            // Don't worry about weak-reference observers here: there is
            // no reason for weak-ref observers to register for
            // xpcom-shutdown-loaders

            nsCOMPtr<nsIObserver> obs(do_QueryInterface(el));
            if (obs)
                (void) obs->Observe(nsnull,
                                    NS_XPCOM_SHUTDOWN_LOADERS_OBSERVER_ID,
                                    nsnull);
        }

        moduleLoaders = nsnull;
    }

    // Shutdown nsLocalFile string conversion
    NS_ShutdownLocalFile();
#ifdef XP_UNIX
    NS_ShutdownNativeCharsetUtils();
#endif

    // Shutdown xpcom. This will release all loaders and cause others holding
    // a refcount to the component manager to release it.
    if (nsComponentManagerImpl::gComponentManager) {
        rv = (nsComponentManagerImpl::gComponentManager)->Shutdown();
        NS_ASSERTION(NS_SUCCEEDED(rv), "Component Manager shutdown failed.");
    } else
        NS_WARNING("Component Manager was never created ...");

    // Release our own singletons
    // Do this _after_ shutting down the component manager, because the
    // JS component loader will use XPConnect to call nsIModule::canUnload,
    // and that will spin up the InterfaceInfoManager again -- bad mojo
    xptiInterfaceInfoManager::FreeInterfaceInfoManager();

    // Finally, release the component manager last because it unloads the
    // libraries:
    if (nsComponentManagerImpl::gComponentManager) {
      nsrefcnt cnt;
      NS_RELEASE2(nsComponentManagerImpl::gComponentManager, cnt);
      NS_ASSERTION(cnt == 0, "Component Manager being held past XPCOM shutdown.");
    }
    nsComponentManagerImpl::gComponentManager = nsnull;

#ifdef DEBUG
    // FIXME BUG 456272: this should disappear
    _FreeAutoLockStatics();
#endif

    ShutdownSpecialSystemDirectory();

    NS_PurgeAtomTable();

    NS_IF_RELEASE(gDebug);

    TimeStamp::Shutdown();

#ifdef DEBUG
    /* FIXME bug 491977: This is only going to operate on the
     * BlockingResourceBase which is compiled into
     * libxul/libxpcom_core.so. Anyone using external linkage will
     * have their own copy of BlockingResourceBase statics which will
     * not be freed by this method.
     *
     * It sounds like what we really want is to be able to register a
     * callback function to call at XPCOM shutdown.  Note that with
     * this solution, however, we need to guarantee that
     * BlockingResourceBase::Shutdown() runs after all other shutdown
     * functions.
     */
    BlockingResourceBase::Shutdown();
#endif
    
    NS_LogTerm();

<<<<<<< HEAD
#ifdef GC_LEAK_DETECTOR
    // Shutdown the Leak detector.
    NS_ShutdownLeakDetector();
#endif

#ifdef MOZ_IPC
    if (sIOThread) {
        delete sIOThread;
        sIOThread = nsnull;
    }
    if (sMessageLoop) {
        delete sMessageLoop;
        sMessageLoop = nsnull;
    }
    if (sCommandLineWasInitialized) {
        CommandLine::Terminate();
        sCommandLineWasInitialized = false;
    }
    if (sExitManager) {
        delete sExitManager;
        sExitManager = nsnull;
    }
#endif

=======
>>>>>>> d52442a8
    return NS_OK;
}

} // namespace mozilla<|MERGE_RESOLUTION|>--- conflicted
+++ resolved
@@ -978,12 +978,6 @@
     
     NS_LogTerm();
 
-<<<<<<< HEAD
-#ifdef GC_LEAK_DETECTOR
-    // Shutdown the Leak detector.
-    NS_ShutdownLeakDetector();
-#endif
-
 #ifdef MOZ_IPC
     if (sIOThread) {
         delete sIOThread;
@@ -1003,8 +997,6 @@
     }
 #endif
 
-=======
->>>>>>> d52442a8
     return NS_OK;
 }
 
