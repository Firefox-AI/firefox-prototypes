/* -*- Mode: C; tab-width: 8; indent-tabs-mode: nil; c-basic-offset: 4 -*-
 * vim: set ts=8 sw=4 et tw=99:
 *
 * ***** BEGIN LICENSE BLOCK *****
 * Version: MPL 1.1/GPL 2.0/LGPL 2.1
 *
 * The contents of this file are subject to the Mozilla Public License Version
 * 1.1 (the "License"); you may not use this file except in compliance with
 * the License. You may obtain a copy of the License at
 * http://www.mozilla.org/MPL/
 *
 * Software distributed under the License is distributed on an "AS IS" basis,
 * WITHOUT WARRANTY OF ANY KIND, either express or implied. See the License
 * for the specific language governing rights and limitations under the
 * License.
 *
 * The Original Code is Mozilla Communicator client code, released
 * March 31, 1998.
 *
 * The Initial Developer of the Original Code is
 * Netscape Communications Corporation.
 * Portions created by the Initial Developer are Copyright (C) 1998
 * the Initial Developer. All Rights Reserved.
 *
 * Contributor(s):
 *
 * Alternatively, the contents of this file may be used under the terms of
 * either of the GNU General Public License Version 2 or later (the "GPL"),
 * or the GNU Lesser General Public License Version 2.1 or later (the "LGPL"),
 * in which case the provisions of the GPL or the LGPL are applicable instead
 * of those above. If you wish to allow use of your version of this file only
 * under the terms of either the GPL or the LGPL, and not to allow others to
 * use your version of this file under the terms of the MPL, indicate your
 * decision by deleting the provisions above and replace them with the notice
 * and other provisions required by the GPL or the LGPL. If you do not delete
 * the provisions above, a recipient may use your version of this file under
 * the terms of any one of the MPL, the GPL or the LGPL.
 *
 * ***** END LICENSE BLOCK ***** */

#ifndef jsobjinlines_h___
#define jsobjinlines_h___

#include <new>
#include "jsarray.h"
#include "jsdate.h"
#include "jsfun.h"
#include "jsiter.h"
#include "jslock.h"
#include "jsobj.h"
#include "jsprobes.h"
#include "jspropertytree.h"
#include "jsproxy.h"
#include "jsscope.h"
#include "jsstaticcheck.h"
#include "jstypedarray.h"
#include "jsxml.h"

/* Headers included for inline implementations used by this header. */
#include "jsbool.h"
#include "jscntxt.h"
#include "jsnum.h"
#include "jsinferinlines.h"
#include "jsscopeinlines.h"
#include "jsscriptinlines.h"
#include "jsstr.h"

#include "vm/GlobalObject.h"

#include "jsfuninlines.h"
#include "jsgcinlines.h"
#include "jsprobes.h"
#include "jsscopeinlines.h"

inline bool
JSObject::preventExtensions(JSContext *cx, js::AutoIdVector *props)
{
    JS_ASSERT(isExtensible());

    if (js::FixOp fix = getOps()->fix) {
        bool success;
        if (!fix(cx, this, &success, props))
            return false;
        if (!success) {
            JS_ReportErrorNumber(cx, js_GetErrorMessage, NULL, JSMSG_CANT_CHANGE_EXTENSIBILITY);
            return false;
        }
    } else {
        if (!GetPropertyNames(cx, this, JSITER_HIDDEN | JSITER_OWNONLY, props))
            return false;
    }

    if (isNative())
        extensibleShapeChange(cx);

    flags |= NOT_EXTENSIBLE;
    return true;
}

inline bool
JSObject::brand(JSContext *cx)
{
    JS_ASSERT(!generic());
    JS_ASSERT(!branded());
    JS_ASSERT(isNative());
    JS_ASSERT(!cx->typeInferenceEnabled());
    generateOwnShape(cx);
    if (js_IsPropertyCacheDisabled(cx))  // check for rt->shapeGen overflow
        return false;
    flags |= BRANDED;
    return true;
}

inline bool
JSObject::unbrand(JSContext *cx)
{
    JS_ASSERT(isNative());
    if (branded()) {
        generateOwnShape(cx);
        if (js_IsPropertyCacheDisabled(cx))  // check for rt->shapeGen overflow
            return false;
        flags &= ~BRANDED;
    }
    setGeneric();
    return true;
}

inline JSBool
JSObject::setAttributes(JSContext *cx, jsid id, uintN *attrsp)
{
    js::types::MarkTypePropertyConfigured(cx, this, id);
    js::AttributesOp op = getOps()->setAttributes;
    return (op ? op : js_SetAttributes)(cx, this, id, attrsp);
}

inline JSBool
JSObject::getProperty(JSContext *cx, JSObject *receiver, jsid id, js::Value *vp)
{
    js::PropertyIdOp op = getOps()->getProperty;
    if (op) {
        if (!op(cx, this, receiver, id, vp))
            return false;
        js::types::AddTypePropertyId(cx, this, id, *vp);
    } else {
        if (!js_GetProperty(cx, this, receiver, id, vp))
            return false;
        JS_ASSERT_IF(!hasSingletonType(), js::types::TypeHasProperty(cx, type(), id, *vp));
    }
    return true;
}

inline JSBool
JSObject::getProperty(JSContext *cx, jsid id, js::Value *vp)
{
    return getProperty(cx, this, id, vp);
}

inline JSBool
JSObject::deleteProperty(JSContext *cx, jsid id, js::Value *rval, JSBool strict)
{
    js::types::AddTypePropertyId(cx, this, id,
                                 js::types::Type::UndefinedType());
    js::types::MarkTypePropertyConfigured(cx, this, id);
    js::DeleteIdOp op = getOps()->deleteProperty;
    return (op ? op : js_DeleteProperty)(cx, this, id, rval, strict);
}

inline void
JSObject::syncSpecialEquality()
{
    if (getClass()->ext.equality) {
        flags |= JSObject::HAS_EQUALITY;
        JS_ASSERT_IF(!hasLazyType(), type()->hasAnyFlags(js::types::OBJECT_FLAG_SPECIAL_EQUALITY));
    }
}

inline void
JSObject::finalize(JSContext *cx)
{
    /* Cope with stillborn objects that have no map. */
    if (isNewborn())
        return;

    js::Probes::finalizeObject(this);

    /* Finalize obj first, in case it needs map and slots. */
    js::Class *clasp = getClass();
    if (clasp->finalize)
        clasp->finalize(cx, this);

    finish(cx);
}

/* 
 * Initializer for Call objects for functions and eval frames. Set class,
 * parent, map, and shape, and allocate slots.
 */
inline void
JSObject::initCall(JSContext *cx, const js::Bindings &bindings, JSObject *parent)
{
    init(cx, &js_CallClass, &js::types::emptyTypeObject, parent, NULL, false);
    lastProp = bindings.lastShape();

    /*
     * If |bindings| is for a function that has extensible parents, that means
     * its Call should have its own shape; see js::Bindings::extensibleParents.
     */
    if (bindings.extensibleParents())
        setOwnShape(js_GenerateShape(cx));
    else
        objShape = lastProp->shapeid;
}

/*
 * Initializer for cloned block objects. Set class, prototype, frame, map, and
 * shape.
 */
inline void
JSObject::initClonedBlock(JSContext *cx, js::types::TypeObject *type, js::StackFrame *frame)
{
    init(cx, &js_BlockClass, type, NULL, frame, false);

    /* Cloned blocks copy their prototype's map; it had better be shareable. */
    JS_ASSERT(!getProto()->inDictionaryMode() || getProto()->lastProp->frozen());
    lastProp = getProto()->lastProp;

    /*
     * If the prototype has its own shape, that means the clone should, too; see
     * js::Bindings::extensibleParents.
     */
    if (getProto()->hasOwnShape())
        setOwnShape(js_GenerateShape(cx));
    else
        objShape = lastProp->shapeid;
}

/* 
 * Mark a compile-time block as OWN_SHAPE, indicating that its run-time clones
 * also need unique shapes. See js::Bindings::extensibleParents.
 */
inline void
JSObject::setBlockOwnShape(JSContext *cx) {
    JS_ASSERT(isStaticBlock());
    setOwnShape(js_GenerateShape(cx));
}

/*
 * Property read barrier for deferred cloning of compiler-created function
 * objects optimized as typically non-escaping, ad-hoc methods in obj.
 */
inline const js::Shape *
JSObject::methodReadBarrier(JSContext *cx, const js::Shape &shape, js::Value *vp)
{
    JS_ASSERT(canHaveMethodBarrier());
    JS_ASSERT(hasMethodBarrier());
    JS_ASSERT(nativeContains(shape));
    JS_ASSERT(shape.isMethod());
    JS_ASSERT(shape.methodObject() == vp->toObject());
    JS_ASSERT(shape.writable());
    JS_ASSERT(shape.slot != SHAPE_INVALID_SLOT);
    JS_ASSERT(shape.hasDefaultSetter());
    JS_ASSERT(!isGlobal());  /* i.e. we are not changing the global shape */

    JSObject *funobj = &vp->toObject();
    JSFunction *fun = funobj->getFunctionPrivate();
    JS_ASSERT(fun == funobj);
    JS_ASSERT(FUN_NULL_CLOSURE(fun));

    funobj = CloneFunctionObject(cx, fun, funobj->getParent(), true);
    if (!funobj)
        return NULL;
    funobj->setMethodObj(*this);

    /*
     * Replace the method property with an ordinary data property. This is
     * equivalent to this->setProperty(cx, shape.id, vp) except that any
     * watchpoint on the property is not triggered.
     */
    uint32 slot = shape.slot;
    const js::Shape *newshape = methodShapeChange(cx, shape);
    if (!newshape)
        return NULL;
    JS_ASSERT(!newshape->isMethod());
    JS_ASSERT(newshape->slot == slot);
    vp->setObject(*funobj);
    nativeSetSlot(slot, *vp);
    return newshape;
}

static JS_ALWAYS_INLINE bool
ChangesMethodValue(const js::Value &prev, const js::Value &v)
{
    JSObject *prevObj;
    return prev.isObject() && (prevObj = &prev.toObject())->isFunction() &&
           (!v.isObject() || &v.toObject() != prevObj);
}

inline const js::Shape *
JSObject::methodWriteBarrier(JSContext *cx, const js::Shape &shape, const js::Value &v)
{
    if (brandedOrHasMethodBarrier() && shape.slot != SHAPE_INVALID_SLOT) {
        const js::Value &prev = nativeGetSlot(shape.slot);

        if (ChangesMethodValue(prev, v))
            return methodShapeChange(cx, shape);
    }
    return &shape;
}

inline bool
JSObject::methodWriteBarrier(JSContext *cx, uint32 slot, const js::Value &v)
{
    if (brandedOrHasMethodBarrier()) {
        const js::Value &prev = nativeGetSlot(slot);

        if (ChangesMethodValue(prev, v))
            return methodShapeChange(cx, slot);
    }
    return true;
}

inline const js::Value *
JSObject::getRawSlots()
{
    JS_ASSERT(isGlobal());
    return slots;
}

inline const js::Value *
JSObject::getRawSlot(size_t slot, const js::Value *slots)
{
    JS_ASSERT(isGlobal());
    size_t fixed = numFixedSlots();
    if (slot < fixed)
        return fixedSlots() + slot;
    return slots + slot - fixed;
}

inline bool
JSObject::isFixedSlot(size_t slot)
{
    JS_ASSERT(!isDenseArray());
    return slot < numFixedSlots();
}

inline size_t
JSObject::numDynamicSlots(size_t capacity) const
{
    JS_ASSERT(capacity >= numFixedSlots());
    return isDenseArray() ? capacity : capacity - numFixedSlots();
}

inline size_t
JSObject::dynamicSlotIndex(size_t slot)
{
    JS_ASSERT(!isDenseArray() && slot >= numFixedSlots());
    return slot - numFixedSlots();
}

inline bool
JSObject::ensureClassReservedSlots(JSContext *cx)
{
    return !nativeEmpty() || ensureClassReservedSlotsForEmptyObject(cx);
}

inline js::Value
JSObject::getReservedSlot(uintN index) const
{
    return (index < numSlots()) ? getSlot(index) : js::UndefinedValue();
}

inline void
JSObject::setReservedSlot(uintN index, const js::Value &v)
{
    JS_ASSERT(index < JSSLOT_FREE(getClass()));
    setSlot(index, v);
}

inline bool
JSObject::canHaveMethodBarrier() const
{
    return isObject() || isFunction() || isPrimitive() || isDate();
}

inline bool
JSObject::isPrimitive() const
{
    return isNumber() || isString() || isBoolean();
}

inline const js::Value &
JSObject::getPrimitiveThis() const
{
    JS_ASSERT(isPrimitive());
    return getFixedSlot(JSSLOT_PRIMITIVE_THIS);
}

inline void
JSObject::setPrimitiveThis(const js::Value &pthis)
{
    JS_ASSERT(isPrimitive());
    setFixedSlot(JSSLOT_PRIMITIVE_THIS, pthis);
}

inline /* gc::FinalizeKind */ unsigned
JSObject::finalizeKind() const
{
    return js::gc::FinalizeKind(arenaHeader()->getThingKind());
}

inline bool
JSObject::hasSlotsArray() const
{
    JS_ASSERT_IF(!slots, !isDenseArray());
    JS_ASSERT_IF(slots == fixedSlots(), isDenseArray() || isArrayBuffer());
    return slots && slots != fixedSlots();
}

inline size_t
JSObject::structSize() const
{
    return (isFunction() && !getPrivate())
           ? sizeof(JSFunction)
           : (sizeof(JSObject) + sizeof(js::Value) * numFixedSlots());
}

inline size_t
JSObject::slotsAndStructSize() const
{
    int ndslots = 0;
    if (isDenseArray()) {
        if (!denseArrayHasInlineSlots())
            ndslots = numSlots();
    } else {
        if (slots)
            ndslots = numSlots() - numFixedSlots();
    }

    return structSize() + sizeof(js::Value) * ndslots;
}

inline uint32
JSObject::getArrayLength() const
{
    JS_ASSERT(isArray());
    return (uint32)(uintptr_t) getPrivate();
}

inline void
JSObject::setArrayLength(JSContext *cx, uint32 length)
{
    JS_ASSERT(isArray());
<<<<<<< HEAD

    if (length > INT32_MAX) {
        /*
         * Mark the type of this object as possibly not a dense array, per the
         * requirements of OBJECT_FLAG_NON_DENSE_ARRAY.
         */
        js::types::MarkTypeObjectFlags(cx, this,
                                       js::types::OBJECT_FLAG_NON_PACKED_ARRAY |
                                       js::types::OBJECT_FLAG_NON_DENSE_ARRAY);
        jsid lengthId = ATOM_TO_JSID(cx->runtime->atomState.lengthAtom);
        js::types::AddTypePropertyId(cx, this, lengthId,
                                     js::types::Type::DoubleType());
    }

    setPrivate((void*) length);
}

inline void
JSObject::setDenseArrayLength(uint32 length)
{
    /* Variant of setArrayLength for use on dense arrays where the length cannot overflow int32. */
    JS_ASSERT(isDenseArray());
    JS_ASSERT(length <= INT32_MAX);
    setPrivate((void*) length);
=======
    setPrivate((void*)(uintptr_t) length);
>>>>>>> 1cb37d55
}

inline uint32
JSObject::getDenseArrayCapacity()
{
    JS_ASSERT(isDenseArray());
    return numSlots();
}

inline const js::Value *
JSObject::getDenseArrayElements()
{
    JS_ASSERT(isDenseArray());
    return slots;
}

inline const js::Value &
JSObject::getDenseArrayElement(uintN idx)
{
    JS_ASSERT(isDenseArray() && idx < getDenseArrayInitializedLength());
    return slots[idx];
}

inline void
JSObject::setDenseArrayElement(uintN idx, const js::Value &val)
{
    JS_ASSERT(isDenseArray() && idx < getDenseArrayInitializedLength());
    slots[idx] = val;
}

inline void
JSObject::setDenseArrayElementWithType(JSContext *cx, uintN idx, const js::Value &val)
{
    js::types::AddTypePropertyId(cx, this, JSID_VOID, val);
    setDenseArrayElement(idx, val);
}

inline void
JSObject::copyDenseArrayElements(uintN dstStart, const js::Value *src, uintN count)
{
    JS_ASSERT(isDenseArray());
    copySlotRange(dstStart, src, count);
}

inline void
JSObject::moveDenseArrayElements(uintN dstStart, uintN srcStart, uintN count)
{
    JS_ASSERT(isDenseArray());
    JS_ASSERT(dstStart + count <= capacity);
    JS_ASSERT(srcStart + count <= capacity);
    memmove(slots + dstStart, slots + srcStart, count * sizeof(js::Value));
}

inline void
JSObject::shrinkDenseArrayElements(JSContext *cx, uintN cap)
{
    JS_ASSERT(isDenseArray());
    shrinkSlots(cx, cap);
}

inline bool
JSObject::denseArrayHasInlineSlots() const
{
    JS_ASSERT(isDenseArray() && slots);
    return slots == fixedSlots();
}

inline bool
JSObject::callIsForEval() const
{
    JS_ASSERT(isCall());
    JS_ASSERT(getFixedSlot(JSSLOT_CALL_CALLEE).isObjectOrNull());
    JS_ASSERT_IF(getFixedSlot(JSSLOT_CALL_CALLEE).isObject(),
                 getFixedSlot(JSSLOT_CALL_CALLEE).toObject().isFunction());
    return getFixedSlot(JSSLOT_CALL_CALLEE).isNull();
}

inline js::StackFrame *
JSObject::maybeCallObjStackFrame() const
{
    JS_ASSERT(isCall());
    return reinterpret_cast<js::StackFrame *>(getPrivate());
}

inline void
JSObject::setCallObjCallee(JSObject *callee)
{
    JS_ASSERT(isCall());
    JS_ASSERT_IF(callee, callee->isFunction());
    setFixedSlot(JSSLOT_CALL_CALLEE, js::ObjectOrNullValue(callee));
}

inline JSObject *
JSObject::getCallObjCallee() const
{
    JS_ASSERT(isCall());
    return getFixedSlot(JSSLOT_CALL_CALLEE).toObjectOrNull();
}

inline JSFunction *
JSObject::getCallObjCalleeFunction() const
{
    JS_ASSERT(isCall());
    return getFixedSlot(JSSLOT_CALL_CALLEE).toObject().getFunctionPrivate();
}

inline const js::Value &
JSObject::getCallObjArguments() const
{
    JS_ASSERT(isCall());
    JS_ASSERT(!callIsForEval());
    return getFixedSlot(JSSLOT_CALL_ARGUMENTS);
}

inline void
JSObject::setCallObjArguments(const js::Value &v)
{
    JS_ASSERT(isCall());
    JS_ASSERT(!callIsForEval());
    setFixedSlot(JSSLOT_CALL_ARGUMENTS, v);
}

inline const js::Value &
JSObject::callObjArg(uintN i) const
{
    JS_ASSERT(isCall());
    JS_ASSERT(i < getCallObjCalleeFunction()->nargs);
    return getSlot(JSObject::CALL_RESERVED_SLOTS + i);
}

inline void
JSObject::setCallObjArg(uintN i, const js::Value &v)
{
    JS_ASSERT(isCall());
    JS_ASSERT(i < getCallObjCalleeFunction()->nargs);
    setSlot(JSObject::CALL_RESERVED_SLOTS + i, v);
}

inline const js::Value &
JSObject::callObjVar(uintN i) const
{
    JSFunction *fun = getCallObjCalleeFunction();
    JS_ASSERT(fun->nargs == fun->script()->bindings.countArgs());
    JS_ASSERT(i < fun->script()->bindings.countVars());
    return getSlot(JSObject::CALL_RESERVED_SLOTS + fun->nargs + i);
}

inline void
JSObject::setCallObjVar(uintN i, const js::Value &v)
{
    JSFunction *fun = getCallObjCalleeFunction();
    JS_ASSERT(fun->nargs == fun->script()->bindings.countArgs());
    JS_ASSERT(i < fun->script()->bindings.countVars());
    setSlot(JSObject::CALL_RESERVED_SLOTS + fun->nargs + i, v);
}

inline const js::Value &
JSObject::getDateUTCTime() const
{
    JS_ASSERT(isDate());
    return getFixedSlot(JSSLOT_DATE_UTC_TIME);
}

inline void 
JSObject::setDateUTCTime(const js::Value &time)
{
    JS_ASSERT(isDate());
    setFixedSlot(JSSLOT_DATE_UTC_TIME, time);
}

inline js::Value *
JSObject::getFlatClosureUpvars() const
{
#ifdef DEBUG
    JSFunction *fun = getFunctionPrivate();
    JS_ASSERT(fun->isFlatClosure());
    JS_ASSERT(fun->script()->bindings.countUpvars() == fun->script()->upvars()->length);
#endif
    return (js::Value *) getFixedSlot(JSSLOT_FLAT_CLOSURE_UPVARS).toPrivate();
}

inline js::Value
JSObject::getFlatClosureUpvar(uint32 i) const
{
    JS_ASSERT(i < getFunctionPrivate()->script()->bindings.countUpvars());
    return getFlatClosureUpvars()[i];
}

inline const js::Value &
JSObject::getFlatClosureUpvar(uint32 i)
{
    JS_ASSERT(i < getFunctionPrivate()->script()->bindings.countUpvars());
    return getFlatClosureUpvars()[i];
}

inline void
JSObject::setFlatClosureUpvar(uint32 i, const js::Value &v)
{
    JS_ASSERT(i < getFunctionPrivate()->script()->bindings.countUpvars());
    getFlatClosureUpvars()[i] = v;
}

inline void
JSObject::setFlatClosureUpvars(js::Value *upvars)
{
    JS_ASSERT(isFunction());
    JS_ASSERT(FUN_FLAT_CLOSURE(getFunctionPrivate()));
    setFixedSlot(JSSLOT_FLAT_CLOSURE_UPVARS, PrivateValue(upvars));
}

inline bool
JSObject::hasMethodObj(const JSObject& obj) const
{
    return JSSLOT_FUN_METHOD_OBJ < numSlots() &&
           getFixedSlot(JSSLOT_FUN_METHOD_OBJ).isObject() &&
           getFixedSlot(JSSLOT_FUN_METHOD_OBJ).toObject() == obj;
}

inline void
JSObject::setMethodObj(JSObject& obj)
{
    setFixedSlot(JSSLOT_FUN_METHOD_OBJ, js::ObjectValue(obj));
}

inline js::NativeIterator *
JSObject::getNativeIterator() const
{
    return (js::NativeIterator *) getPrivate();
}

inline void
JSObject::setNativeIterator(js::NativeIterator *ni)
{
    setPrivate(ni);
}

inline JSLinearString *
JSObject::getNamePrefix() const
{
    JS_ASSERT(isNamespace() || isQName());
    const js::Value &v = getSlot(JSSLOT_NAME_PREFIX);
    return !v.isUndefined() ? &v.toString()->asLinear() : NULL;
}

inline jsval
JSObject::getNamePrefixVal() const
{
    JS_ASSERT(isNamespace() || isQName());
    return js::Jsvalify(getSlot(JSSLOT_NAME_PREFIX));
}

inline void
JSObject::setNamePrefix(JSLinearString *prefix)
{
    JS_ASSERT(isNamespace() || isQName());
    setSlot(JSSLOT_NAME_PREFIX, prefix ? js::StringValue(prefix) : js::UndefinedValue());
}

inline void
JSObject::clearNamePrefix()
{
    JS_ASSERT(isNamespace() || isQName());
    setSlot(JSSLOT_NAME_PREFIX, js::UndefinedValue());
}

inline JSLinearString *
JSObject::getNameURI() const
{
    JS_ASSERT(isNamespace() || isQName());
    const js::Value &v = getSlot(JSSLOT_NAME_URI);
    return !v.isUndefined() ? &v.toString()->asLinear() : NULL;
}

inline jsval
JSObject::getNameURIVal() const
{
    JS_ASSERT(isNamespace() || isQName());
    return js::Jsvalify(getSlot(JSSLOT_NAME_URI));
}

inline void
JSObject::setNameURI(JSLinearString *uri)
{
    JS_ASSERT(isNamespace() || isQName());
    setSlot(JSSLOT_NAME_URI, uri ? js::StringValue(uri) : js::UndefinedValue());
}

inline jsval
JSObject::getNamespaceDeclared() const
{
    JS_ASSERT(isNamespace());
    return js::Jsvalify(getSlot(JSSLOT_NAMESPACE_DECLARED));
}

inline void
JSObject::setNamespaceDeclared(jsval decl)
{
    JS_ASSERT(isNamespace());
    setSlot(JSSLOT_NAMESPACE_DECLARED, js::Valueify(decl));
}

inline JSLinearString *
JSObject::getQNameLocalName() const
{
    JS_ASSERT(isQName());
    const js::Value &v = getSlot(JSSLOT_QNAME_LOCAL_NAME);
    return !v.isUndefined() ? &v.toString()->asLinear() : NULL;
}

inline jsval
JSObject::getQNameLocalNameVal() const
{
    JS_ASSERT(isQName());
    return js::Jsvalify(getSlot(JSSLOT_QNAME_LOCAL_NAME));
}

inline void
JSObject::setQNameLocalName(JSLinearString *name)
{
    JS_ASSERT(isQName());
    setSlot(JSSLOT_QNAME_LOCAL_NAME, name ? js::StringValue(name) : js::UndefinedValue());
}

inline JSObject *
JSObject::getWithThis() const
{
    return &getFixedSlot(JSSLOT_WITH_THIS).toObject();
}

inline void
JSObject::setWithThis(JSObject *thisp)
{
    getFixedSlotRef(JSSLOT_WITH_THIS).setObject(*thisp);
}

inline bool
JSObject::setSingletonType(JSContext *cx)
{
    if (!cx->typeInferenceEnabled())
        return true;

    JS_ASSERT(!lastProp->previous());
    JS_ASSERT(!hasLazyType());
    JS_ASSERT_IF(getProto(), type() == getProto()->getNewType(cx, NULL));

    flags |= SINGLETON_TYPE | LAZY_TYPE;

    return true;
}

inline js::types::TypeObject *
JSObject::getType(JSContext *cx)
{
    if (hasLazyType())
        makeLazyType(cx);
    return type_;
}

inline js::types::TypeObject *
JSObject::getNewType(JSContext *cx, JSScript *script, bool markUnknown)
{
    if (isDenseArray() && !makeDenseArraySlow(cx))
        return NULL;
    if (newType) {
        /*
         * If set, the newType's newScript indicates the script used to create
         * all objects in existence which have this type. If there are objects
         * in existence which are not created by calling 'new' on newScript,
         * we must clear the new script information from the type and will not
         * be able to assume any definite properties for instances of the type.
         * This case is rare, but can happen if, for example, two scripted
         * functions have the same value for their 'prototype' property, or if
         * Object.create is called with a prototype object that is also the
         * 'prototype' property of some scripted function.
         */
        if (newType->newScript && newType->newScript->script != script)
            newType->clearNewScript(cx);
        if (markUnknown && cx->typeInferenceEnabled() && !newType->unknownProperties())
            newType->markUnknown(cx);
    } else {
        makeNewType(cx, script, markUnknown);
    }
    return newType;
}

inline void
JSObject::clearType()
{
    JS_ASSERT(!hasSingletonType());
    type_ = &js::types::emptyTypeObject;
}

inline void
JSObject::setType(js::types::TypeObject *newType)
{
#ifdef DEBUG
    JS_ASSERT(newType);
    for (JSObject *obj = newType->proto; obj; obj = obj->getProto())
        JS_ASSERT(obj != this);
#endif
    JS_ASSERT_IF(hasSpecialEquality(), newType->hasAnyFlags(js::types::OBJECT_FLAG_SPECIAL_EQUALITY));
    JS_ASSERT(!hasSingletonType());
    type_ = newType;
}

inline void
JSObject::init(JSContext *cx, js::Class *aclasp, js::types::TypeObject *type,
               JSObject *parent, void *priv, bool denseArray)
{
    clasp = aclasp;
    flags = capacity << FIXED_SLOTS_SHIFT;

    JS_ASSERT(denseArray == (aclasp == &js_ArrayClass));

#ifdef DEBUG
    /*
     * NB: objShape must not be set here; rather, the caller must call setMap
     * or setSharedNonNativeMap after calling init. To defend this requirement
     * we set objShape to a value that obj->shape() is asserted never to return.
     */
    objShape = INVALID_SHAPE;
#endif

    privateData = priv;

    /*
     * Fill the fixed slots with undefined if needed.  This object must
     * already have its capacity filled in, as by js_NewGCObject. If inference
     * is disabled, NewArray will backfill holes up to the array's capacity
     * and unset the PACKED_ARRAY flag.
     */
    slots = NULL;
    if (denseArray) {
        slots = fixedSlots();
        flags |= PACKED_ARRAY;
    } else {
        ClearValueRange(fixedSlots(), capacity, denseArray);
    }

    newType = NULL;
    JS_ASSERT(initializedLength == 0);

    setType(type);
    setParent(parent);
}

inline void
JSObject::finish(JSContext *cx)
{
    if (hasSlotsArray())
        cx->free_(slots);
}

inline bool
JSObject::initSharingEmptyShape(JSContext *cx,
                                js::Class *aclasp,
                                js::types::TypeObject *type,
                                JSObject *parent,
                                void *privateValue,
                                /* js::gc::FinalizeKind */ unsigned kind)
{
    init(cx, aclasp, type, parent, privateValue, false);

    JS_ASSERT(!isDenseArray());

    js::EmptyShape *empty = type->getEmptyShape(cx, aclasp, kind);
    if (!empty)
        return false;

    setMap(empty);
    return true;
}

inline bool
JSObject::hasProperty(JSContext *cx, jsid id, bool *foundp, uintN flags)
{
    JSObject *pobj;
    JSProperty *prop;
    JSAutoResolveFlags rf(cx, flags);
    if (!lookupProperty(cx, id, &pobj, &prop))
        return false;
    *foundp = !!prop;
    return true;
}

inline bool
JSObject::isCallable()
{
    return isFunction() || getClass()->call;
}

inline JSPrincipals *
JSObject::principals(JSContext *cx)
{
    JSSecurityCallbacks *cb = JS_GetSecurityCallbacks(cx);
    if (JSObjectPrincipalsFinder finder = cb ? cb->findObjectPrincipals : NULL)
        return finder(cx, this);
    return cx->compartment ? cx->compartment->principals : NULL;
}

inline uint32
JSObject::slotSpan() const
{
    return lastProp->slotSpan;
}

inline bool
JSObject::containsSlot(uint32 slot) const
{
    return slot < slotSpan();
}

inline void
JSObject::setMap(js::Shape *amap)
{
    JS_ASSERT(!hasOwnShape());
    lastProp = amap;
    objShape = lastProp->shapeid;
}

inline js::Value &
JSObject::nativeGetSlotRef(uintN slot)
{
    JS_ASSERT(isNative());
    JS_ASSERT(containsSlot(slot));
    return getSlotRef(slot);
}

inline const js::Value &
JSObject::nativeGetSlot(uintN slot) const
{
    JS_ASSERT(isNative());
    JS_ASSERT(containsSlot(slot));
    return getSlot(slot);
}

inline void
JSObject::nativeSetSlot(uintN slot, const js::Value &value)
{
    JS_ASSERT(isNative());
    JS_ASSERT(containsSlot(slot));
    return setSlot(slot, value);
}

inline void
JSObject::nativeSetSlotWithType(JSContext *cx, const js::Shape *shape, const js::Value &value)
{
    nativeSetSlot(shape->slot, value);
    js::types::AddTypePropertyId(cx, this, shape->propid, value);
}

inline bool
JSObject::isNative() const
{
    return lastProp->isNative();
}

inline bool
JSObject::isNewborn() const
{
    return !lastProp;
}

inline void
JSObject::clearOwnShape()
{
    flags &= ~OWN_SHAPE;
    objShape = lastProp->shapeid;
}

inline void
JSObject::setOwnShape(uint32 s)
{
    flags |= OWN_SHAPE;
    objShape = s;
}

inline js::Shape **
JSObject::nativeSearch(jsid id, bool adding)
{
    return js::Shape::search(compartment()->rt, &lastProp, id, adding);
}

inline const js::Shape *
JSObject::nativeLookup(jsid id)
{
    JS_ASSERT(isNative());
    return SHAPE_FETCH(nativeSearch(id));
}

inline bool
JSObject::nativeContains(jsid id)
{
    return nativeLookup(id) != NULL;
}

inline bool
JSObject::nativeContains(const js::Shape &shape)
{
    return nativeLookup(shape.propid) == &shape;
}

inline const js::Shape *
JSObject::lastProperty() const
{
    JS_ASSERT(isNative());
    JS_ASSERT(!JSID_IS_VOID(lastProp->propid));
    return lastProp;
}

inline bool
JSObject::nativeEmpty() const
{
    return lastProperty()->isEmptyShape();
}

inline bool
JSObject::inDictionaryMode() const
{
    return lastProperty()->inDictionary();
}

inline uint32
JSObject::propertyCount() const
{
    return lastProperty()->entryCount();
}

inline bool
JSObject::hasPropertyTable() const
{
    return lastProperty()->hasTable();
}

/*
 * FIXME: shape must not be null, should use a reference here and other places.
 */
inline void
JSObject::setLastProperty(const js::Shape *shape)
{
    JS_ASSERT(!inDictionaryMode());
    JS_ASSERT(!JSID_IS_VOID(shape->propid));
    JS_ASSERT_IF(lastProp, !JSID_IS_VOID(lastProp->propid));
    JS_ASSERT(shape->compartment() == compartment());

    lastProp = const_cast<js::Shape *>(shape);
}

inline void
JSObject::removeLastProperty()
{
    JS_ASSERT(!inDictionaryMode());
    JS_ASSERT(!JSID_IS_VOID(lastProp->parent->propid));

    lastProp = lastProp->parent;
}

inline void
JSObject::setSharedNonNativeMap()
{
    setMap(&js::Shape::sharedNonNative);
}

static inline bool
js_IsCallable(const js::Value &v)
{
    return v.isObject() && v.toObject().isCallable();
}

inline bool
JSObject::isStaticBlock() const
{
    return isBlock() && !getProto();
}

inline bool
JSObject::isClonedBlock() const
{
    return isBlock() && !!getProto();
}

inline JSObject *
js_UnwrapWithObject(JSContext *cx, JSObject *withobj)
{
    JS_ASSERT(withobj->getClass() == &js_WithClass);
    return withobj->getProto();
}

namespace js {

class AutoPropDescArrayRooter : private AutoGCRooter
{
  public:
    AutoPropDescArrayRooter(JSContext *cx)
      : AutoGCRooter(cx, DESCRIPTORS), descriptors(cx)
    { }

    PropDesc *append() {
        if (!descriptors.append(PropDesc()))
            return NULL;
        return &descriptors.back();
    }

    PropDesc& operator[](size_t i) {
        JS_ASSERT(i < descriptors.length());
        return descriptors[i];
    }

    friend void AutoGCRooter::trace(JSTracer *trc);

  private:
    PropDescArray descriptors;
};

class AutoPropertyDescriptorRooter : private AutoGCRooter, public PropertyDescriptor
{
  public:
    AutoPropertyDescriptorRooter(JSContext *cx) : AutoGCRooter(cx, DESCRIPTOR) {
        obj = NULL;
        attrs = 0;
        getter = (PropertyOp) NULL;
        setter = (StrictPropertyOp) NULL;
        value.setUndefined();
    }

    AutoPropertyDescriptorRooter(JSContext *cx, PropertyDescriptor *desc)
      : AutoGCRooter(cx, DESCRIPTOR)
    {
        obj = desc->obj;
        attrs = desc->attrs;
        getter = desc->getter;
        setter = desc->setter;
        value = desc->value;
    }

    friend void AutoGCRooter::trace(JSTracer *trc);
};

static inline bool
InitScopeForObject(JSContext* cx, JSObject* obj, js::Class *clasp, js::types::TypeObject *type,
                   gc::FinalizeKind kind)
{
    JS_ASSERT(clasp->isNative());

    /* Share proto's emptyShape only if obj is similar to proto. */
    js::EmptyShape *empty = NULL;

    uint32 freeslot = JSSLOT_FREE(clasp);
    if (freeslot > obj->numSlots() && !obj->allocSlots(cx, freeslot))
        goto bad;

    if (type->canProvideEmptyShape(clasp))
        empty = type->getEmptyShape(cx, clasp, kind);
    else
        empty = js::EmptyShape::create(cx, clasp);
    if (!empty)
        goto bad;

    obj->setMap(empty);
    return true;

  bad:
    /* The GC nulls map initially. It should still be null on error. */
    JS_ASSERT(obj->isNewborn());
    return false;
}

static inline bool
CanBeFinalizedInBackground(gc::FinalizeKind kind, Class *clasp)
{
#ifdef JS_THREADSAFE
    JS_ASSERT(kind <= gc::FINALIZE_OBJECT_LAST);
    /* If the class has no finalizer or a finalizer that is safe to call on
     * a different thread, we change the finalize kind. For example,
     * FINALIZE_OBJECT0 calls the finalizer on the main thread,
     * FINALIZE_OBJECT0_BACKGROUND calls the finalizer on the gcHelperThread.
     * IsBackgroundFinalizeKind is called to prevent recursively incrementing
     * the finalize kind; kind may already be a background finalize kind.
     */
    if (!gc::IsBackgroundFinalizeKind(kind) &&
        (!clasp->finalize || clasp->flags & JSCLASS_CONCURRENT_FINALIZER)) {
        return true;
    }
#endif
    return false;
}

/*
 * Helper optimized for creating a native instance of the given class (not the
 * class's prototype object). Use this in preference to NewObject, but use
 * NewBuiltinClassInstance if you need the default class prototype as proto,
 * and its parent global as parent.
 */
static inline JSObject *
NewNativeClassInstance(JSContext *cx, Class *clasp, JSObject *proto,
                       JSObject *parent, gc::FinalizeKind kind)
{
    JS_ASSERT(proto);
    JS_ASSERT(parent);
    JS_ASSERT(kind <= gc::FINALIZE_OBJECT_LAST);

    types::TypeObject *type = proto->getNewType(cx);
    if (!type)
        return NULL;

    /*
     * Allocate an object from the GC heap and initialize all its fields before
     * doing any operation that can potentially trigger GC.
     */

    if (CanBeFinalizedInBackground(kind, clasp))
        kind = GetBackgroundFinalizeKind(kind);

    JSObject* obj = js_NewGCObject(cx, kind);

    if (obj) {
        /*
         * Default parent to the parent of the prototype, which was set from
         * the parent of the prototype's constructor.
         */
        bool denseArray = (clasp == &js_ArrayClass);
        obj->init(cx, clasp, type, parent, NULL, denseArray);

        JS_ASSERT(type->canProvideEmptyShape(clasp));
        js::EmptyShape *empty = type->getEmptyShape(cx, clasp, kind);

        if (empty)
            obj->setMap(empty);
        else
            obj = NULL;
    }

    return obj;
}

static inline JSObject *
NewNativeClassInstance(JSContext *cx, Class *clasp, JSObject *proto, JSObject *parent)
{
    gc::FinalizeKind kind = gc::GetGCObjectKind(JSCLASS_RESERVED_SLOTS(clasp));
    return NewNativeClassInstance(cx, clasp, proto, parent, kind);
}

bool
FindClassPrototype(JSContext *cx, JSObject *scope, JSProtoKey protoKey, JSObject **protop,
                   Class *clasp);

/*
 * Helper used to create Boolean, Date, RegExp, etc. instances of built-in
 * classes with class prototypes of the same Class. See, e.g., jsdate.cpp,
 * jsregexp.cpp, and js_PrimitiveToObject in jsobj.cpp. Use this to get the
 * right default proto and parent for clasp in cx.
 */
static inline JSObject *
NewBuiltinClassInstance(JSContext *cx, Class *clasp, gc::FinalizeKind kind)
{
    VOUCH_DOES_NOT_REQUIRE_STACK();

    JSProtoKey protoKey = JSCLASS_CACHED_PROTO_KEY(clasp);
    JS_ASSERT(protoKey != JSProto_Null);

    /* NB: inline-expanded and specialized version of js_GetClassPrototype. */
    JSObject *global;
    if (!cx->hasfp()) {
        global = cx->globalObject;
        if (!NULLABLE_OBJ_TO_INNER_OBJECT(cx, global))
            return NULL;
    } else {
        global = cx->fp()->scopeChain().getGlobal();
    }
    JS_ASSERT(global->isGlobal());

    const Value &v = global->getReservedSlot(JSProto_LIMIT + protoKey);
    JSObject *proto;
    if (v.isObject()) {
        proto = &v.toObject();
        JS_ASSERT(proto->getParent() == global);
    } else {
        if (!FindClassPrototype(cx, global, protoKey, &proto, clasp))
            return NULL;
    }

    return NewNativeClassInstance(cx, clasp, proto, global, kind);
}

static inline JSObject *
NewBuiltinClassInstance(JSContext *cx, Class *clasp)
{
    gc::FinalizeKind kind = gc::GetGCObjectKind(JSCLASS_RESERVED_SLOTS(clasp));
    return NewBuiltinClassInstance(cx, clasp, kind);
}

static inline JSProtoKey
GetClassProtoKey(js::Class *clasp)
{
    JSProtoKey key = JSCLASS_CACHED_PROTO_KEY(clasp);
    if (key != JSProto_Null)
        return key;
    if (clasp->flags & JSCLASS_IS_ANONYMOUS)
        return JSProto_Object;
    return JSProto_Null;
}

namespace WithProto {
    enum e {
        Class = 0,
        Given = 1
    };
}

/*
 * Create an instance of any class, native or not, JSFunction-sized or not.
 *
 * If withProto is 'Class':
 *    If proto is null:
 *      for a built-in class:
 *        use the memoized original value of the class constructor .prototype
 *        property object
 *      else if available
 *        the current value of .prototype
 *      else
 *        Object.prototype.
 *
 *    If parent is null, default it to proto->getParent() if proto is non
 *    null, else to null.
 *
 * If withProto is 'Given':
 *    We allocate an object with exactly the given proto.  A null parent
 *    defaults to proto->getParent() if proto is non-null (else to null).
 *
 * If isFunction is true, return a JSFunction-sized object. If isFunction is
 * false, return a normal object.
 *
 * Note that as a template, there will be lots of instantiations, which means
 * the internals will be specialized based on the template parameters.
 */
static JS_ALWAYS_INLINE bool
FindProto(JSContext *cx, js::Class *clasp, JSObject *parent, JSObject ** proto)
{
    JSProtoKey protoKey = GetClassProtoKey(clasp);
    if (!js_GetClassPrototype(cx, parent, protoKey, proto, clasp))
        return false;
    if (!(*proto) && !js_GetClassPrototype(cx, parent, JSProto_Object, proto))
        return false;

    return true;
}

namespace detail
{
template <bool withProto, bool isFunction>
static JS_ALWAYS_INLINE JSObject *
NewObject(JSContext *cx, js::Class *clasp, JSObject *proto, JSObject *parent,
          gc::FinalizeKind kind)
{
    /* Bootstrap the ur-object, and make it the default prototype object. */
    if (withProto == WithProto::Class && !proto) {
        if (!FindProto(cx, clasp, parent, &proto))
          return NULL;
    }

    types::TypeObject *type = proto ? proto->getNewType(cx) : &js::types::emptyTypeObject;
    if (!type)
        return NULL;

    /*
     * Allocate an object from the GC heap and initialize all its fields before
     * doing any operation that can potentially trigger GC. Functions have a
     * larger non-standard allocation size.
     *
     * The should be specialized by the template.
     */

    if (!isFunction && CanBeFinalizedInBackground(kind, clasp))
        kind = GetBackgroundFinalizeKind(kind);

    JSObject* obj = isFunction ? js_NewGCFunction(cx) : js_NewGCObject(cx, kind);
    if (!obj)
        goto out;

    /* This needs to match up with the size of JSFunction::data_padding. */
    JS_ASSERT_IF(isFunction, kind == gc::FINALIZE_OBJECT2);

    /*
     * Default parent to the parent of the prototype, which was set from
     * the parent of the prototype's constructor.
     */
    obj->init(cx, clasp, type,
              (!parent && proto) ? proto->getParent() : parent,
              NULL, clasp == &js_ArrayClass);

    if (clasp->isNative()) {
        if (!InitScopeForObject(cx, obj, clasp, type, kind)) {
            obj = NULL;
            goto out;
        }
    } else {
        obj->setSharedNonNativeMap();
    }

out:
    Probes::createObject(cx, obj);
    return obj;
}
} /* namespace detail */

static JS_ALWAYS_INLINE JSObject *
NewFunction(JSContext *cx, js::GlobalObject &global)
{
    JSObject *proto;
    if (!js_GetClassPrototype(cx, &global, JSProto_Function, &proto))
        return NULL;
    return detail::NewObject<WithProto::Given, true>(cx, &js_FunctionClass, proto, &global,
                                                     gc::FINALIZE_OBJECT2);
}

static JS_ALWAYS_INLINE JSObject *
NewFunction(JSContext *cx, JSObject *parent)
{
    return detail::NewObject<WithProto::Class, true>(cx, &js_FunctionClass, NULL, parent,
                                                     gc::FINALIZE_OBJECT2);
}

template <WithProto::e withProto>
static JS_ALWAYS_INLINE JSObject *
NewNonFunction(JSContext *cx, js::Class *clasp, JSObject *proto, JSObject *parent,
               gc::FinalizeKind kind)
{
    return detail::NewObject<withProto, false>(cx, clasp, proto, parent, kind);
}

template <WithProto::e withProto>
static JS_ALWAYS_INLINE JSObject *
NewNonFunction(JSContext *cx, js::Class *clasp, JSObject *proto, JSObject *parent)
{
    gc::FinalizeKind kind = gc::GetGCObjectKind(JSCLASS_RESERVED_SLOTS(clasp));
    return detail::NewObject<withProto, false>(cx, clasp, proto, parent, kind);
}

template <WithProto::e withProto>
static JS_ALWAYS_INLINE JSObject *
NewObject(JSContext *cx, js::Class *clasp, JSObject *proto, JSObject *parent,
          gc::FinalizeKind kind)
{
    if (clasp == &js_FunctionClass)
        return detail::NewObject<withProto, true>(cx, clasp, proto, parent, kind);
    return detail::NewObject<withProto, false>(cx, clasp, proto, parent, kind);
}

template <WithProto::e withProto>
static JS_ALWAYS_INLINE JSObject *
NewObject(JSContext *cx, js::Class *clasp, JSObject *proto, JSObject *parent)
{
    gc::FinalizeKind kind = gc::GetGCObjectKind(JSCLASS_RESERVED_SLOTS(clasp));
    return NewObject<withProto>(cx, clasp, proto, parent, kind);
}

/*
 * Create a plain object with the specified type. This bypasses getNewType to
 * avoid losing creation site information for objects made by scripted 'new'.
 */
static JS_ALWAYS_INLINE JSObject *
NewObjectWithType(JSContext *cx, types::TypeObject *type, JSObject *parent, gc::FinalizeKind kind)
{
    JS_ASSERT(type == type->proto->newType);

    if (CanBeFinalizedInBackground(kind, &js_ObjectClass))
        kind = GetBackgroundFinalizeKind(kind);

    JSObject* obj = js_NewGCObject(cx, kind);
    if (!obj)
        goto out;

    /*
     * Default parent to the parent of the prototype, which was set from
     * the parent of the prototype's constructor.
     */
    obj->init(cx, &js_ObjectClass, type,
              (!parent && type->proto) ? type->proto->getParent() : parent,
              NULL, false);

    if (!InitScopeForObject(cx, obj, &js_ObjectClass, type, kind)) {
        obj = NULL;
        goto out;
    }

out:
    Probes::createObject(cx, obj);
    return obj;
}

extern JSObject *
NewReshapedObject(JSContext *cx, js::types::TypeObject *type, JSObject *parent,
                  gc::FinalizeKind kind, const Shape *shape);

/*
 * As for gc::GetGCObjectKind, where numSlots is a guess at the final size of
 * the object, zero if the final size is unknown. This should only be used for
 * objects that do not require any fixed slots.
 */
static inline gc::FinalizeKind
GuessObjectGCKind(size_t numSlots, bool isArray)
{
    if (numSlots)
        return gc::GetGCObjectKind(numSlots, isArray);
    return isArray ? gc::FINALIZE_OBJECT8 : gc::FINALIZE_OBJECT4;
}

/*
 * Get the GC kind to use for scripted 'new' on the given class.
 * FIXME bug 547327: estimate the size from the allocation site.
 */
static inline gc::FinalizeKind
NewObjectGCKind(JSContext *cx, js::Class *clasp)
{
    if (clasp == &js_ArrayClass || clasp == &js_SlowArrayClass)
        return gc::FINALIZE_OBJECT8;
    if (clasp == &js_FunctionClass)
        return gc::FINALIZE_OBJECT2;
    return gc::FINALIZE_OBJECT4;
}

static JS_ALWAYS_INLINE JSObject*
NewObjectWithClassProto(JSContext *cx, Class *clasp, JSObject *proto,
                        /*gc::FinalizeKind*/ unsigned _kind)
{
    JS_ASSERT(clasp->isNative());
    gc::FinalizeKind kind = gc::FinalizeKind(_kind);

    types::TypeObject *type = proto->getNewType(cx);
    if (!type)
        return NULL;

    if (CanBeFinalizedInBackground(kind, clasp))
        kind = GetBackgroundFinalizeKind(kind);

    JSObject* obj = js_NewGCObject(cx, kind);
    if (!obj)
        return NULL;

    if (!obj->initSharingEmptyShape(cx, clasp, type, proto->getParent(), NULL, kind))
        return NULL;
    return obj;
}

/* Make an object with pregenerated shape from a NEWOBJECT bytecode. */
static inline JSObject *
CopyInitializerObject(JSContext *cx, JSObject *baseobj, types::TypeObject *type)
{
    JS_ASSERT(baseobj->getClass() == &js_ObjectClass);
    JS_ASSERT(!baseobj->inDictionaryMode());

    gc::FinalizeKind kind = gc::FinalizeKind(baseobj->finalizeKind());
    JSObject *obj = NewBuiltinClassInstance(cx, &js_ObjectClass, kind);

    if (!obj || !obj->ensureSlots(cx, baseobj->numSlots()))
        return NULL;

    obj->setType(type);
    obj->flags = baseobj->flags;
    obj->lastProp = baseobj->lastProp;
    obj->objShape = baseobj->objShape;

    return obj;
}

inline bool
DefineConstructorAndPrototype(JSContext *cx, GlobalObject *global,
                              JSProtoKey key, JSObject *ctor, JSObject *proto)
{
    JS_ASSERT(!global->nativeEmpty()); /* reserved slots already allocated */
    JS_ASSERT(ctor);
    JS_ASSERT(proto);

    jsid id = ATOM_TO_JSID(cx->runtime->atomState.classAtoms[key]);
    JS_ASSERT(!global->nativeLookup(id));

    /* Set these first in case AddTypePropertyId looks for this class. */
    global->setSlot(key, ObjectValue(*ctor));
    global->setSlot(key + JSProto_LIMIT, ObjectValue(*proto));

    types::AddTypePropertyId(cx, global, id, ObjectValue(*ctor));
    if (!global->addDataProperty(cx, id, key + JSProto_LIMIT * 2, 0)) {
        global->setSlot(key, UndefinedValue());
        global->setSlot(key + JSProto_LIMIT, UndefinedValue());
        return false;
    }

    global->setSlot(key + JSProto_LIMIT * 2, ObjectValue(*ctor));
    return true;
}

bool
PropDesc::checkGetter(JSContext *cx)
{
    if (hasGet && !js_IsCallable(get) && !get.isUndefined()) {
        JS_ReportErrorNumber(cx, js_GetErrorMessage, NULL, JSMSG_BAD_GET_SET_FIELD,
                             js_getter_str);
        return false;
    }
    return true;
}

bool
PropDesc::checkSetter(JSContext *cx)
{
    if (hasSet && !js_IsCallable(set) && !set.isUndefined()) {
        JS_ReportErrorNumber(cx, js_GetErrorMessage, NULL, JSMSG_BAD_GET_SET_FIELD,
                             js_setter_str);
        return false;
    }
    return true;
}

} /* namespace js */

inline JSObject *
js_GetProtoIfDenseArray(JSObject *obj)
{
    return obj->isDenseArray() ? obj->getProto() : obj;
}

#endif /* jsobjinlines_h___ */<|MERGE_RESOLUTION|>--- conflicted
+++ resolved
@@ -450,7 +450,6 @@
 JSObject::setArrayLength(JSContext *cx, uint32 length)
 {
     JS_ASSERT(isArray());
-<<<<<<< HEAD
 
     if (length > INT32_MAX) {
         /*
@@ -465,7 +464,7 @@
                                      js::types::Type::DoubleType());
     }
 
-    setPrivate((void*) length);
+    setPrivate((void*)(uintptr_t) length);
 }
 
 inline void
@@ -474,10 +473,7 @@
     /* Variant of setArrayLength for use on dense arrays where the length cannot overflow int32. */
     JS_ASSERT(isDenseArray());
     JS_ASSERT(length <= INT32_MAX);
-    setPrivate((void*) length);
-=======
     setPrivate((void*)(uintptr_t) length);
->>>>>>> 1cb37d55
 }
 
 inline uint32
