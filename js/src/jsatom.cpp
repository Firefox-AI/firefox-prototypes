--- conflicted
+++ resolved
@@ -462,21 +462,8 @@
     JS_ASSERT(!(flags & ~(ATOM_PINNED|ATOM_INTERNED|ATOM_TMPSTR|ATOM_NOCOPY)));
     JS_ASSERT_IF(flags & ATOM_NOCOPY, flags & ATOM_TMPSTR);
 
-<<<<<<< HEAD
-    if (str->isAtomized()) {
-        JSAtomState *state = &cx->runtime->atomState;
-        AtomSet &atoms = state->atoms;
-
-        AutoLockDefaultCompartment lock(cx);
-        AtomSet::AddPtr p = atoms.lookupForAdd(str);
-
-        AddAtomEntryFlags(*p, flags & (ATOM_PINNED | ATOM_INTERNED));
-        return STRING_TO_ATOM(str);
-    }
-=======
     if (strArg->isAtomized())
         return STRING_TO_ATOM(strArg);
->>>>>>> c947d928
 
     JSLinearString *str = strArg->ensureLinear(cx);
     if (!str)
