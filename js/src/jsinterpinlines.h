--- conflicted
+++ resolved
@@ -52,450 +52,7 @@
 
 #include "jsfuninlines.h"
 
-<<<<<<< HEAD
-inline void
-JSStackFrame::initPrev(JSContext *cx)
-{
-    JS_ASSERT(flags_ & JSFRAME_HAS_PREVPC);
-    if (JSFrameRegs *regs = cx->regs) {
-        prev_ = regs->fp;
-        prevpc_ = regs->pc;
-        prevInline_ = regs->inlined;
-        JS_ASSERT_IF(!prev_->isDummyFrame() && !prev_->hasImacropc(),
-                     uint32(prevpc_ - prev_->script()->code) < prev_->script()->length);
-    } else {
-        prev_ = NULL;
-#ifdef DEBUG
-        prevpc_ = (jsbytecode *)0xbadc;
-        prevInline_ = (JSInlinedSite *)0xbadc;
-#endif
-    }
-}
-
-inline void
-JSStackFrame::resetGeneratorPrev(JSContext *cx)
-{
-    flags_ |= JSFRAME_HAS_PREVPC;
-    initPrev(cx);
-}
-
-inline void
-JSStackFrame::initInlineFrame(JSFunction *fun, JSStackFrame *prevfp, jsbytecode *prevpc)
-{
-    flags_ = JSFRAME_FUNCTION;
-    exec.fun = fun;
-    resetInlinePrev(prevfp, prevpc);
-}
-
-inline void
-JSStackFrame::resetInlinePrev(JSStackFrame *prevfp, jsbytecode *prevpc)
-{
-    JS_ASSERT_IF(flags_ & JSFRAME_HAS_PREVPC, prevInline_);
-    flags_ |= JSFRAME_HAS_PREVPC;
-    prev_ = prevfp;
-    prevpc_ = prevpc;
-    prevInline_ = NULL;
-}
-
-inline void
-JSStackFrame::initCallFrame(JSContext *cx, JSObject &callee, JSFunction *fun,
-                            uint32 nactual, uint32 flagsArg)
-{
-    JS_ASSERT((flagsArg & ~(JSFRAME_CONSTRUCTING |
-                            JSFRAME_OVERFLOW_ARGS |
-                            JSFRAME_UNDERFLOW_ARGS)) == 0);
-    JS_ASSERT(fun == callee.getFunctionPrivate());
-
-    /* Initialize stack frame members. */
-    flags_ = JSFRAME_FUNCTION | JSFRAME_HAS_PREVPC | JSFRAME_HAS_SCOPECHAIN | flagsArg;
-    exec.fun = fun;
-    args.nactual = nactual;  /* only need to write if over/under-flow */
-    scopeChain_ = callee.getParent();
-    ncode_ = NULL;
-    initPrev(cx);
-    JS_ASSERT(!hasImacropc());
-    JS_ASSERT(!hasHookData());
-    JS_ASSERT(annotation() == NULL);
-    JS_ASSERT(!hasCallObj());
-}
-
-inline void
-JSStackFrame::resetInvokeCallFrame()
-{
-    /* Undo changes to frame made during execution; see initCallFrame */
-
-    JS_ASSERT(!(flags_ & ~(JSFRAME_FUNCTION |
-                           JSFRAME_OVERFLOW_ARGS |
-                           JSFRAME_UNDERFLOW_ARGS |
-                           JSFRAME_OVERRIDE_ARGS |
-                           JSFRAME_HAS_PREVPC |
-                           JSFRAME_HAS_RVAL |
-                           JSFRAME_HAS_SCOPECHAIN |
-                           JSFRAME_HAS_ANNOTATION |
-                           JSFRAME_HAS_HOOK_DATA |
-                           JSFRAME_HAS_CALL_OBJ |
-                           JSFRAME_HAS_ARGS_OBJ |
-                           JSFRAME_FINISHED_IN_INTERP)));
-
-    /*
-     * Since the stack frame is usually popped after PutActivationObjects,
-     * these bits aren't cleared. The activation objects must have actually
-     * been put, though.
-     */
-    JS_ASSERT_IF(flags_ & JSFRAME_HAS_CALL_OBJ, callObj().getPrivate() == NULL);
-    JS_ASSERT_IF(flags_ & JSFRAME_HAS_ARGS_OBJ, argsObj().getPrivate() == NULL);
-
-    flags_ &= JSFRAME_FUNCTION |
-              JSFRAME_OVERFLOW_ARGS |
-              JSFRAME_HAS_PREVPC |
-              JSFRAME_UNDERFLOW_ARGS;
-
-    JS_ASSERT(exec.fun == callee().getFunctionPrivate());
-    scopeChain_ = callee().getParent();
-}
-
-inline void
-JSStackFrame::initCallFrameCallerHalf(JSContext *cx, uint32 flagsArg,
-                                      void *ncode)
-{
-    JS_ASSERT((flagsArg & ~(JSFRAME_CONSTRUCTING |
-                            JSFRAME_FUNCTION |
-                            JSFRAME_OVERFLOW_ARGS |
-                            JSFRAME_UNDERFLOW_ARGS)) == 0);
-
-    flags_ = JSFRAME_FUNCTION | flagsArg;
-    prev_ = cx->regs->fp;
-    ncode_ = ncode;
-}
-
-/*
- * The "early prologue" refers to the members that are stored for the benefit
- * of slow paths before initializing the rest of the members.
- */
-inline void
-JSStackFrame::initCallFrameEarlyPrologue(JSFunction *fun, uint32 nactual)
-{
-    exec.fun = fun;
-    if (flags_ & (JSFRAME_OVERFLOW_ARGS | JSFRAME_UNDERFLOW_ARGS))
-        args.nactual = nactual;
-}
-
-/*
- * The "late prologue" refers to the members that are stored after having
- * checked for stack overflow and formal/actual arg mismatch.
- */
-inline void
-JSStackFrame::initCallFrameLatePrologue()
-{
-    SetValueRangeToUndefined(slots(), script()->nfixed);
-}
-
-inline void
-JSStackFrame::initEvalFrame(JSContext *cx, JSScript *script, JSStackFrame *prev, uint32 flagsArg)
-{
-    JS_ASSERT(flagsArg & JSFRAME_EVAL);
-    JS_ASSERT((flagsArg & ~(JSFRAME_EVAL | JSFRAME_DEBUGGER)) == 0);
-    JS_ASSERT(prev->isScriptFrame());
-
-    /* Copy (callee, thisv). */
-    js::Value *dstvp = (js::Value *)this - 2;
-    js::Value *srcvp = prev->hasArgs()
-                       ? prev->formalArgs() - 2
-                       : (js::Value *)prev - 2;
-    dstvp[0] = srcvp[0];
-    dstvp[1] = srcvp[1];
-    JS_ASSERT_IF(prev->isFunctionFrame(),
-                 dstvp[0].toObject().isFunction());
-
-    /* Initialize stack frame members. */
-    flags_ = flagsArg | JSFRAME_HAS_PREVPC | JSFRAME_HAS_SCOPECHAIN |
-             (prev->flags_ & (JSFRAME_FUNCTION | JSFRAME_GLOBAL));
-    if (isFunctionFrame()) {
-        exec = prev->exec;
-        args.script = script;
-    } else {
-        exec.script = script;
-    }
-
-    scopeChain_ = &prev->scopeChain();
-    prev_ = prev;
-    prevpc_ = prev->pc(cx, NULL, &prevInline_);
-    JS_ASSERT(!hasImacropc());
-    JS_ASSERT(!hasHookData());
-    setAnnotation(prev->annotation());
-}
-
-inline void
-JSStackFrame::initGlobalFrame(JSScript *script, JSObject &chain, uint32 flagsArg)
-{
-    JS_ASSERT((flagsArg & ~(JSFRAME_EVAL | JSFRAME_DEBUGGER)) == 0);
-
-    /* Initialize (callee, thisv). */
-    js::Value *vp = (js::Value *)this - 2;
-    vp[0].setUndefined();
-    vp[1].setUndefined();  /* Set after frame pushed using thisObject */
-
-    /* Initialize stack frame members. */
-    flags_ = flagsArg | JSFRAME_GLOBAL | JSFRAME_HAS_PREVPC | JSFRAME_HAS_SCOPECHAIN;
-    exec.script = script;
-    args.script = (JSScript *)0xbad;
-    scopeChain_ = &chain;
-    prev_ = NULL;
-    JS_ASSERT(!hasImacropc());
-    JS_ASSERT(!hasHookData());
-    JS_ASSERT(annotation() == NULL);
-}
-
-inline void
-JSStackFrame::initDummyFrame(JSContext *cx, JSObject &chain)
-{
-    js::PodZero(this);
-    flags_ = JSFRAME_DUMMY | JSFRAME_HAS_PREVPC | JSFRAME_HAS_SCOPECHAIN;
-    initPrev(cx);
-    chain.isGlobal();
-    setScopeChainNoCallObj(chain);
-}
-
-inline void
-JSStackFrame::stealFrameAndSlots(js::Value *vp, JSStackFrame *otherfp,
-                                 js::Value *othervp, js::Value *othersp)
-{
-    JS_ASSERT(vp == (js::Value *)this - (otherfp->formalArgsEnd() - othervp));
-    JS_ASSERT(othervp == otherfp->actualArgs() - 2);
-    JS_ASSERT(othersp >= otherfp->slots());
-    JS_ASSERT(othersp <= otherfp->base() + otherfp->numSlots());
-
-    PodCopy(vp, othervp, othersp - othervp);
-    JS_ASSERT(vp == this->actualArgs() - 2);
-
-    /* Catch bad-touching of non-canonical args (e.g., generator_trace). */
-    if (otherfp->hasOverflowArgs())
-        Debug_SetValueRangeToCrashOnTouch(othervp, othervp + 2 + otherfp->numFormalArgs());
-
-    /*
-     * Repoint Call, Arguments, Block and With objects to the new live frame.
-     * Call and Arguments are done directly because we have pointers to them.
-     * Block and With objects are done indirectly through 'liveFrame'. See
-     * js_LiveFrameToFloating comment in jsiter.h.
-     */
-    if (hasCallObj()) {
-        JSObject &obj = callObj();
-        obj.setPrivate(this);
-        otherfp->flags_ &= ~JSFRAME_HAS_CALL_OBJ;
-        if (js_IsNamedLambda(fun())) {
-            JSObject *env = obj.getParent();
-            JS_ASSERT(env->getClass() == &js_DeclEnvClass);
-            env->setPrivate(this);
-        }
-    }
-    if (hasArgsObj()) {
-        JSObject &args = argsObj();
-        JS_ASSERT(args.isArguments());
-        if (args.isNormalArguments())
-            args.setPrivate(this);
-        else
-            JS_ASSERT(!args.getPrivate());
-        otherfp->flags_ &= ~JSFRAME_HAS_ARGS_OBJ;
-    }
-}
-
-inline js::Value &
-JSStackFrame::canonicalActualArg(uintN i) const
-{
-    if (i < numFormalArgs())
-        return formalArg(i);
-    JS_ASSERT(i < numActualArgs());
-    return actualArgs()[i];
-}
-
-template <class Op>
-inline bool
-JSStackFrame::forEachCanonicalActualArg(Op op)
-{
-    uintN nformal = fun()->nargs;
-    js::Value *formals = formalArgsEnd() - nformal;
-    uintN nactual = numActualArgs();
-    if (nactual <= nformal) {
-        uintN i = 0;
-        js::Value *actualsEnd = formals + nactual;
-        for (js::Value *p = formals; p != actualsEnd; ++p, ++i) {
-            if (!op(i, p))
-                return false;
-        }
-    } else {
-        uintN i = 0;
-        js::Value *formalsEnd = formalArgsEnd();
-        for (js::Value *p = formals; p != formalsEnd; ++p, ++i) {
-            if (!op(i, p))
-                return false;
-        }
-        js::Value *actuals = formalsEnd - (nactual + 2);
-        js::Value *actualsEnd = formals - 2;
-        for (js::Value *p = actuals; p != actualsEnd; ++p, ++i) {
-            if (!op(i, p))
-                return false;
-        }
-    }
-    return true;
-}
-
-template <class Op>
-inline bool
-JSStackFrame::forEachFormalArg(Op op)
-{
-    js::Value *formals = formalArgsEnd() - fun()->nargs;
-    js::Value *formalsEnd = formalArgsEnd();
-    uintN i = 0;
-    for (js::Value *p = formals; p != formalsEnd; ++p, ++i) {
-        if (!op(i, p))
-            return false;
-    }
-    return true;
-}
-
-namespace js {
-
-struct CopyTo
-{
-    Value *dst;
-    CopyTo(Value *dst) : dst(dst) {}
-    bool operator()(uintN, Value *src) {
-        *dst++ = *src;
-        return true;
-    }
-};
-
-}
-
-JS_ALWAYS_INLINE void
-JSStackFrame::clearMissingArgs()
-{
-    if (flags_ & JSFRAME_UNDERFLOW_ARGS)
-        SetValueRangeToUndefined(formalArgs() + numActualArgs(), formalArgsEnd());
-}
-
-inline JSObject &
-JSStackFrame::varobj(js::StackSegment *seg) const
-{
-    JS_ASSERT(seg->contains(this));
-    return isFunctionFrame() ? callObj() : seg->getInitialVarObj();
-}
-
-inline JSObject &
-JSStackFrame::varobj(JSContext *cx) const
-{
-    JS_ASSERT(cx->activeSegment()->contains(this));
-    return isFunctionFrame() ? callObj() : cx->activeSegment()->getInitialVarObj();
-}
-
-inline uintN
-JSStackFrame::numActualArgs() const
-{
-    JS_ASSERT(hasArgs());
-    if (JS_UNLIKELY(flags_ & (JSFRAME_OVERFLOW_ARGS | JSFRAME_UNDERFLOW_ARGS)))
-        return hasArgsObj() ? argsObj().getArgsInitialLength() : args.nactual;
-    return numFormalArgs();
-}
-
-inline js::Value *
-JSStackFrame::actualArgs() const
-{
-    JS_ASSERT(hasArgs());
-    js::Value *argv = formalArgs();
-    if (JS_UNLIKELY(flags_ & JSFRAME_OVERFLOW_ARGS)) {
-        uintN nactual = hasArgsObj() ? argsObj().getArgsInitialLength() : args.nactual;
-        return argv - (2 + nactual);
-    }
-    return argv;
-}
-
-inline js::Value *
-JSStackFrame::actualArgsEnd() const
-{
-    JS_ASSERT(hasArgs());
-    if (JS_UNLIKELY(flags_ & JSFRAME_OVERFLOW_ARGS))
-        return formalArgs() - 2;
-    return formalArgs() + numActualArgs();
-}
-
-inline void
-JSStackFrame::setArgsObj(JSObject &obj)
-{
-    JS_ASSERT_IF(hasArgsObj(), &obj == args.obj);
-    JS_ASSERT_IF(!hasArgsObj(), numActualArgs() == obj.getArgsInitialLength());
-    args.obj = &obj;
-    flags_ |= JSFRAME_HAS_ARGS_OBJ;
-}
-
-inline void
-JSStackFrame::setScopeChainNoCallObj(JSObject &obj)
-{
-#ifdef DEBUG
-    JS_ASSERT(&obj != NULL);
-    if (&obj != sInvalidScopeChain) {
-        if (hasCallObj()) {
-            JSObject *pobj = &obj;
-            while (pobj && pobj->getPrivate() != this)
-                pobj = pobj->getParent();
-            JS_ASSERT(pobj);
-        } else {
-            for (JSObject *pobj = &obj; pobj; pobj = pobj->getParent())
-                JS_ASSERT_IF(pobj->isCall(), pobj->getPrivate() != this);
-        }
-    }
-#endif
-    scopeChain_ = &obj;
-    flags_ |= JSFRAME_HAS_SCOPECHAIN;
-}
-
-inline void
-JSStackFrame::setScopeChainWithOwnCallObj(JSObject &obj)
-{
-    JS_ASSERT(&obj != NULL);
-    JS_ASSERT(!hasCallObj() && obj.isCall() && obj.getPrivate() == this);
-    scopeChain_ = &obj;
-    flags_ |= JSFRAME_HAS_SCOPECHAIN | JSFRAME_HAS_CALL_OBJ;
-}
-
-inline JSObject &
-JSStackFrame::callObj() const
-{
-    JS_ASSERT_IF(isNonEvalFunctionFrame() || isStrictEvalFrame(), hasCallObj());
-
-    JSObject *pobj = &scopeChain();
-    while (JS_UNLIKELY(pobj->getClass() != &js_CallClass)) {
-        JS_ASSERT(js::IsCacheableNonGlobalScope(pobj) || pobj->isWith());
-        pobj = pobj->getParent();
-    }
-    return *pobj;
-}
-
-inline void
-JSStackFrame::markActivationObjectsAsPut()
-{
-    if (flags_ & (JSFRAME_HAS_ARGS_OBJ | JSFRAME_HAS_CALL_OBJ)) {
-        if (hasArgsObj() && !argsObj().getPrivate()) {
-            args.nactual = args.obj->getArgsInitialLength();
-            flags_ &= ~JSFRAME_HAS_ARGS_OBJ;
-        }
-        if (hasCallObj() && !callObj().getPrivate()) {
-            /*
-             * For function frames, the call object may or may not have have an
-             * enclosing DeclEnv object, so we use the callee's parent, since
-             * it was the initial scope chain. For global (strict) eval frames,
-             * there is no calle, but the call object's parent is the initial
-             * scope chain.
-             */
-            scopeChain_ = isFunctionFrame()
-                          ? callee().getParent()
-                          : scopeChain_->getParent();
-            flags_ &= ~JSFRAME_HAS_CALL_OBJ;
-        }
-    }
-}
-=======
 #include "vm/Stack-inl.h"
->>>>>>> 0f12bac8
 
 namespace js {
 
@@ -568,7 +125,7 @@
     args_.calleeHasBeenReset();
 
     if (!optimized())
-        return Invoke(cx, args_, 0);
+        return Invoke(cx, args_);
 
 #ifdef JS_METHODJIT
     mjit::JITScript *jit = script_->getJIT(false /* !constructing */);
@@ -581,17 +138,9 @@
         jit = script_->getJIT(false);
     }
     void *code;
-<<<<<<< HEAD
     if (!(code = jit->invokeEntry))
-        return Invoke(cx, args_, 0);
+        return Invoke(cx, args_);
 #endif
-=======
-    if (!optimized() || !(code = script_->getJIT(false /* !constructing */)->invokeEntry))
-#else
-    if (!optimized())
-#endif
-        return Invoke(cx, args_);
->>>>>>> 0f12bac8
 
     /* Clear any garbage left from the last Invoke. */
     StackFrame *fp = frame_.fp();
@@ -803,11 +352,7 @@
 }
 
 inline bool
-<<<<<<< HEAD
-ScriptPrologue(JSContext *cx, JSStackFrame *fp, bool newType)
-=======
-ScriptPrologue(JSContext *cx, StackFrame *fp)
->>>>>>> 0f12bac8
+ScriptPrologue(JSContext *cx, StackFrame *fp, bool newType)
 {
     JS_ASSERT_IF(fp->isNonEvalFunctionFrame() && fp->fun()->isHeavyweight(), fp->hasCallObj());
 
@@ -843,11 +388,7 @@
 }
 
 inline bool
-<<<<<<< HEAD
-ScriptPrologueOrGeneratorResume(JSContext *cx, JSStackFrame *fp, bool newType)
-=======
-ScriptPrologueOrGeneratorResume(JSContext *cx, StackFrame *fp)
->>>>>>> 0f12bac8
+ScriptPrologueOrGeneratorResume(JSContext *cx, StackFrame *fp, bool newType)
 {
     if (!fp->isGeneratorFrame())
         return ScriptPrologue(cx, fp, newType);
