--- conflicted
+++ resolved
@@ -95,14 +95,8 @@
         startLabel = label();
     }
 
-<<<<<<< HEAD
-    void load32FromImm(void *ptr, RegisterID reg) {
-        load32(ptr, reg);
-    }
-=======
     /* Total number of floating-point registers. */
     static const uint32 TotalFPRegisters = FPRegisters::TotalFPRegisters;
->>>>>>> 47bd9691
 
     /*
      * JSFrameReg is used to home the current JSStackFrame*.
@@ -115,6 +109,10 @@
 
     size_t distanceOf(Label l) {
         return differenceBetween(startLabel, l);
+    }
+
+    void load32FromImm(void *ptr, RegisterID reg) {
+        load32(ptr, reg);
     }
 
     /*
