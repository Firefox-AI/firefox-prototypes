--- conflicted
+++ resolved
@@ -89,16 +89,12 @@
      * FREE_VALUE can be used as a special value.
      */
     static const uint16 FREE_LEVEL = 0x3fff;
-<<<<<<< HEAD
-    static const uint16 MAX_LEVEL = FREE_LEVEL - 1;
-=======
 
     /*
      * If a function has a higher static level than this limit, we will not
      * optimize it using UPVAR opcodes.
      */
     static const uint16 UPVAR_LEVEL_LIMIT = 16;
->>>>>>> 7f37bcd7
     static const uint16 CALLEE_SLOT = 0xffff;
     static bool isLevelReserved(uint16 level) { return level >= FREE_LEVEL; }
 
@@ -106,7 +102,7 @@
     uint32 asInteger() const { return value; }
     /* isFree check should be performed before using these accessors. */
     uint16 level() const { JS_ASSERT(!isFree()); return value >> 16; }
-    uint16 slot() const { JS_ASSERT(!isFree()); return uint16(value); }
+    uint16 slot() const { JS_ASSERT(!isFree()); return value; }
 
     void set(const UpvarCookie &other) { set(other.level(), other.slot()); }
     void set(uint16 newLevel, uint16 newSlot) { value = (uint32(newLevel) << 16) | newSlot; }
