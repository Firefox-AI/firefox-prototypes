/* -*- Mode: C; tab-width: 8; indent-tabs-mode: nil; c-basic-offset: 4 -*-
 * vim: set ts=8 sw=4 et tw=98:
 *
 * ***** BEGIN LICENSE BLOCK *****
 * Version: MPL 1.1/GPL 2.0/LGPL 2.1
 *
 * The contents of this file are subject to the Mozilla Public License Version
 * 1.1 (the "License"); you may not use this file except in compliance with
 * the License. You may obtain a copy of the License at
 * http://www.mozilla.org/MPL/
 *
 * Software distributed under the License is distributed on an "AS IS" basis,
 * WITHOUT WARRANTY OF ANY KIND, either express or implied. See the License
 * for the specific language governing rights and limitations under the
 * License.
 *
 * The Original Code is Mozilla Communicator client code, released
 * March 31, 1998.
 *
 * The Initial Developer of the Original Code is
 * Netscape Communications Corporation.
 * Portions created by the Initial Developer are Copyright (C) 1998
 * the Initial Developer. All Rights Reserved.
 *
 * Contributor(s):
 *
 * Alternatively, the contents of this file may be used under the terms of
 * either the GNU General Public License Version 2 or later (the "GPL"), or
 * the GNU Lesser General Public License Version 2.1 or later (the "LGPL"),
 * in which case the provisions of the GPL or the LGPL are applicable instead
 * of those above. If you wish to allow use of your version of this file only
 * under the terms of either the GPL or the LGPL, and not to allow others to
 * use your version of this file under the terms of the MPL, indicate your
 * decision by deleting the provisions above and replace them with the notice
 * and other provisions required by the GPL or the LGPL. If you do not delete
 * the provisions above, a recipient may use your version of this file under
 * the terms of any one of the MPL, the GPL or the LGPL.
 *
 * ***** END LICENSE BLOCK ***** */

#include "jspropertycache.h"
#include "jscntxt.h"
#include "jsnum.h"
#include "jsobjinlines.h"
#include "jspropertycacheinlines.h"

using namespace js;

JS_REQUIRES_STACK PropertyCacheEntry *
PropertyCache::fill(JSContext *cx, JSObject *obj, uintN scopeIndex, JSObject *pobj,
                    const Shape *shape)
{
    JSOp op;
    const JSCodeSpec *cs;
    PropertyCacheEntry *entry;

    JS_ASSERT(this == &JS_PROPERTY_CACHE(cx));
    JS_ASSERT(!cx->runtime->gcRunning);

    /*
     * Check for fill from js_SetPropertyHelper where the setter removed shape
     * from pobj (via unwatch or delete, e.g.).
     */
    if (!pobj->nativeContains(cx, *shape)) {
        PCMETER(oddfills++);
        return JS_NO_PROP_CACHE_FILL;
    }

    /*
     * Check for overdeep scope and prototype chain. Because resolve, getter,
     * and setter hooks can change the prototype chain using JS_SetPrototype
     * after LookupPropertyWithFlags has returned, we calculate the protoIndex
     * here and not in LookupPropertyWithFlags.
     *
     * The scopeIndex can't be wrong. We require JS_SetParent calls to happen
     * before any running script might consult a parent-linked scope chain. If
     * this requirement is not satisfied, the fill in progress will never hit,
     * but scope shape tests ensure nothing malfunctions.
     */
    JS_ASSERT_IF(obj == pobj, scopeIndex == 0);

    JSObject *tmp = obj;
    for (uintN i = 0; i != scopeIndex; i++)
        tmp = tmp->internalScopeChain();

    uintN protoIndex = 0;
    while (tmp != pobj) {

        /*
         * Don't cache entries across prototype lookups which can mutate in
         * arbitrary ways without a shape change.
         */
        if (tmp->hasUncacheableProto()) {
            PCMETER(noprotos++);
            return JS_NO_PROP_CACHE_FILL;
        }

        tmp = tmp->getProto();

        /*
         * We cannot cache properties coming from native objects behind
         * non-native ones on the prototype chain. The non-natives can
         * mutate in arbitrary way without changing any shapes.
         */
        if (!tmp || !tmp->isNative()) {
            PCMETER(noprotos++);
            return JS_NO_PROP_CACHE_FILL;
        }
        ++protoIndex;
    }

    if (scopeIndex > PCINDEX_SCOPEMASK || protoIndex > PCINDEX_PROTOMASK) {
        PCMETER(longchains++);
        return JS_NO_PROP_CACHE_FILL;
    }

    /*
     * Optimize the cached vword based on our parameters and the current pc's
     * opcode format flags.
     */
    jsbytecode *pc;
    JSScript *script = cx->stack.currentScript(&pc);
    op = js_GetOpcode(cx, script, pc);
    cs = &js_CodeSpec[op];
<<<<<<< HEAD
    kshape = 0;

    do {
        /*
         * Check for a prototype "plain old method" callee computation. What
         * is a plain old method? It's a function-valued property with stub
         * getter, so get of a function is idempotent.
         */
        if (cs->format & JOF_CALLOP) {
            if (shape->isMethod()) {
                /*
                 * A compiler-created function object, AKA a method, already
                 * memoized in the property tree.
                 */
                JS_ASSERT(pobj->hasMethodBarrier());
                JSObject &funobj = shape->methodObject();
                JS_ASSERT(funobj == pobj->nativeGetSlot(shape->slot).toObject());
                vword.setFunObj(funobj);
                break;
            }

            /*
             * N.B. Objects are not branded if type inference is enabled, to
             * allow property accesses without shape checks in JIT code.
             */
            if (false && //XXX: disable branding on the IM branch (branding will be removed soon)
                !pobj->generic() && shape->hasDefaultGetter() && pobj->containsSlot(shape->slot) &&
                !cx->typeInferenceEnabled()) {
                const Value &v = pobj->nativeGetSlot(shape->slot);
                JSObject *funobj;

                if (IsFunctionObject(v, &funobj)) {
                    /*
                     * Great, we have a function-valued prototype property
                     * where the getter is JS_PropertyStub. The type id in
                     * pobj does not evolve with changes to property values,
                     * however.
                     *
                     * So here, on first cache fill for this method, we brand
                     * obj with a new shape and set the JSObject::BRANDED flag.
                     * Once this flag is set, any property assignment that
                     * changes the value from or to a different function object
                     * will result in shape being regenerated.
                     */
                    if (!pobj->branded()) {
                        PCMETER(brandfills++);
#ifdef DEBUG_notme
                        JSFunction *fun = JSVAL_TO_OBJECT(v)->getFunctionPrivate();
                        JSAutoByteString funNameBytes;
                        if (const char *funName = GetFunctionNameBytes(cx, fun, &funNameBytes)) {
                            fprintf(stderr,
                                    "branding %p (%s) for funobj %p (%s), shape %lu\n",
                                    pobj, pobj->getClass()->name, JSVAL_TO_OBJECT(v), funName,
                                    obj->shape());
                        }
#endif
                        if (!pobj->brand(cx))
                            return JS_NO_PROP_CACHE_FILL;
                    }
                    vword.setFunObj(*funobj);
                    break;
                }
            }
        } else if ((cs->format & (JOF_SET | JOF_FOR | JOF_INCDEC)) && obj->watched()) {
            return JS_NO_PROP_CACHE_FILL;
        }
=======
>>>>>>> eee58363

    if ((cs->format & JOF_SET) && obj->watched())
        return JS_NO_PROP_CACHE_FILL;

    if (obj == pobj) {
        JS_ASSERT(scopeIndex == 0 && protoIndex == 0);
    } else {
#ifdef DEBUG
        if (scopeIndex == 0) {
            JS_ASSERT(protoIndex != 0);
            JS_ASSERT((protoIndex == 1) == (obj->getProto() == pobj));
        }
#endif

        if (scopeIndex != 0 || protoIndex != 1) {
            /*
             * Make sure that a later shadowing assignment will enter
             * PurgeProtoChain and invalidate this entry, bug 479198.
             */
            if (!obj->isDelegate())
                return JS_NO_PROP_CACHE_FILL;
        }
    }

    entry = &table[hash(pc, obj->lastProperty())];
    PCMETER(entry->vword.isNull() || recycles++);
    entry->assign(pc, obj->lastProperty(), pobj->lastProperty(), shape, scopeIndex, protoIndex);

    empty = false;
    PCMETER(fills++);

    /*
     * The modfills counter is not exact. It increases if a getter or setter
     * recurse into the interpreter.
     */
    PCMETER(entry == pctestentry || modfills++);
    PCMETER(pctestentry = NULL);
    return entry;
}

static inline JSAtom *
GetAtomFromBytecode(JSContext *cx, jsbytecode *pc, JSOp op, const JSCodeSpec &cs)
{
    if (op == JSOP_LENGTH)
        return cx->runtime->atomState.lengthAtom;

    // The method JIT's implementation of instanceof contains an internal lookup
    // of the prototype property.
    if (op == JSOP_INSTANCEOF)
        return cx->runtime->atomState.classPrototypeAtom;

    JSScript *script = cx->stack.currentScript();
    ptrdiff_t pcoff = (JOF_TYPE(cs.format) == JOF_SLOTATOM) ? SLOTNO_LEN : 0;
    JSAtom *atom;
    GET_ATOM_FROM_BYTECODE(script, pc, pcoff, atom);
    return atom;
}

JS_REQUIRES_STACK JSAtom *
PropertyCache::fullTest(JSContext *cx, jsbytecode *pc, JSObject **objp, JSObject **pobjp,
                        PropertyCacheEntry *entry)
{
    JSObject *obj, *pobj, *tmp;
    JSScript *script = cx->stack.currentScript();

    JS_ASSERT(this == &JS_PROPERTY_CACHE(cx));
    JS_ASSERT(uint32(pc - script->code) < script->length);

    JSOp op = js_GetOpcode(cx, script, pc);
    const JSCodeSpec &cs = js_CodeSpec[op];

    obj = *objp;
    uint32 vindex = entry->vindex;

    if (entry->kpc != pc) {
        PCMETER(kpcmisses++);

        JSAtom *atom = GetAtomFromBytecode(cx, pc, op, cs);
#ifdef DEBUG_notme
        JSAutoByteString printable;
        fprintf(stderr,
                "id miss for %s from %s:%u"
                " (pc %u, kpc %u, kshape %p, shape %p)\n",
                js_AtomToPrintableString(cx, atom, &printable),
                script->filename,
                js_PCToLineNumber(cx, script, pc),
                pc - script->code,
                entry->kpc - script->code,
                entry->kshape,
                obj->lastProperty());
                js_Disassemble1(cx, script, pc,
                                pc - script->code,
                                JS_FALSE, stderr);
#endif

        return atom;
    }

    if (entry->kshape != obj->lastProperty()) {
        PCMETER(kshapemisses++);
        return GetAtomFromBytecode(cx, pc, op, cs);
    }

    /*
     * PropertyCache::test handles only the direct and immediate-prototype hit
     * cases. All others go here.
     */
    pobj = obj;

    if (JOF_MODE(cs.format) == JOF_NAME) {
        while (vindex & (PCINDEX_SCOPEMASK << PCINDEX_PROTOBITS)) {
            tmp = pobj->scopeChain();
            if (!tmp || !tmp->isNative())
                break;
            pobj = tmp;
            vindex -= PCINDEX_PROTOSIZE;
        }

        *objp = pobj;
    }

    while (vindex & PCINDEX_PROTOMASK) {
        tmp = pobj->getProto();
        if (!tmp || !tmp->isNative())
            break;
        pobj = tmp;
        --vindex;
    }

    if (pobj->lastProperty() == entry->pshape) {
#ifdef DEBUG
        JSAtom *atom = GetAtomFromBytecode(cx, pc, op, cs);
        jsid id = ATOM_TO_JSID(atom);

        id = js_CheckForStringIndex(id);
        JS_ASSERT(pobj->nativeContains(cx, id));
#endif
        *pobjp = pobj;
        return NULL;
    }

    PCMETER(vcapmisses++);
    return GetAtomFromBytecode(cx, pc, op, cs);
}

#ifdef DEBUG
void
PropertyCache::assertEmpty()
{
    JS_ASSERT(empty);
    for (uintN i = 0; i < SIZE; i++) {
        JS_ASSERT(!table[i].kpc);
        JS_ASSERT(!table[i].kshape);
        JS_ASSERT(!table[i].pshape);
        JS_ASSERT(!table[i].prop);
        JS_ASSERT(!table[i].vindex);
    }
}
#endif

void
PropertyCache::purge(JSContext *cx)
{
    if (empty) {
        assertEmpty();
        return;
    }

    PodArrayZero(table);
    empty = true;

#ifdef JS_PROPERTY_CACHE_METERING
  { static FILE *fp;
    if (!fp)
        fp = fopen("/tmp/propcache.stats", "w");
    if (fp) {
        fputs("Property cache stats for ", fp);
#ifdef JS_THREADSAFE
        fprintf(fp, "thread %lu, ", (unsigned long) cx->thread->id);
#endif
        fprintf(fp, "GC %u\n", cx->runtime->gcNumber);

# define P(mem) fprintf(fp, "%11s %10lu\n", #mem, (unsigned long)mem)
        P(fills);
        P(nofills);
        P(rofills);
        P(disfills);
        P(oddfills);
        P(add2dictfills);
        P(modfills);
        P(brandfills);
        P(noprotos);
        P(longchains);
        P(recycles);
        P(tests);
        P(pchits);
        P(protopchits);
        P(initests);
        P(inipchits);
        P(inipcmisses);
        P(settests);
        P(addpchits);
        P(setpchits);
        P(setpcmisses);
        P(setmisses);
        P(kpcmisses);
        P(kshapemisses);
        P(vcapmisses);
        P(misses);
        P(flushes);
        P(pcpurges);
# undef P

        fprintf(fp, "hit rates: pc %g%% (proto %g%%), set %g%%, ini %g%%, full %g%%\n",
                (100. * pchits) / tests,
                (100. * protopchits) / tests,
                (100. * (addpchits + setpchits))
                / settests,
                (100. * inipchits) / initests,
                (100. * (tests - misses)) / tests);
        fflush(fp);
    }
  }
#endif

    PCMETER(flushes++);
}

void
PropertyCache::restore(PropertyCacheEntry *entry)
{
    PropertyCacheEntry *entry2;

    empty = false;

    entry2 = &table[hash(entry->kpc, entry->kshape)];
    *entry2 = *entry;
}<|MERGE_RESOLUTION|>--- conflicted
+++ resolved
@@ -122,75 +122,6 @@
     JSScript *script = cx->stack.currentScript(&pc);
     op = js_GetOpcode(cx, script, pc);
     cs = &js_CodeSpec[op];
-<<<<<<< HEAD
-    kshape = 0;
-
-    do {
-        /*
-         * Check for a prototype "plain old method" callee computation. What
-         * is a plain old method? It's a function-valued property with stub
-         * getter, so get of a function is idempotent.
-         */
-        if (cs->format & JOF_CALLOP) {
-            if (shape->isMethod()) {
-                /*
-                 * A compiler-created function object, AKA a method, already
-                 * memoized in the property tree.
-                 */
-                JS_ASSERT(pobj->hasMethodBarrier());
-                JSObject &funobj = shape->methodObject();
-                JS_ASSERT(funobj == pobj->nativeGetSlot(shape->slot).toObject());
-                vword.setFunObj(funobj);
-                break;
-            }
-
-            /*
-             * N.B. Objects are not branded if type inference is enabled, to
-             * allow property accesses without shape checks in JIT code.
-             */
-            if (false && //XXX: disable branding on the IM branch (branding will be removed soon)
-                !pobj->generic() && shape->hasDefaultGetter() && pobj->containsSlot(shape->slot) &&
-                !cx->typeInferenceEnabled()) {
-                const Value &v = pobj->nativeGetSlot(shape->slot);
-                JSObject *funobj;
-
-                if (IsFunctionObject(v, &funobj)) {
-                    /*
-                     * Great, we have a function-valued prototype property
-                     * where the getter is JS_PropertyStub. The type id in
-                     * pobj does not evolve with changes to property values,
-                     * however.
-                     *
-                     * So here, on first cache fill for this method, we brand
-                     * obj with a new shape and set the JSObject::BRANDED flag.
-                     * Once this flag is set, any property assignment that
-                     * changes the value from or to a different function object
-                     * will result in shape being regenerated.
-                     */
-                    if (!pobj->branded()) {
-                        PCMETER(brandfills++);
-#ifdef DEBUG_notme
-                        JSFunction *fun = JSVAL_TO_OBJECT(v)->getFunctionPrivate();
-                        JSAutoByteString funNameBytes;
-                        if (const char *funName = GetFunctionNameBytes(cx, fun, &funNameBytes)) {
-                            fprintf(stderr,
-                                    "branding %p (%s) for funobj %p (%s), shape %lu\n",
-                                    pobj, pobj->getClass()->name, JSVAL_TO_OBJECT(v), funName,
-                                    obj->shape());
-                        }
-#endif
-                        if (!pobj->brand(cx))
-                            return JS_NO_PROP_CACHE_FILL;
-                    }
-                    vword.setFunObj(*funobj);
-                    break;
-                }
-            }
-        } else if ((cs->format & (JOF_SET | JOF_FOR | JOF_INCDEC)) && obj->watched()) {
-            return JS_NO_PROP_CACHE_FILL;
-        }
-=======
->>>>>>> eee58363
 
     if ((cs->format & JOF_SET) && obj->watched())
         return JS_NO_PROP_CACHE_FILL;
