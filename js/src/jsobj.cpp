/* -*- Mode: C++; tab-width: 8; indent-tabs-mode: nil; c-basic-offset: 4 -*-
 * vim: set ts=8 sw=4 et tw=79:
 *
 * ***** BEGIN LICENSE BLOCK *****
 * Version: MPL 1.1/GPL 2.0/LGPL 2.1
 *
 * The contents of this file are subject to the Mozilla Public License Version
 * 1.1 (the "License"); you may not use this file except in compliance with
 * the License. You may obtain a copy of the License at
 * http://www.mozilla.org/MPL/
 *
 * Software distributed under the License is distributed on an "AS IS" basis,
 * WITHOUT WARRANTY OF ANY KIND, either express or implied. See the License
 * for the specific language governing rights and limitations under the
 * License.
 *
 * The Original Code is Mozilla Communicator client code, released
 * March 31, 1998.
 *
 * The Initial Developer of the Original Code is
 * Netscape Communications Corporation.
 * Portions created by the Initial Developer are Copyright (C) 1998
 * the Initial Developer. All Rights Reserved.
 *
 * Contributor(s):
 *
 * Alternatively, the contents of this file may be used under the terms of
 * either of the GNU General Public License Version 2 or later (the "GPL"),
 * or the GNU Lesser General Public License Version 2.1 or later (the "LGPL"),
 * in which case the provisions of the GPL or the LGPL are applicable instead
 * of those above. If you wish to allow use of your version of this file only
 * under the terms of either the GPL or the LGPL, and not to allow others to
 * use your version of this file under the terms of the MPL, indicate your
 * decision by deleting the provisions above and replace them with the notice
 * and other provisions required by the GPL or the LGPL. If you do not delete
 * the provisions above, a recipient may use your version of this file under
 * the terms of any one of the MPL, the GPL or the LGPL.
 *
 * ***** END LICENSE BLOCK ***** */

/*
 * JS object implementation.
 */
#include <stdlib.h>
#include <string.h>
#include "jstypes.h"
#include "jsstdint.h"
#include "jsarena.h"
#include "jsbit.h"
#include "jsutil.h"
#include "jshash.h"
#include "jsdhash.h"
#include "jsprf.h"
#include "jsapi.h"
#include "jsarray.h"
#include "jsatom.h"
#include "jsbool.h"
#include "jsbuiltins.h"
#include "jscntxt.h"
#include "jsversion.h"
#include "jsemit.h"
#include "jsfun.h"
#include "jsgc.h"
#include "jsgcmark.h"
#include "jsinterp.h"
#include "jsiter.h"
#include "jslock.h"
#include "jsnum.h"
#include "jsobj.h"
#include "jsonparser.h"
#include "jsopcode.h"
#include "jsparse.h"
#include "jsproxy.h"
#include "jsscope.h"
#include "jsscript.h"
#include "jsstaticcheck.h"
#include "jsstdint.h"
#include "jsstr.h"
#include "jstracer.h"
#include "jsdbgapi.h"
#include "json.h"
#include "jswrapper.h"

#include "jsarrayinlines.h"
#include "jsinterpinlines.h"
#include "jsscopeinlines.h"
#include "jsscriptinlines.h"
#include "jsobjinlines.h"

#include "vm/StringObject-inl.h"

#if JS_HAS_GENERATORS
#include "jsiter.h"
#endif

#if JS_HAS_XML_SUPPORT
#include "jsxml.h"
#endif

#if JS_HAS_XDR
#include "jsxdrapi.h"
#endif

#include "jsprobes.h"
#include "jsatominlines.h"
#include "jsobjinlines.h"
#include "jsscriptinlines.h"

#include "jsautooplen.h"

using namespace js;
using namespace js::gc;
using namespace js::types;

JS_FRIEND_DATA(js::Shape) Shape::sharedNonNative(SHAPELESS);

Class js_ObjectClass = {
    js_Object_str,
    JSCLASS_HAS_CACHED_PROTO(JSProto_Object),
    PropertyStub,         /* addProperty */
    PropertyStub,         /* delProperty */
    PropertyStub,         /* getProperty */
    StrictPropertyStub,   /* setProperty */
    EnumerateStub,
    ResolveStub,
    ConvertStub
};

JS_FRIEND_API(JSObject *)
js_ObjectToOuterObject(JSContext *cx, JSObject *obj)
{
    OBJ_TO_OUTER_OBJECT(cx, obj);
    return obj;
}

#if JS_HAS_OBJ_PROTO_PROP

static JSBool
obj_getProto(JSContext *cx, JSObject *obj, jsid id, Value *vp);

static JSBool
obj_setProto(JSContext *cx, JSObject *obj, jsid id, JSBool strict, Value *vp);

static JSPropertySpec object_props[] = {
    {js_proto_str, 0, JSPROP_PERMANENT|JSPROP_SHARED, Jsvalify(obj_getProto), Jsvalify(obj_setProto)},
    {0,0,0,0,0}
};

static JSBool
obj_getProto(JSContext *cx, JSObject *obj, jsid id, Value *vp)
{
    /* Let CheckAccess get the slot's value, based on the access mode. */
    uintN attrs;
    id = ATOM_TO_JSID(cx->runtime->atomState.protoAtom);
    return CheckAccess(cx, obj, id, JSACC_PROTO, vp, &attrs);
}

static JSBool
obj_setProto(JSContext *cx, JSObject *obj, jsid id, JSBool strict, Value *vp)
{
    /* ECMAScript 5 8.6.2 forbids changing [[Prototype]] if not [[Extensible]]. */
    if (!obj->isExtensible()) {
        obj->reportNotExtensible(cx);
        return false;
    }

    if (!vp->isObjectOrNull())
        return JS_TRUE;

    JSObject *pobj = vp->toObjectOrNull();
    if (pobj) {
        /*
         * Innerize pobj here to avoid sticking unwanted properties on the
         * outer object. This ensures that any with statements only grant
         * access to the inner object.
         */
        OBJ_TO_INNER_OBJECT(cx, pobj);
        if (!pobj)
            return JS_FALSE;
    }

    uintN attrs;
    id = ATOM_TO_JSID(cx->runtime->atomState.protoAtom);
    if (!CheckAccess(cx, obj, id, JSAccessMode(JSACC_PROTO|JSACC_WRITE), vp, &attrs))
        return JS_FALSE;

    return SetProto(cx, obj, pobj, JS_TRUE);
}

#else  /* !JS_HAS_OBJ_PROTO_PROP */

#define object_props NULL

#endif /* !JS_HAS_OBJ_PROTO_PROP */

static JSHashNumber
js_hash_object(const void *key)
{
    return JSHashNumber(uintptr_t(key) >> JS_GCTHING_ALIGN);
}

static JSHashEntry *
MarkSharpObjects(JSContext *cx, JSObject *obj, JSIdArray **idap)
{
    JSSharpObjectMap *map;
    JSHashTable *table;
    JSHashNumber hash;
    JSHashEntry **hep, *he;
    jsatomid sharpid;
    JSIdArray *ida;
    JSBool ok;
    jsint i, length;
    jsid id;
    JSObject *obj2;
    JSProperty *prop;

    JS_CHECK_RECURSION(cx, return NULL);

    map = &cx->sharpObjectMap;
    JS_ASSERT(map->depth >= 1);
    table = map->table;
    hash = js_hash_object(obj);
    hep = JS_HashTableRawLookup(table, hash, obj);
    he = *hep;
    if (!he) {
        sharpid = 0;
        he = JS_HashTableRawAdd(table, hep, hash, obj, (void *) sharpid);
        if (!he) {
            JS_ReportOutOfMemory(cx);
            return NULL;
        }

        ida = JS_Enumerate(cx, obj);
        if (!ida)
            return NULL;

        ok = JS_TRUE;
        for (i = 0, length = ida->length; i < length; i++) {
            id = ida->vector[i];
            ok = obj->lookupProperty(cx, id, &obj2, &prop);
            if (!ok)
                break;
            if (!prop)
                continue;
            bool hasGetter, hasSetter;
            AutoValueRooter v(cx);
            AutoValueRooter setter(cx);
            if (obj2->isNative()) {
                const Shape *shape = (Shape *) prop;
                hasGetter = shape->hasGetterValue();
                hasSetter = shape->hasSetterValue();
                if (hasGetter)
                    v.set(shape->getterValue());
                if (hasSetter)
                    setter.set(shape->setterValue());
            } else {
                hasGetter = hasSetter = false;
            }
            if (hasSetter) {
                /* Mark the getter, then set val to setter. */
                if (hasGetter && v.value().isObject()) {
                    ok = !!MarkSharpObjects(cx, &v.value().toObject(), NULL);
                    if (!ok)
                        break;
                }
                v.set(setter.value());
            } else if (!hasGetter) {
                ok = obj->getProperty(cx, id, v.addr());
                if (!ok)
                    break;
            }
            if (v.value().isObject() &&
                !MarkSharpObjects(cx, &v.value().toObject(), NULL)) {
                ok = JS_FALSE;
                break;
            }
        }
        if (!ok || !idap)
            JS_DestroyIdArray(cx, ida);
        if (!ok)
            return NULL;
    } else {
        sharpid = uintptr_t(he->value);
        if (sharpid == 0) {
            sharpid = ++map->sharpgen << SHARP_ID_SHIFT;
            he->value = (void *) sharpid;
        }
        ida = NULL;
    }
    if (idap)
        *idap = ida;
    return he;
}

JSHashEntry *
js_EnterSharpObject(JSContext *cx, JSObject *obj, JSIdArray **idap,
                    jschar **sp)
{
    JSSharpObjectMap *map;
    JSHashTable *table;
    JSIdArray *ida;
    JSHashNumber hash;
    JSHashEntry *he, **hep;
    jsatomid sharpid;
    char buf[20];
    size_t len;

    if (!JS_CHECK_OPERATION_LIMIT(cx))
        return NULL;

    /* Set to null in case we return an early error. */
    *sp = NULL;
    map = &cx->sharpObjectMap;
    table = map->table;
    if (!table) {
        table = JS_NewHashTable(8, js_hash_object, JS_CompareValues,
                                JS_CompareValues, NULL, NULL);
        if (!table) {
            JS_ReportOutOfMemory(cx);
            return NULL;
        }
        map->table = table;
        JS_KEEP_ATOMS(cx->runtime);
    }

    /* From this point the control must flow either through out: or bad:. */
    ida = NULL;
    if (map->depth == 0) {
        /*
         * Although MarkSharpObjects tries to avoid invoking getters,
         * it ends up doing so anyway under some circumstances; for
         * example, if a wrapped object has getters, the wrapper will
         * prevent MarkSharpObjects from recognizing them as such.
         * This could lead to js_LeaveSharpObject being called while
         * MarkSharpObjects is still working.
         *
         * Increment map->depth while we call MarkSharpObjects, to
         * ensure that such a call doesn't free the hash table we're
         * still using.
         */
        ++map->depth;
        he = MarkSharpObjects(cx, obj, &ida);
        --map->depth;
        if (!he)
            goto bad;
        JS_ASSERT((uintptr_t(he->value) & SHARP_BIT) == 0);
        if (!idap) {
            JS_DestroyIdArray(cx, ida);
            ida = NULL;
        }
    } else {
        hash = js_hash_object(obj);
        hep = JS_HashTableRawLookup(table, hash, obj);
        he = *hep;

        /*
         * It's possible that the value of a property has changed from the
         * first time the object's properties are traversed (when the property
         * ids are entered into the hash table) to the second (when they are
         * converted to strings), i.e., the JSObject::getProperty() call is not
         * idempotent.
         */
        if (!he) {
            he = JS_HashTableRawAdd(table, hep, hash, obj, NULL);
            if (!he) {
                JS_ReportOutOfMemory(cx);
                goto bad;
            }
            sharpid = 0;
            goto out;
        }
    }

    sharpid = uintptr_t(he->value);
    if (sharpid != 0) {
        len = JS_snprintf(buf, sizeof buf, "#%u%c",
                          sharpid >> SHARP_ID_SHIFT,
                          (sharpid & SHARP_BIT) ? '#' : '=');
        *sp = InflateString(cx, buf, &len);
        if (!*sp) {
            if (ida)
                JS_DestroyIdArray(cx, ida);
            goto bad;
        }
    }

out:
    JS_ASSERT(he);
    if ((sharpid & SHARP_BIT) == 0) {
        if (idap && !ida) {
            ida = JS_Enumerate(cx, obj);
            if (!ida) {
                if (*sp) {
                    cx->free_(*sp);
                    *sp = NULL;
                }
                goto bad;
            }
        }
        map->depth++;
    }

    if (idap)
        *idap = ida;
    return he;

bad:
    /* Clean up the sharpObjectMap table on outermost error. */
    if (map->depth == 0) {
        JS_UNKEEP_ATOMS(cx->runtime);
        map->sharpgen = 0;
        JS_HashTableDestroy(map->table);
        map->table = NULL;
    }
    return NULL;
}

void
js_LeaveSharpObject(JSContext *cx, JSIdArray **idap)
{
    JSSharpObjectMap *map;
    JSIdArray *ida;

    map = &cx->sharpObjectMap;
    JS_ASSERT(map->depth > 0);
    if (--map->depth == 0) {
        JS_UNKEEP_ATOMS(cx->runtime);
        map->sharpgen = 0;
        JS_HashTableDestroy(map->table);
        map->table = NULL;
    }
    if (idap) {
        ida = *idap;
        if (ida) {
            JS_DestroyIdArray(cx, ida);
            *idap = NULL;
        }
    }
}

static intN
gc_sharp_table_entry_marker(JSHashEntry *he, intN i, void *arg)
{
    MarkObject((JSTracer *)arg, *(JSObject *)he->key, "sharp table entry");
    return JS_DHASH_NEXT;
}

void
js_TraceSharpMap(JSTracer *trc, JSSharpObjectMap *map)
{
    JS_ASSERT(map->depth > 0);
    JS_ASSERT(map->table);

    /*
     * During recursive calls to MarkSharpObjects a non-native object or
     * object with a custom getProperty method can potentially return an
     * unrooted value or even cut from the object graph an argument of one of
     * MarkSharpObjects recursive invocations. So we must protect map->table
     * entries against GC.
     *
     * We can not simply use JSTempValueRooter to mark the obj argument of
     * MarkSharpObjects during recursion as we have to protect *all* entries
     * in JSSharpObjectMap including those that contains otherwise unreachable
     * objects just allocated through custom getProperty. Otherwise newer
     * allocations can re-use the address of an object stored in the hashtable
     * confusing js_EnterSharpObject. So to address the problem we simply
     * mark all objects from map->table.
     *
     * An alternative "proper" solution is to use JSTempValueRooter in
     * MarkSharpObjects with code to remove during finalization entries
     * with otherwise unreachable objects. But this is way too complex
     * to justify spending efforts.
     */
    JS_HashTableEnumerateEntries(map->table, gc_sharp_table_entry_marker, trc);
}

#if JS_HAS_TOSOURCE
static JSBool
obj_toSource(JSContext *cx, uintN argc, Value *vp)
{
    JSBool ok;
    JSHashEntry *he;
    JSIdArray *ida;
    jschar *chars, *ochars, *vsharp;
    const jschar *idstrchars, *vchars;
    size_t nchars, idstrlength, gsoplength, vlength, vsharplength, curlen;
    const char *comma;
    JSObject *obj2;
    JSProperty *prop;
    Value *val;
    JSString *gsop[2];
    JSString *valstr, *str;
    JSLinearString *idstr;

    JS_CHECK_RECURSION(cx, return JS_FALSE);

    Value localroot[4];
    PodArrayZero(localroot);
    AutoArrayRooter tvr(cx, JS_ARRAY_LENGTH(localroot), localroot);

    /* If outermost, we need parentheses to be an expression, not a block. */
    JSBool outermost = (cx->sharpObjectMap.depth == 0);

    JSObject *obj = ToObject(cx, &vp[1]);
    if (!obj)
        return false;

    if (!(he = js_EnterSharpObject(cx, obj, &ida, &chars))) {
        ok = JS_FALSE;
        goto out;
    }
    if (!ida) {
        /*
         * We didn't enter -- obj is already "sharp", meaning we've visited it
         * already in our depth first search, and therefore chars contains a
         * string of the form "#n#".
         */
        JS_ASSERT(IS_SHARP(he));
#if JS_HAS_SHARP_VARS
        nchars = js_strlen(chars);
#else
        chars[0] = '{';
        chars[1] = '}';
        chars[2] = 0;
        nchars = 2;
#endif
        goto make_string;
    }
    JS_ASSERT(!IS_SHARP(he));
    ok = JS_TRUE;

    if (!chars) {
        /* If outermost, allocate 4 + 1 for "({})" and the terminator. */
        chars = (jschar *) cx->malloc_(((outermost ? 4 : 2) + 1) * sizeof(jschar));
        nchars = 0;
        if (!chars)
            goto error;
        if (outermost)
            chars[nchars++] = '(';
    } else {
        /* js_EnterSharpObject returned a string of the form "#n=" in chars. */
        MAKE_SHARP(he);
        nchars = js_strlen(chars);
        chars = (jschar *)
            cx->realloc_((ochars = chars), (nchars + 2 + 1) * sizeof(jschar));
        if (!chars) {
            Foreground::free_(ochars);
            goto error;
        }
        if (outermost) {
            /*
             * No need for parentheses around the whole shebang, because #n=
             * unambiguously begins an object initializer, and never a block
             * statement.
             */
            outermost = JS_FALSE;
        }
    }

    chars[nchars++] = '{';

    comma = NULL;

    /*
     * We have four local roots for cooked and raw value GC safety.  Hoist the
     * "localroot + 2" out of the loop using the val local, which refers to
     * the raw (unconverted, "uncooked") values.
     */
    val = localroot + 2;

    for (jsint i = 0, length = ida->length; i < length; i++) {
        /* Get strings for id and value and GC-root them via vp. */
        jsid id = ida->vector[i];

        ok = obj->lookupProperty(cx, id, &obj2, &prop);
        if (!ok)
            goto error;

        /*
         * Convert id to a value and then to a string.  Decide early whether we
         * prefer get/set or old getter/setter syntax.
         */
        JSString *s = js_ValueToString(cx, IdToValue(id));
        if (!s || !(idstr = s->ensureLinear(cx))) {
            ok = JS_FALSE;
            goto error;
        }
        vp->setString(idstr);                           /* local root */

        jsint valcnt = 0;
        if (prop) {
            bool doGet = true;
            if (obj2->isNative()) {
                const Shape *shape = (Shape *) prop;
                unsigned attrs = shape->attributes();
                if (attrs & JSPROP_GETTER) {
                    doGet = false;
                    val[valcnt] = shape->getterValue();
                    gsop[valcnt] = cx->runtime->atomState.getAtom;
                    valcnt++;
                }
                if (attrs & JSPROP_SETTER) {
                    doGet = false;
                    val[valcnt] = shape->setterValue();
                    gsop[valcnt] = cx->runtime->atomState.setAtom;
                    valcnt++;
                }
            }
            if (doGet) {
                valcnt = 1;
                gsop[0] = NULL;
                ok = obj->getProperty(cx, id, &val[0]);
                if (!ok)
                    goto error;
            }
        }

        /*
         * If id is a string that's not an identifier, or if it's a negative
         * integer, then it must be quoted.
         */
        bool idIsLexicalIdentifier = js_IsIdentifier(idstr);
        if (JSID_IS_ATOM(id)
            ? !idIsLexicalIdentifier
            : (!JSID_IS_INT(id) || JSID_TO_INT(id) < 0)) {
            s = js_QuoteString(cx, idstr, jschar('\''));
            if (!s || !(idstr = s->ensureLinear(cx))) {
                ok = JS_FALSE;
                goto error;
            }
            vp->setString(idstr);                       /* local root */
        }
        idstrlength = idstr->length();
        idstrchars = idstr->getChars(cx);
        if (!idstrchars) {
            ok = JS_FALSE;
            goto error;
        }

        for (jsint j = 0; j < valcnt; j++) {
            /*
             * Censor an accessor descriptor getter or setter part if it's
             * undefined.
             */
            if (gsop[j] && val[j].isUndefined())
                continue;

            /* Convert val[j] to its canonical source form. */
            valstr = js_ValueToSource(cx, val[j]);
            if (!valstr) {
                ok = JS_FALSE;
                goto error;
            }
            localroot[j].setString(valstr);             /* local root */
            vchars = valstr->getChars(cx);
            if (!vchars) {
                ok = JS_FALSE;
                goto error;
            }
            vlength = valstr->length();

            /*
             * If val[j] is a non-sharp object, and we're not serializing an
             * accessor (ECMA syntax can't accommodate sharpened accessors),
             * consider sharpening it.
             */
            vsharp = NULL;
            vsharplength = 0;
#if JS_HAS_SHARP_VARS
            if (!gsop[j] && val[j].isObject() && vchars[0] != '#') {
                he = js_EnterSharpObject(cx, &val[j].toObject(), NULL, &vsharp);
                if (!he) {
                    ok = JS_FALSE;
                    goto error;
                }
                if (IS_SHARP(he)) {
                    vchars = vsharp;
                    vlength = js_strlen(vchars);
                } else {
                    if (vsharp) {
                        vsharplength = js_strlen(vsharp);
                        MAKE_SHARP(he);
                    }
                    js_LeaveSharpObject(cx, NULL);
                }
            }
#endif

            /*
             * Remove '(function ' from the beginning of valstr and ')' from the
             * end so that we can put "get" in front of the function definition.
             */
            if (gsop[j] && IsFunctionObject(val[j])) {
                const jschar *start = vchars;
                const jschar *end = vchars + vlength;

                uint8 parenChomp = 0;
                if (vchars[0] == '(') {
                    vchars++;
                    parenChomp = 1;
                }

                /* Try to jump "function" keyword. */
                if (vchars)
                    vchars = js_strchr_limit(vchars, ' ', end);

                /*
                 * Jump over the function's name: it can't be encoded as part
                 * of an ECMA getter or setter.
                 */
                if (vchars)
                    vchars = js_strchr_limit(vchars, '(', end);

                if (vchars) {
                    if (*vchars == ' ')
                        vchars++;
                    vlength = end - vchars - parenChomp;
                } else {
                    gsop[j] = NULL;
                    vchars = start;
                }
            }

#define SAFE_ADD(n)                                                          \
    JS_BEGIN_MACRO                                                           \
        size_t n_ = (n);                                                     \
        curlen += n_;                                                        \
        if (curlen < n_)                                                     \
            goto overflow;                                                   \
    JS_END_MACRO

            curlen = nchars;
            if (comma)
                SAFE_ADD(2);
            SAFE_ADD(idstrlength + 1);
            if (gsop[j])
                SAFE_ADD(gsop[j]->length() + 1);
            SAFE_ADD(vsharplength);
            SAFE_ADD(vlength);
            /* Account for the trailing null. */
            SAFE_ADD((outermost ? 2 : 1) + 1);
#undef SAFE_ADD

            if (curlen > size_t(-1) / sizeof(jschar))
                goto overflow;

            /* Allocate 1 + 1 at end for closing brace and terminating 0. */
            chars = (jschar *) cx->realloc_((ochars = chars), curlen * sizeof(jschar));
            if (!chars) {
                chars = ochars;
                goto overflow;
            }

            if (comma) {
                chars[nchars++] = comma[0];
                chars[nchars++] = comma[1];
            }
            comma = ", ";

            if (gsop[j]) {
                gsoplength = gsop[j]->length();
                const jschar *gsopchars = gsop[j]->getChars(cx);
                if (!gsopchars)
                    goto overflow;
                js_strncpy(&chars[nchars], gsopchars, gsoplength);
                nchars += gsoplength;
                chars[nchars++] = ' ';
            }
            js_strncpy(&chars[nchars], idstrchars, idstrlength);
            nchars += idstrlength;
            /* Extraneous space after id here will be extracted later */
            chars[nchars++] = gsop[j] ? ' ' : ':';

            if (vsharplength) {
                js_strncpy(&chars[nchars], vsharp, vsharplength);
                nchars += vsharplength;
            }
            js_strncpy(&chars[nchars], vchars, vlength);
            nchars += vlength;

            if (vsharp)
                cx->free_(vsharp);
        }
    }

    chars[nchars++] = '}';
    if (outermost)
        chars[nchars++] = ')';
    chars[nchars] = 0;

  error:
    js_LeaveSharpObject(cx, &ida);

    if (!ok) {
        if (chars)
            Foreground::free_(chars);
        goto out;
    }

    if (!chars) {
        JS_ReportOutOfMemory(cx);
        ok = JS_FALSE;
        goto out;
    }
  make_string:
    str = js_NewString(cx, chars, nchars);
    if (!str) {
        cx->free_(chars);
        ok = JS_FALSE;
        goto out;
    }
    vp->setString(str);
    ok = JS_TRUE;
  out:
    return ok;

  overflow:
    cx->free_(vsharp);
    cx->free_(chars);
    chars = NULL;
    goto error;
}
#endif /* JS_HAS_TOSOURCE */

namespace js {

JSString *
obj_toStringHelper(JSContext *cx, JSObject *obj)
{
    if (obj->isProxy())
        return JSProxy::obj_toString(cx, obj);

    const char *clazz = obj->getClass()->name;
    size_t nchars = 9 + strlen(clazz); /* 9 for "[object ]" */
    jschar *chars = (jschar *) cx->malloc_((nchars + 1) * sizeof(jschar));
    if (!chars)
        return NULL;

    const char *prefix = "[object ";
    nchars = 0;
    while ((chars[nchars] = (jschar)*prefix) != 0)
        nchars++, prefix++;
    while ((chars[nchars] = (jschar)*clazz) != 0)
        nchars++, clazz++;
    chars[nchars++] = ']';
    chars[nchars] = 0;

    JSString *str = js_NewString(cx, chars, nchars);
    if (!str)
        cx->free_(chars);
    return str;
}

JSObject *
NonNullObject(JSContext *cx, const Value &v)
{
    if (v.isPrimitive()) {
        JS_ReportErrorNumber(cx, js_GetErrorMessage, NULL, JSMSG_NOT_NONNULL_OBJECT);
        return NULL;
    }
    return &v.toObject();
}

}

/* ES5 15.2.4.2.  Note steps 1 and 2 are errata. */
static JSBool
obj_toString(JSContext *cx, uintN argc, Value *vp)
{
    Value &thisv = vp[1];

    /* Step 1. */
    if (thisv.isUndefined()) {
        vp->setString(cx->runtime->atomState.objectUndefinedAtom);
        return true;
    }

    /* Step 2. */
    if (thisv.isNull()) {
        vp->setString(cx->runtime->atomState.objectNullAtom);
        return true;
    }

    /* Step 3. */
    JSObject *obj = ToObject(cx, &thisv);
    if (!obj)
        return false;

    /* Steps 4-5. */
    JSString *str = js::obj_toStringHelper(cx, obj);
    if (!str)
        return false;
    vp->setString(str);
    return true;
}

/* ES5 15.2.4.3. */
static JSBool
obj_toLocaleString(JSContext *cx, uintN argc, Value *vp)
{
    JS_CHECK_RECURSION(cx, return false);

    /* Step 1. */
    JSObject *obj = ToObject(cx, &vp[1]);
    if (!obj)
        return false;

    /* Steps 2-4. */
    return obj->callMethod(cx, ATOM_TO_JSID(cx->runtime->atomState.toStringAtom), 0, NULL, vp);
}

static JSBool
obj_valueOf(JSContext *cx, uintN argc, Value *vp)
{
    JSObject *obj = ToObject(cx, &vp[1]);
    if (!obj)
        return false;
    vp->setObject(*obj);
    return true;
}

/*
 * Check if CSP allows new Function() or eval() to run in the current
 * principals.
 */
JSBool
js_CheckContentSecurityPolicy(JSContext *cx, JSObject *scopeobj)
{
    return scopeobj->getGlobal()->isEvalAllowed(cx);
}

/* We should be able to assert this for *any* fp->scopeChain(). */
static void
AssertInnerizedScopeChain(JSContext *cx, JSObject &scopeobj)
{
#ifdef DEBUG
    for (JSObject *o = &scopeobj; o; o = o->getParent()) {
        if (JSObjectOp op = o->getClass()->ext.innerObject)
            JS_ASSERT(op(cx, o) == o);
    }
#endif
}

#ifndef EVAL_CACHE_CHAIN_LIMIT
# define EVAL_CACHE_CHAIN_LIMIT 4
#endif

static inline JSScript **
EvalCacheHash(JSContext *cx, JSLinearString *str)
{
    const jschar *s = str->chars();
    size_t n = str->length();

    if (n > 100)
        n = 100;
    uint32 h;
    for (h = 0; n; s++, n--)
        h = JS_ROTATE_LEFT32(h, 4) ^ *s;

    h *= JS_GOLDEN_RATIO;
    h >>= 32 - JS_EVAL_CACHE_SHIFT;
    return &JS_SCRIPTS_TO_GC(cx)[h];
}

static JS_ALWAYS_INLINE JSScript *
EvalCacheLookup(JSContext *cx, JSLinearString *str, StackFrame *caller, uintN staticLevel,
                JSPrincipals *principals, JSObject &scopeobj, JSScript **bucket)
{
    /*
     * Cache local eval scripts indexed by source qualified by scope.
     *
     * An eval cache entry should never be considered a hit unless its
     * strictness matches that of the new eval code. The existing code takes
     * care of this, because hits are qualified by the function from which
     * eval was called, whose strictness doesn't change. (We don't cache evals
     * in eval code, so the calling function corresponds to the calling script,
     * and its strictness never varies.) Scripts produced by calls to eval from
     * global code aren't cached.
     *
     * FIXME bug 620141: Qualify hits by calling script rather than function.
     * Then we wouldn't need the unintuitive !isEvalFrame() hack in EvalKernel
     * to avoid caching nested evals in functions (thus potentially mismatching
     * on strict mode), and we could cache evals in global code if desired.
     */
    uintN count = 0;
    JSScript **scriptp = bucket;

    EVAL_CACHE_METER(probe);
    JSVersion version = cx->findVersion();
    JSScript *script;
    while ((script = *scriptp) != NULL) {
        if (script->savedCallerFun &&
            script->staticLevel == staticLevel &&
            script->getVersion() == version &&
            !script->hasSingletons &&
            (script->principals == principals ||
             (principals->subsume(principals, script->principals) &&
              script->principals->subsume(script->principals, principals)))) {
            /*
             * Get the prior (cache-filling) eval's saved caller function.
             * See Compiler::compileScript in jsparse.cpp.
             */
            JSFunction *fun = script->getFunction(0);

            if (fun == caller->fun()) {
                /*
                 * Get the source string passed for safekeeping in the
                 * atom map by the prior eval to Compiler::compileScript.
                 */
                JSAtom *src = script->atomMap.vector[0];

                if (src == str || EqualStrings(src, str)) {
                    /*
                     * Source matches, qualify by comparing scopeobj to the
                     * COMPILE_N_GO-memoized parent of the first literal
                     * function or regexp object if any. If none, then this
                     * script has no compiled-in dependencies on the prior
                     * eval's scopeobj.
                     */
                    JSObjectArray *objarray = script->objects();
                    int i = 1;

                    if (objarray->length == 1) {
                        if (JSScript::isValidOffset(script->regexpsOffset)) {
                            objarray = script->regexps();
                            i = 0;
                        } else {
                            EVAL_CACHE_METER(noscope);
                            i = -1;
                        }
                    }
                    if (i < 0 ||
                        objarray->vector[i]->getParent() == &scopeobj) {
                        JS_ASSERT(staticLevel == script->staticLevel);
                        EVAL_CACHE_METER(hit);
                        *scriptp = script->u.nextToGC;
                        script->u.nextToGC = NULL;
                        return script;
                    }
                }
            }
        }

        if (++count == EVAL_CACHE_CHAIN_LIMIT)
            return NULL;
        EVAL_CACHE_METER(step);
        scriptp = &script->u.nextToGC;
    }
    return NULL;
}

/*
 * There are two things we want to do with each script executed in EvalKernel:
 *  1. notify jsdbgapi about script creation/destruction
 *  2. add the script to the eval cache when EvalKernel is finished
 *
 * NB: Although the eval cache keeps a script alive wrt to the JS engine, from
 * a jsdbgapi user's perspective, we want each eval() to create and destroy a
 * script. This hides implementation details and means we don't have to deal
 * with calls to JS_GetScriptObject for scripts in the eval cache (currently,
 * script->u.object aliases script->u.nextToGC).
 */
class EvalScriptGuard
{
    JSContext *cx_;
    JSLinearString *str_;
    JSScript **bucket_;
    JSScript *script_;

  public:
    EvalScriptGuard(JSContext *cx, JSLinearString *str)
      : cx_(cx),
        str_(str),
        script_(NULL) {
        bucket_ = EvalCacheHash(cx, str);
    }

    ~EvalScriptGuard() {
        if (script_) {
            js_CallDestroyScriptHook(cx_, script_);
            script_->isActiveEval = false;
            script_->isCachedEval = true;
            script_->u.nextToGC = *bucket_;
            *bucket_ = script_;
#ifdef CHECK_SCRIPT_OWNER
            script_->owner = NULL;
#endif
        }
    }

    void lookupInEvalCache(StackFrame *caller, uintN staticLevel,
                           JSPrincipals *principals, JSObject &scopeobj) {
        if (JSScript *found = EvalCacheLookup(cx_, str_, caller, staticLevel,
                                              principals, scopeobj, bucket_)) {
            js_CallNewScriptHook(cx_, found, NULL);
            script_ = found;
            script_->isCachedEval = false;
            script_->isActiveEval = true;
        }
    }

    void setNewScript(JSScript *script) {
        /* NewScriptFromCG has already called js_CallNewScriptHook. */
        JS_ASSERT(!script_ && script);
        script_ = script;
        script_->isActiveEval = true;
    }

    bool foundScript() {
        return !!script_;
    }

    JSScript *script() const {
        JS_ASSERT(script_);
        return script_;
    }
};

/*
 * Common code implementing direct and indirect eval.
 *
 * Evaluate call.argv[2], if it is a string, in the context of the given calling
 * frame, with the provided scope chain, with the semantics of either a direct
 * or indirect eval (see ES5 10.4.2).  If this is an indirect eval, scopeobj
 * must be a global object.
 *
 * On success, store the completion value in call.rval and return true.
 */
enum EvalType { DIRECT_EVAL, INDIRECT_EVAL };

static bool
EvalKernel(JSContext *cx, const CallArgs &call, EvalType evalType, StackFrame *caller,
           JSObject &scopeobj)
{
    JS_ASSERT((evalType == INDIRECT_EVAL) == (caller == NULL));
    AssertInnerizedScopeChain(cx, scopeobj);

    /*
     * CSP check: Is eval() allowed at all?
     * Report errors via CSP is done in the script security mgr.
     */
    if (!js_CheckContentSecurityPolicy(cx, &scopeobj)) {
        JS_ReportError(cx, "call to eval() blocked by CSP");
        return false;
    }

    /* ES5 15.1.2.1 step 1. */
    if (call.argc() < 1) {
        call.rval().setUndefined();
        return true;
    }
    if (!call[0].isString()) {
        call.rval() = call[0];
        return true;
    }
    JSString *str = call[0].toString();

    /* ES5 15.1.2.1 steps 2-8. */

    /*
     * Per ES5, indirect eval runs in the global scope. (eval is specified this
     * way so that the compiler can make assumptions about what bindings may or
     * may not exist in the current frame if it doesn't see 'eval'.)
     */
    uintN staticLevel;
    if (evalType == DIRECT_EVAL) {
        staticLevel = caller->script()->staticLevel + 1;

#ifdef DEBUG
        jsbytecode *callerPC = caller->pcQuadratic(cx);
        JS_ASSERT_IF(caller->isFunctionFrame(), caller->fun()->isHeavyweight());
        JS_ASSERT(callerPC && js_GetOpcode(cx, caller->script(), callerPC) == JSOP_EVAL);
#endif
    } else {
        JS_ASSERT(call.callee().getGlobal() == &scopeobj);
        staticLevel = 0;
    }

    JSLinearString *linearStr = str->ensureLinear(cx);
    if (!linearStr)
        return false;
    const jschar *chars = linearStr->chars();
    size_t length = linearStr->length();

    /*
     * If the eval string starts with '(' and ends with ')', it may be JSON.
     * Try the JSON parser first because it's much faster.  If the eval string
     * isn't JSON, JSON parsing will probably fail quickly, so little time
     * will be lost.
     *
     * Don't use the JSON parser if the caller is strict mode code, because in
     * strict mode object literals must not have repeated properties, and the
     * JSON parser cheerfully (and correctly) accepts them.  If you're parsing
     * JSON with eval and using strict mode, you deserve to be slow.
     */
    if (length > 2 &&
        chars[0] == '(' && chars[length - 1] == ')' &&
        (!caller || !caller->script()->strictModeCode))
    {
        JSONParser parser(cx, chars + 1, length - 2, JSONParser::StrictJSON, JSONParser::NoError);
        Value tmp;
        if (!parser.parse(&tmp))
            return false;
        if (!tmp.isUndefined()) {
            call.rval() = tmp;
            return true;
        }
    }

    /*
     * Direct calls to eval are supposed to see the caller's |this|. If we
     * haven't wrapped that yet, do so now, before we make a copy of it for
     * the eval code to use.
     */
    if (evalType == DIRECT_EVAL && !ComputeThis(cx, caller))
        return false;

    EvalScriptGuard esg(cx, linearStr);

    JSPrincipals *principals = PrincipalsForCompiledCode(call, cx);

    if (evalType == DIRECT_EVAL && caller->isNonEvalFunctionFrame())
        esg.lookupInEvalCache(caller, staticLevel, principals, scopeobj);

    if (!esg.foundScript()) {
        uintN lineno;
        const char *filename = CurrentScriptFileAndLine(cx, &lineno,
                                                        evalType == DIRECT_EVAL
                                                        ? CALLED_FROM_JSOP_EVAL
                                                        : NOT_CALLED_FROM_JSOP_EVAL);
        uint32 tcflags = TCF_COMPILE_N_GO | TCF_NEED_MUTABLE_SCRIPT | TCF_COMPILE_FOR_EVAL;
        JSScript *compiled = Compiler::compileScript(cx, &scopeobj, caller, principals, tcflags,
                                                     chars, length, filename, lineno,
                                                     cx->findVersion(), linearStr, staticLevel);
        if (!compiled)
            return false;

        esg.setNewScript(compiled);
    }

    return Execute(cx, scopeobj, esg.script(), caller, StackFrame::EVAL, &call.rval());
}

/*
 * We once supported a second argument to eval to use as the scope chain
 * when evaluating the code string.  Warn when such uses are seen so that
 * authors will know that support for eval(s, o) has been removed.
 */
static inline bool
WarnOnTooManyArgs(JSContext *cx, const CallArgs &call)
{
    if (call.argc() > 1) {
        if (JSScript *script = cx->stack.currentScript()) {
            if (!script->warnedAboutTwoArgumentEval) {
                static const char TWO_ARGUMENT_WARNING[] =
                    "Support for eval(code, scopeObject) has been removed. "
                    "Use |with (scopeObject) eval(code);| instead.";
                if (!JS_ReportWarning(cx, TWO_ARGUMENT_WARNING))
                    return false;
                script->warnedAboutTwoArgumentEval = true;
            }
        } else {
            /*
             * In the case of an indirect call without a caller frame, avoid a
             * potential warning-flood by doing nothing.
             */
        }
    }

    return true;
}

/*
 * ES5 15.1.2.1.
 *
 * NB: This method handles only indirect eval.
 */
static JSBool
eval(JSContext *cx, uintN argc, Value *vp)
{
    CallArgs call = CallArgsFromVp(argc, vp);
    return WarnOnTooManyArgs(cx, call) &&
           EvalKernel(cx, call, INDIRECT_EVAL, NULL, *call.callee().getGlobal());
}

namespace js {

bool
DirectEval(JSContext *cx, const CallArgs &call)
{
    /* Direct eval can assume it was called from an interpreted frame. */
    StackFrame *caller = cx->fp();
    JS_ASSERT(caller->isScriptFrame());
    JS_ASSERT(IsBuiltinEvalForScope(&caller->scopeChain(), call.calleev()));
    JS_ASSERT(js_GetOpcode(cx, cx->fp()->script(), cx->regs().pc) == JSOP_EVAL);

    AutoFunctionCallProbe callProbe(cx, call.callee().getFunctionPrivate(), caller->script());

    JSObject *scopeChain =
        GetScopeChainFast(cx, caller, JSOP_EVAL, JSOP_EVAL_LENGTH + JSOP_LINENO_LENGTH);

    return scopeChain &&
           WarnOnTooManyArgs(cx, call) &&
           EvalKernel(cx, call, DIRECT_EVAL, caller, *scopeChain);
}

bool
IsBuiltinEvalForScope(JSObject *scopeChain, const Value &v)
{
    return scopeChain->getGlobal()->getOriginalEval() == v;
}

bool
IsAnyBuiltinEval(JSFunction *fun)
{
    return fun->maybeNative() == eval;
}

JSPrincipals *
PrincipalsForCompiledCode(const CallArgs &call, JSContext *cx)
{
    JS_ASSERT(IsAnyBuiltinEval(call.callee().getFunctionPrivate()) ||
              IsBuiltinFunctionConstructor(call.callee().getFunctionPrivate()));

    /*
     * To compute the principals of the compiled eval/Function code, we simply
     * use the callee's principals. To see why the caller's principals are
     * ignored, consider first that, in the capability-model we assume, the
     * high-privileged eval/Function should never have escaped to the
     * low-privileged caller. (For the Mozilla embedding, this is brute-enforced
     * by explicit filtering by wrappers.) Thus, the caller's privileges should
     * subsume the callee's.
     *
     * In the converse situation, where the callee has lower privileges than the
     * caller, we might initially guess that the caller would want to retain
     * their higher privileges in the generated code. However, since the
     * compiled code will be run with the callee's scope chain, this would make
     * fp->script()->compartment() != fp->compartment().
     */

<<<<<<< HEAD
    JSPrincipals *calleePrincipals = call.callee().principals(cx);

#ifdef DEBUG
    if (calleePrincipals) {
        if (JSObject *scopeChain = cx->stack.currentScriptedScopeChain()) {
            if (JSPrincipals *callerPrincipals = scopeChain->principals(cx)) {
                JS_ASSERT(callerPrincipals->subsume(callerPrincipals, calleePrincipals));
            }
        }
    }
#endif

    return calleePrincipals;
=======
    return call.callee().principals(cx);
>>>>>>> a06807e4
}

}  /* namespace js */

#if JS_HAS_OBJ_WATCHPOINT

static JSBool
obj_watch_handler(JSContext *cx, JSObject *obj, jsid id, jsval old,
                  jsval *nvp, void *closure)
{
    JSObject *callable = (JSObject *) closure;
    if (JSPrincipals *watcher = callable->principals(cx)) {
        if (JSObject *scopeChain = cx->stack.currentScriptedScopeChain()) {
            if (JSPrincipals *subject = scopeChain->principals(cx)) {
                if (!watcher->subsume(watcher, subject)) {
                    /* Silently don't call the watch handler. */
                    return JS_TRUE;
                }
            }
        }
    }

    /* Avoid recursion on (obj, id) already being watched on cx. */
    AutoResolving resolving(cx, obj, id, AutoResolving::WATCH);
    if (resolving.alreadyStarted())
        return true;

    Value argv[] = { IdToValue(id), Valueify(old), Valueify(*nvp) };
    return ExternalInvoke(cx, ObjectValue(*obj), ObjectOrNullValue(callable),
                          JS_ARRAY_LENGTH(argv), argv, Valueify(nvp));
}

static JSBool
obj_watch(JSContext *cx, uintN argc, Value *vp)
{
    if (argc <= 1) {
        js_ReportMissingArg(cx, *vp, 1);
        return JS_FALSE;
    }

    JSObject *callable = js_ValueToCallableObject(cx, &vp[3], 0);
    if (!callable)
        return JS_FALSE;

    /* Compute the unique int/atom symbol id needed by js_LookupProperty. */
    jsid propid;
    if (!ValueToId(cx, vp[2], &propid))
        return JS_FALSE;

    JSObject *obj = ToObject(cx, &vp[1]);
    if (!obj)
        return false;

    Value tmp;
    uintN attrs;
    if (!CheckAccess(cx, obj, propid, JSACC_WATCH, &tmp, &attrs))
        return JS_FALSE;

    vp->setUndefined();

    if (attrs & JSPROP_READONLY)
        return JS_TRUE;
    if (obj->isDenseArray() && !obj->makeDenseArraySlow(cx))
        return JS_FALSE;
    return JS_SetWatchPoint(cx, obj, propid, obj_watch_handler, callable);
}

static JSBool
obj_unwatch(JSContext *cx, uintN argc, Value *vp)
{
    JSObject *obj = ToObject(cx, &vp[1]);
    if (!obj)
        return false;
    vp->setUndefined();
    jsid id;
    if (argc != 0) {
        if (!ValueToId(cx, vp[2], &id))
            return JS_FALSE;
    } else {
        id = JSID_VOID;
    }
    return JS_ClearWatchPoint(cx, obj, id, NULL, NULL);
}

#endif /* JS_HAS_OBJ_WATCHPOINT */

/*
 * Prototype and property query methods, to complement the 'in' and
 * 'instanceof' operators.
 */

/* Proposed ECMA 15.2.4.5. */
static JSBool
obj_hasOwnProperty(JSContext *cx, uintN argc, Value *vp)
{
    JSObject *obj = ToObject(cx, &vp[1]);
    if (!obj)
        return false;
    return js_HasOwnPropertyHelper(cx, obj->getOps()->lookupProperty, argc, vp);
}

JSBool
js_HasOwnPropertyHelper(JSContext *cx, LookupPropOp lookup, uintN argc,
                        Value *vp)
{
    jsid id;
    if (!ValueToId(cx, argc != 0 ? vp[2] : UndefinedValue(), &id))
        return JS_FALSE;

    JSObject *obj = ToObject(cx, &vp[1]);
    if (!obj)
        return false;
    JSObject *obj2;
    JSProperty *prop;
    if (obj->isProxy()) {
        bool has;
        if (!JSProxy::hasOwn(cx, obj, id, &has))
            return false;
        vp->setBoolean(has);
        return true;
    }
    if (!js_HasOwnProperty(cx, lookup, obj, id, &obj2, &prop))
        return JS_FALSE;
    vp->setBoolean(!!prop);
    return JS_TRUE;
}

JSBool
js_HasOwnProperty(JSContext *cx, LookupPropOp lookup, JSObject *obj, jsid id,
                  JSObject **objp, JSProperty **propp)
{
    JSAutoResolveFlags rf(cx, JSRESOLVE_QUALIFIED | JSRESOLVE_DETECTING);
    if (!(lookup ? lookup : js_LookupProperty)(cx, obj, id, objp, propp))
        return false;
    if (!*propp)
        return true;

    if (*objp == obj)
        return true;

    Class *clasp = (*objp)->getClass();
    JSObject *outer = NULL;
    if (JSObjectOp op = (*objp)->getClass()->ext.outerObject) {
        outer = op(cx, *objp);
        if (!outer)
            return false;
    }

    if (outer != *objp) {
        if ((*objp)->isNative() && obj->getClass() == clasp) {
            /*
             * The combination of JSPROP_SHARED and JSPROP_PERMANENT in a
             * delegated property makes that property appear to be direct in
             * all delegating instances of the same native class.  This hack
             * avoids bloating every function instance with its own 'length'
             * (AKA 'arity') property.  But it must not extend across class
             * boundaries, to avoid making hasOwnProperty lie (bug 320854).
             *
             * It's not really a hack, of course: a permanent property can't
             * be deleted, and JSPROP_SHARED means "don't allocate a slot in
             * any instance, prototype or delegating".  Without a slot, and
             * without the ability to remove and recreate (with differences)
             * the property, there is no way to tell whether it is directly
             * owned, or indirectly delegated.
             */
            Shape *shape = reinterpret_cast<Shape *>(*propp);
            if (shape->isSharedPermanent())
                return true;
        }

        *propp = NULL;
    }
    return true;
}

/* ES5 15.2.4.6. */
static JSBool
obj_isPrototypeOf(JSContext *cx, uintN argc, Value *vp)
{
    /* Step 1. */
    if (argc < 1 || !vp[2].isObject()) {
        vp->setBoolean(false);
        return true;
    }

    /* Step 2. */
    JSObject *obj = ToObject(cx, &vp[1]);
    if (!obj)
        return false;

    /* Step 3. */
    vp->setBoolean(js_IsDelegate(cx, obj, vp[2]));
    return true;
}

/* ES5 15.2.4.7. */
static JSBool
obj_propertyIsEnumerable(JSContext *cx, uintN argc, Value *vp)
{
    /* Step 1. */
    jsid id;
    if (!ValueToId(cx, argc != 0 ? vp[2] : UndefinedValue(), &id))
        return false;

    /* Step 2. */
    JSObject *obj = ToObject(cx, &vp[1]);
    if (!obj)
        return false;

    /* Steps 3-5. */
    return js_PropertyIsEnumerable(cx, obj, id, vp);
}

JSBool
js_PropertyIsEnumerable(JSContext *cx, JSObject *obj, jsid id, Value *vp)
{
    JSObject *pobj;
    JSProperty *prop;
    if (!obj->lookupProperty(cx, id, &pobj, &prop))
        return JS_FALSE;

    if (!prop) {
        vp->setBoolean(false);
        return JS_TRUE;
    }

    /*
     * XXX ECMA spec error compatible: return false unless hasOwnProperty.
     * The ECMA spec really should be fixed so propertyIsEnumerable and the
     * for..in loop agree on whether prototype properties are enumerable,
     * obviously by fixing this method (not by breaking the for..in loop!).
     *
     * We check here for shared permanent prototype properties, which should
     * be treated as if they are local to obj.  They are an implementation
     * technique used to satisfy ECMA requirements; users should not be able
     * to distinguish a shared permanent proto-property from a local one.
     */
    bool shared;
    uintN attrs;
    if (pobj->isNative()) {
        Shape *shape = (Shape *) prop;
        shared = shape->isSharedPermanent();
        attrs = shape->attributes();
    } else {
        shared = false;
        if (!pobj->getAttributes(cx, id, &attrs))
            return false;
    }
    if (pobj != obj && !shared) {
        vp->setBoolean(false);
        return true;
    }
    vp->setBoolean((attrs & JSPROP_ENUMERATE) != 0);
    return true;
}

#if OLD_GETTER_SETTER_METHODS

const char js_defineGetter_str[] = "__defineGetter__";
const char js_defineSetter_str[] = "__defineSetter__";
const char js_lookupGetter_str[] = "__lookupGetter__";
const char js_lookupSetter_str[] = "__lookupSetter__";

JS_FRIEND_API(JSBool)
js_obj_defineGetter(JSContext *cx, uintN argc, Value *vp)
{
    CallArgs call = CallArgsFromVp(argc, vp);
    if (!BoxNonStrictThis(cx, call))
        return false;
    JSObject *obj = &call.thisv().toObject();

    if (argc <= 1 || !js_IsCallable(call[1])) {
        JS_ReportErrorNumber(cx, js_GetErrorMessage, NULL,
                             JSMSG_BAD_GETTER_OR_SETTER,
                             js_getter_str);
        return JS_FALSE;
    }
    PropertyOp getter = CastAsPropertyOp(&call[1].toObject());

    jsid id;
    if (!ValueToId(cx, call[0], &id))
        return JS_FALSE;
    if (!CheckRedeclaration(cx, obj, id, JSPROP_GETTER))
        return JS_FALSE;
    /*
     * Getters and setters are just like watchpoints from an access
     * control point of view.
     */
    Value junk;
    uintN attrs;
    if (!CheckAccess(cx, obj, id, JSACC_WATCH, &junk, &attrs))
        return JS_FALSE;
    call.rval().setUndefined();
    return obj->defineProperty(cx, id, UndefinedValue(), getter, StrictPropertyStub,
                               JSPROP_ENUMERATE | JSPROP_GETTER | JSPROP_SHARED);
}

JS_FRIEND_API(JSBool)
js_obj_defineSetter(JSContext *cx, uintN argc, Value *vp)
{
    CallArgs call = CallArgsFromVp(argc, vp);
    if (!BoxNonStrictThis(cx, call))
        return false;
    JSObject *obj = &call.thisv().toObject();

    if (argc <= 1 || !js_IsCallable(call[1])) {
        JS_ReportErrorNumber(cx, js_GetErrorMessage, NULL,
                             JSMSG_BAD_GETTER_OR_SETTER,
                             js_setter_str);
        return JS_FALSE;
    }
    StrictPropertyOp setter = CastAsStrictPropertyOp(&call[1].toObject());

    jsid id;
    if (!ValueToId(cx, call[0], &id))
        return JS_FALSE;
    if (!CheckRedeclaration(cx, obj, id, JSPROP_SETTER))
        return JS_FALSE;
    /*
     * Getters and setters are just like watchpoints from an access
     * control point of view.
     */
    Value junk;
    uintN attrs;
    if (!CheckAccess(cx, obj, id, JSACC_WATCH, &junk, &attrs))
        return JS_FALSE;
    call.rval().setUndefined();
    return obj->defineProperty(cx, id, UndefinedValue(), PropertyStub, setter,
                               JSPROP_ENUMERATE | JSPROP_SETTER | JSPROP_SHARED);
}

static JSBool
obj_lookupGetter(JSContext *cx, uintN argc, Value *vp)
{
    jsid id;
    if (!ValueToId(cx, argc != 0 ? vp[2] : UndefinedValue(), &id))
        return JS_FALSE;
    JSObject *obj = ToObject(cx, &vp[1]);
    if (!obj)
        return JS_FALSE;
    JSObject *pobj;
    JSProperty *prop;
    if (!obj->lookupProperty(cx, id, &pobj, &prop))
        return JS_FALSE;
    vp->setUndefined();
    if (prop) {
        if (pobj->isNative()) {
            Shape *shape = (Shape *) prop;
            if (shape->hasGetterValue())
                *vp = shape->getterValue();
        }
    }
    return JS_TRUE;
}

static JSBool
obj_lookupSetter(JSContext *cx, uintN argc, Value *vp)
{
    jsid id;
    if (!ValueToId(cx, argc != 0 ? vp[2] : UndefinedValue(), &id))
        return JS_FALSE;
    JSObject *obj = ToObject(cx, &vp[1]);
    if (!obj)
        return JS_FALSE;
    JSObject *pobj;
    JSProperty *prop;
    if (!obj->lookupProperty(cx, id, &pobj, &prop))
        return JS_FALSE;
    vp->setUndefined();
    if (prop) {
        if (pobj->isNative()) {
            Shape *shape = (Shape *) prop;
            if (shape->hasSetterValue())
                *vp = shape->setterValue();
        }
    }
    return JS_TRUE;
}
#endif /* OLD_GETTER_SETTER_METHODS */

JSBool
obj_getPrototypeOf(JSContext *cx, uintN argc, Value *vp)
{
    if (argc == 0) {
        js_ReportMissingArg(cx, *vp, 0);
        return JS_FALSE;
    }

    if (vp[2].isPrimitive()) {
        char *bytes = DecompileValueGenerator(cx, JSDVG_SEARCH_STACK, vp[2], NULL);
        if (!bytes)
            return JS_FALSE;
        JS_ReportErrorNumber(cx, js_GetErrorMessage, NULL,
                             JSMSG_UNEXPECTED_TYPE, bytes, "not an object");
        JS_free(cx, bytes);
        return JS_FALSE;
    }

    JSObject *obj = &vp[2].toObject();
    uintN attrs;
    return CheckAccess(cx, obj, ATOM_TO_JSID(cx->runtime->atomState.protoAtom),
                       JSACC_PROTO, vp, &attrs);
}

extern JSBool
js_NewPropertyDescriptorObject(JSContext *cx, jsid id, uintN attrs,
                               const Value &getter, const Value &setter,
                               const Value &value, Value *vp)
{
    /* We have our own property, so start creating the descriptor. */
    JSObject *desc = NewBuiltinClassInstance(cx, &js_ObjectClass);
    if (!desc)
        return false;
    vp->setObject(*desc);    /* Root and return. */

    const JSAtomState &atomState = cx->runtime->atomState;
    if (attrs & (JSPROP_GETTER | JSPROP_SETTER)) {
        if (!desc->defineProperty(cx, ATOM_TO_JSID(atomState.getAtom), getter,
                                  PropertyStub, StrictPropertyStub, JSPROP_ENUMERATE) ||
            !desc->defineProperty(cx, ATOM_TO_JSID(atomState.setAtom), setter,
                                  PropertyStub, StrictPropertyStub, JSPROP_ENUMERATE)) {
            return false;
        }
    } else {
        if (!desc->defineProperty(cx, ATOM_TO_JSID(atomState.valueAtom), value,
                                  PropertyStub, StrictPropertyStub, JSPROP_ENUMERATE) ||
            !desc->defineProperty(cx, ATOM_TO_JSID(atomState.writableAtom),
                                  BooleanValue((attrs & JSPROP_READONLY) == 0),
                                  PropertyStub, StrictPropertyStub, JSPROP_ENUMERATE)) {
            return false;
        }
    }

    return desc->defineProperty(cx, ATOM_TO_JSID(atomState.enumerableAtom),
                                BooleanValue((attrs & JSPROP_ENUMERATE) != 0),
                                PropertyStub, StrictPropertyStub, JSPROP_ENUMERATE) &&
           desc->defineProperty(cx, ATOM_TO_JSID(atomState.configurableAtom),
                                BooleanValue((attrs & JSPROP_PERMANENT) == 0),
                                PropertyStub, StrictPropertyStub, JSPROP_ENUMERATE);
}

JSBool
js_GetOwnPropertyDescriptor(JSContext *cx, JSObject *obj, jsid id, Value *vp)
{
    if (obj->isProxy())
        return JSProxy::getOwnPropertyDescriptor(cx, obj, id, false, vp);

    JSObject *pobj;
    JSProperty *prop;
    if (!js_HasOwnProperty(cx, obj->getOps()->lookupProperty, obj, id, &pobj, &prop))
        return false;
    if (!prop) {
        vp->setUndefined();
        return true;
    }

    Value roots[] = { UndefinedValue(), UndefinedValue(), UndefinedValue() };
    AutoArrayRooter tvr(cx, JS_ARRAY_LENGTH(roots), roots);
    unsigned attrs;
    bool doGet = true;
    if (pobj->isNative()) {
        Shape *shape = (Shape *) prop;
        attrs = shape->attributes();
        if (attrs & (JSPROP_GETTER | JSPROP_SETTER)) {
            doGet = false;
            if (attrs & JSPROP_GETTER)
                roots[0] = shape->getterValue();
            if (attrs & JSPROP_SETTER)
                roots[1] = shape->setterValue();
        }
    } else {
        if (!pobj->getAttributes(cx, id, &attrs))
            return false;
    }

    if (doGet && !obj->getProperty(cx, id, &roots[2]))
        return false;

    return js_NewPropertyDescriptorObject(cx, id,
                                          attrs,
                                          roots[0], /* getter */
                                          roots[1], /* setter */
                                          roots[2], /* value */
                                          vp);
}

static bool
GetFirstArgumentAsObject(JSContext *cx, uintN argc, Value *vp, const char *method, JSObject **objp)
{
    if (argc == 0) {
        JS_ReportErrorNumber(cx, js_GetErrorMessage, NULL, JSMSG_MORE_ARGS_NEEDED,
                             method, "0", "s");
        return false;
    }

    const Value &v = vp[2];
    if (!v.isObject()) {
        char *bytes = DecompileValueGenerator(cx, JSDVG_SEARCH_STACK, v, NULL);
        if (!bytes)
            return false;
        JS_ReportErrorNumber(cx, js_GetErrorMessage, NULL, JSMSG_UNEXPECTED_TYPE,
                             bytes, "not an object");
        JS_free(cx, bytes);
        return false;
    }

    *objp = &v.toObject();
    return true;
}

static JSBool
obj_getOwnPropertyDescriptor(JSContext *cx, uintN argc, Value *vp)
{
    JSObject *obj;
    if (!GetFirstArgumentAsObject(cx, argc, vp, "Object.getOwnPropertyDescriptor", &obj))
        return JS_FALSE;
    AutoIdRooter nameidr(cx);
    if (!ValueToId(cx, argc >= 2 ? vp[3] : UndefinedValue(), nameidr.addr()))
        return JS_FALSE;
    return js_GetOwnPropertyDescriptor(cx, obj, nameidr.id(), vp);
}

static JSBool
obj_keys(JSContext *cx, uintN argc, Value *vp)
{
    JSObject *obj;
    if (!GetFirstArgumentAsObject(cx, argc, vp, "Object.keys", &obj))
        return false;

    AutoIdVector props(cx);
    if (!GetPropertyNames(cx, obj, JSITER_OWNONLY, &props))
        return false;

    AutoValueVector vals(cx);
    if (!vals.reserve(props.length()))
        return false;
    for (size_t i = 0, len = props.length(); i < len; i++) {
        jsid id = props[i];
        if (JSID_IS_STRING(id)) {
            JS_ALWAYS_TRUE(vals.append(StringValue(JSID_TO_STRING(id))));
        } else if (JSID_IS_INT(id)) {
            JSString *str = js_IntToString(cx, JSID_TO_INT(id));
            if (!str)
                return false;
            vals.infallibleAppend(StringValue(str));
        } else {
            JS_ASSERT(JSID_IS_OBJECT(id));
        }
    }

    JS_ASSERT(props.length() <= UINT32_MAX);
    JSObject *aobj = NewDenseCopiedArray(cx, jsuint(vals.length()), vals.begin());
    if (!aobj)
        return false;
    vp->setObject(*aobj);

    return true;
}

static bool
HasProperty(JSContext* cx, JSObject* obj, jsid id, Value* vp, bool *foundp)
{
    if (!obj->hasProperty(cx, id, foundp, JSRESOLVE_QUALIFIED | JSRESOLVE_DETECTING))
        return false;
    if (!*foundp) {
        vp->setUndefined();
        return true;
    }

    /*
     * We must go through the method read barrier in case id is 'get' or 'set'.
     * There is no obvious way to defer cloning a joined function object whose
     * identity will be used by DefinePropertyOnObject, e.g., or reflected via
     * js_GetOwnPropertyDescriptor, as the getter or setter callable object.
     */
    return !!obj->getProperty(cx, id, vp);
}

PropDesc::PropDesc()
  : pd(UndefinedValue()),
    value(UndefinedValue()),
    get(UndefinedValue()),
    set(UndefinedValue()),
    attrs(0),
    hasGet(false),
    hasSet(false),
    hasValue(false),
    hasWritable(false),
    hasEnumerable(false),
    hasConfigurable(false)
{
}

bool
PropDesc::initialize(JSContext* cx, const Value &origval)
{
    Value v = origval;

    /* 8.10.5 step 1 */
    if (v.isPrimitive()) {
        JS_ReportErrorNumber(cx, js_GetErrorMessage, NULL, JSMSG_NOT_NONNULL_OBJECT);
        return false;
    }
    JSObject* desc = &v.toObject();

    /* Make a copy of the descriptor. We might need it later. */
    pd = v;

    /* Start with the proper defaults. */
    attrs = JSPROP_PERMANENT | JSPROP_READONLY;

    bool found;

    /* 8.10.5 step 3 */
#ifdef __GNUC__ /* quell GCC overwarning */
    found = false;
#endif
    if (!HasProperty(cx, desc, ATOM_TO_JSID(cx->runtime->atomState.enumerableAtom), &v, &found))
        return false;
    if (found) {
        hasEnumerable = JS_TRUE;
        if (js_ValueToBoolean(v))
            attrs |= JSPROP_ENUMERATE;
    }

    /* 8.10.5 step 4 */
    if (!HasProperty(cx, desc, ATOM_TO_JSID(cx->runtime->atomState.configurableAtom), &v, &found))
        return false;
    if (found) {
        hasConfigurable = JS_TRUE;
        if (js_ValueToBoolean(v))
            attrs &= ~JSPROP_PERMANENT;
    }

    /* 8.10.5 step 5 */
    if (!HasProperty(cx, desc, ATOM_TO_JSID(cx->runtime->atomState.valueAtom), &v, &found))
        return false;
    if (found) {
        hasValue = true;
        value = v;
    }

    /* 8.10.6 step 6 */
    if (!HasProperty(cx, desc, ATOM_TO_JSID(cx->runtime->atomState.writableAtom), &v, &found))
        return false;
    if (found) {
        hasWritable = JS_TRUE;
        if (js_ValueToBoolean(v))
            attrs &= ~JSPROP_READONLY;
    }

    /* 8.10.7 step 7 */
    if (!HasProperty(cx, desc, ATOM_TO_JSID(cx->runtime->atomState.getAtom), &v, &found))
        return false;
    if (found) {
        if ((v.isPrimitive() || !js_IsCallable(v)) && !v.isUndefined()) {
            JS_ReportErrorNumber(cx, js_GetErrorMessage, NULL, JSMSG_BAD_GET_SET_FIELD,
                                 js_getter_str);
            return false;
        }
        hasGet = true;
        get = v;
        attrs |= JSPROP_GETTER | JSPROP_SHARED;
    }

    /* 8.10.7 step 8 */
    if (!HasProperty(cx, desc, ATOM_TO_JSID(cx->runtime->atomState.setAtom), &v, &found))
        return false;
    if (found) {
        if ((v.isPrimitive() || !js_IsCallable(v)) && !v.isUndefined()) {
            JS_ReportErrorNumber(cx, js_GetErrorMessage, NULL, JSMSG_BAD_GET_SET_FIELD,
                                 js_setter_str);
            return false;
        }
        hasSet = true;
        set = v;
        attrs |= JSPROP_SETTER | JSPROP_SHARED;
    }

    /* 8.10.7 step 9 */
    if ((hasGet || hasSet) && (hasValue || hasWritable)) {
        JS_ReportErrorNumber(cx, js_GetErrorMessage, NULL, JSMSG_INVALID_DESCRIPTOR);
        return false;
    }

    return true;
}

static JSBool
Reject(JSContext *cx, uintN errorNumber, bool throwError, jsid id, bool *rval)
{
    if (throwError) {
        jsid idstr;
        if (!js_ValueToStringId(cx, IdToValue(id), &idstr))
           return JS_FALSE;
        JSAutoByteString bytes(cx, JSID_TO_STRING(idstr));
        if (!bytes)
            return JS_FALSE;
        JS_ReportErrorNumber(cx, js_GetErrorMessage, NULL, errorNumber, bytes.ptr());
        return JS_FALSE;
    }

    *rval = false;
    return JS_TRUE;
}

static JSBool
Reject(JSContext *cx, JSObject *obj, uintN errorNumber, bool throwError, bool *rval)
{
    if (throwError) {
        if (js_ErrorFormatString[errorNumber].argCount == 1) {
            js_ReportValueErrorFlags(cx, JSREPORT_ERROR, errorNumber,
                                     JSDVG_IGNORE_STACK, ObjectValue(*obj),
                                     NULL, NULL, NULL);
        } else {
            JS_ASSERT(js_ErrorFormatString[errorNumber].argCount == 0);
            JS_ReportErrorNumber(cx, js_GetErrorMessage, NULL, errorNumber);
        }
        return JS_FALSE;
    }

    *rval = false;
    return JS_TRUE;
}

static JSBool
DefinePropertyOnObject(JSContext *cx, JSObject *obj, const jsid &id, const PropDesc &desc,
                       bool throwError, bool *rval)
{
    /* 8.12.9 step 1. */
    JSProperty *current;
    JSObject *obj2;
    JS_ASSERT(!obj->getOps()->lookupProperty);
    if (!js_HasOwnProperty(cx, NULL, obj, id, &obj2, &current))
        return JS_FALSE;

    JS_ASSERT(!obj->getOps()->defineProperty);

    /*
     * If we find a shared permanent property in a different object obj2 from
     * obj, then if the property is shared permanent (an old hack to optimize
     * per-object properties into one prototype property), ignore that lookup
     * result (null current).
     *
     * FIXME: bug 575997 (see also bug 607863).
     */
    if (current && obj2 != obj && obj2->isNative()) {
        /* See same assertion with comment further below. */
        JS_ASSERT(obj2->getClass() == obj->getClass());

        Shape *shape = (Shape *) current;
        if (shape->isSharedPermanent())
            current = NULL;
    }

    /* 8.12.9 steps 2-4. */
    if (!current) {
        if (!obj->isExtensible())
            return Reject(cx, obj, JSMSG_OBJECT_NOT_EXTENSIBLE, throwError, rval);

        *rval = true;

        if (desc.isGenericDescriptor() || desc.isDataDescriptor()) {
            JS_ASSERT(!obj->getOps()->defineProperty);
            return js_DefineProperty(cx, obj, id, &desc.value,
                                     PropertyStub, StrictPropertyStub, desc.attrs);
        }

        JS_ASSERT(desc.isAccessorDescriptor());

        /*
         * Getters and setters are just like watchpoints from an access
         * control point of view.
         */
        Value dummy;
        uintN dummyAttrs;
        if (!CheckAccess(cx, obj, id, JSACC_WATCH, &dummy, &dummyAttrs))
            return JS_FALSE;

        Value tmp = UndefinedValue();
        return js_DefineProperty(cx, obj, id, &tmp,
                                 desc.getter(), desc.setter(), desc.attrs);
    }

    /* 8.12.9 steps 5-6 (note 5 is merely a special case of 6). */
    Value v = UndefinedValue();

    /*
     * In the special case of shared permanent properties, the "own" property
     * can be found on a different object.  In that case the returned property
     * might not be native, except: the shared permanent property optimization
     * is not applied if the objects have different classes (bug 320854), as
     * must be enforced by js_HasOwnProperty for the Shape cast below to be
     * safe.
     */
    JS_ASSERT(obj->getClass() == obj2->getClass());

    const Shape *shape = reinterpret_cast<Shape *>(current);
    do {
        if (desc.isAccessorDescriptor()) {
            if (!shape->isAccessorDescriptor())
                break;

            if (desc.hasGet) {
                JSBool same;
                if (!SameValue(cx, desc.getterValue(), shape->getterOrUndefined(), &same))
                    return JS_FALSE;
                if (!same)
                    break;
            }

            if (desc.hasSet) {
                JSBool same;
                if (!SameValue(cx, desc.setterValue(), shape->setterOrUndefined(), &same))
                    return JS_FALSE;
                if (!same)
                    break;
            }
        } else {
            /*
             * Determine the current value of the property once, if the current
             * value might actually need to be used or preserved later.  NB: we
             * guard on whether the current property is a data descriptor to
             * avoid calling a getter; we won't need the value if it's not a
             * data descriptor.
             */
            if (shape->isDataDescriptor()) {
                /*
                 * We must rule out a non-configurable js::PropertyOp-guarded
                 * property becoming a writable unguarded data property, since
                 * such a property can have its value changed to one the getter
                 * and setter preclude.
                 *
                 * A desc lacking writable but with value is a data descriptor
                 * and we must reject it as if it had writable: true if current
                 * is writable.
                 */
                if (!shape->configurable() &&
                    (!shape->hasDefaultGetter() || !shape->hasDefaultSetter()) &&
                    desc.isDataDescriptor() &&
                    (desc.hasWritable ? desc.writable() : shape->writable()))
                {
                    return Reject(cx, JSMSG_CANT_REDEFINE_PROP, throwError, id, rval);
                }

                if (!js_NativeGet(cx, obj, obj2, shape, JSGET_NO_METHOD_BARRIER, &v))
                    return JS_FALSE;
            }

            if (desc.isDataDescriptor()) {
                if (!shape->isDataDescriptor())
                    break;

                JSBool same;
                if (desc.hasValue) {
                    if (!SameValue(cx, desc.value, v, &same))
                        return JS_FALSE;
                    if (!same) {
                        /*
                         * Insist that a non-configurable js::PropertyOp data
                         * property is frozen at exactly the last-got value.
                         *
                         * Duplicate the first part of the big conjunction that
                         * we tested above, rather than add a local bool flag.
                         * Likewise, don't try to keep shape->writable() in a
                         * flag we veto from true to false for non-configurable
                         * PropertyOp-based data properties and test before the
                         * SameValue check later on in order to re-use that "if
                         * (!SameValue) Reject" logic.
                         *
                         * This function is large and complex enough that it
                         * seems best to repeat a small bit of code and return
                         * Reject(...) ASAP, instead of being clever.
                         */
                        if (!shape->configurable() &&
                            (!shape->hasDefaultGetter() || !shape->hasDefaultSetter()))
                        {
                            return Reject(cx, JSMSG_CANT_REDEFINE_PROP, throwError, id, rval);
                        }
                        break;
                    }
                }
                if (desc.hasWritable && desc.writable() != shape->writable())
                    break;
            } else {
                /* The only fields in desc will be handled below. */
                JS_ASSERT(desc.isGenericDescriptor());
            }
        }

        if (desc.hasConfigurable && desc.configurable() != shape->configurable())
            break;
        if (desc.hasEnumerable && desc.enumerable() != shape->enumerable())
            break;

        /* The conditions imposed by step 5 or step 6 apply. */
        *rval = true;
        return JS_TRUE;
    } while (0);

    /* 8.12.9 step 7. */
    if (!shape->configurable()) {
        /*
         * Since [[Configurable]] defaults to false, we don't need to check
         * whether it was specified.  We can't do likewise for [[Enumerable]]
         * because its putative value is used in a comparison -- a comparison
         * whose result must always be false per spec if the [[Enumerable]]
         * field is not present.  Perfectly pellucid logic, eh?
         */
        JS_ASSERT_IF(!desc.hasConfigurable, !desc.configurable());
        if (desc.configurable() ||
            (desc.hasEnumerable && desc.enumerable() != shape->enumerable())) {
            return Reject(cx, JSMSG_CANT_REDEFINE_PROP, throwError, id, rval);
        }
    }

    bool callDelProperty = false;

    if (desc.isGenericDescriptor()) {
        /* 8.12.9 step 8, no validation required */
    } else if (desc.isDataDescriptor() != shape->isDataDescriptor()) {
        /* 8.12.9 step 9. */
        if (!shape->configurable())
            return Reject(cx, JSMSG_CANT_REDEFINE_PROP, throwError, id, rval);
    } else if (desc.isDataDescriptor()) {
        /* 8.12.9 step 10. */
        JS_ASSERT(shape->isDataDescriptor());
        if (!shape->configurable() && !shape->writable()) {
            if (desc.hasWritable && desc.writable())
                return Reject(cx, JSMSG_CANT_REDEFINE_PROP, throwError, id, rval);
            if (desc.hasValue) {
                JSBool same;
                if (!SameValue(cx, desc.value, v, &same))
                    return JS_FALSE;
                if (!same)
                    return Reject(cx, JSMSG_CANT_REDEFINE_PROP, throwError, id, rval);
            }
        }

        callDelProperty = !shape->hasDefaultGetter() || !shape->hasDefaultSetter();
    } else {
        /* 8.12.9 step 11. */
        JS_ASSERT(desc.isAccessorDescriptor() && shape->isAccessorDescriptor());
        if (!shape->configurable()) {
            if (desc.hasSet) {
                JSBool same;
                if (!SameValue(cx, desc.setterValue(), shape->setterOrUndefined(), &same))
                    return JS_FALSE;
                if (!same)
                    return Reject(cx, JSMSG_CANT_REDEFINE_PROP, throwError, id, rval);
            }

            if (desc.hasGet) {
                JSBool same;
                if (!SameValue(cx, desc.getterValue(), shape->getterOrUndefined(), &same))
                    return JS_FALSE;
                if (!same)
                    return Reject(cx, JSMSG_CANT_REDEFINE_PROP, throwError, id, rval);
            }
        }
    }

    /* 8.12.9 step 12. */
    uintN attrs;
    PropertyOp getter;
    StrictPropertyOp setter;
    if (desc.isGenericDescriptor()) {
        uintN changed = 0;
        if (desc.hasConfigurable)
            changed |= JSPROP_PERMANENT;
        if (desc.hasEnumerable)
            changed |= JSPROP_ENUMERATE;

        attrs = (shape->attributes() & ~changed) | (desc.attrs & changed);
        if (shape->isMethod()) {
            JS_ASSERT(!(attrs & (JSPROP_GETTER | JSPROP_SETTER)));
            getter = PropertyStub;
            setter = StrictPropertyStub;
        } else {
            getter = shape->getter();
            setter = shape->setter();
        }
    } else if (desc.isDataDescriptor()) {
        uintN unchanged = 0;
        if (!desc.hasConfigurable)
            unchanged |= JSPROP_PERMANENT;
        if (!desc.hasEnumerable)
            unchanged |= JSPROP_ENUMERATE;
        if (!desc.hasWritable)
            unchanged |= JSPROP_READONLY;

        if (desc.hasValue)
            v = desc.value;
        attrs = (desc.attrs & ~unchanged) | (shape->attributes() & unchanged);
        getter = PropertyStub;
        setter = StrictPropertyStub;
    } else {
        JS_ASSERT(desc.isAccessorDescriptor());

        /*
         * Getters and setters are just like watchpoints from an access
         * control point of view.
         */
        Value dummy;
        if (!CheckAccess(cx, obj2, id, JSACC_WATCH, &dummy, &attrs))
             return JS_FALSE;

        JS_ASSERT_IF(shape->isMethod(), !(attrs & (JSPROP_GETTER | JSPROP_SETTER)));

        /* 8.12.9 step 12. */
        uintN changed = 0;
        if (desc.hasConfigurable)
            changed |= JSPROP_PERMANENT;
        if (desc.hasEnumerable)
            changed |= JSPROP_ENUMERATE;
        if (desc.hasGet)
            changed |= JSPROP_GETTER | JSPROP_SHARED;
        if (desc.hasSet)
            changed |= JSPROP_SETTER | JSPROP_SHARED;

        attrs = (desc.attrs & changed) | (shape->attributes() & ~changed);
        if (desc.hasGet) {
            getter = desc.getter();
        } else {
            getter = (shape->isMethod() || (shape->hasDefaultGetter() && !shape->hasGetterValue()))
                     ? PropertyStub
                     : shape->getter();
        }
        if (desc.hasSet) {
            setter = desc.setter();
        } else {
            setter = (shape->hasDefaultSetter() && !shape->hasSetterValue())
                     ? StrictPropertyStub
                     : shape->setter();
        }
    }

    *rval = true;

    /*
     * Since "data" properties implemented using native C functions may rely on
     * side effects during setting, we must make them aware that they have been
     * "assigned"; deleting the property before redefining it does the trick.
     * See bug 539766, where we ran into problems when we redefined
     * arguments.length without making the property aware that its value had
     * been changed (which would have happened if we had deleted it before
     * redefining it or we had invoked its setter to change its value).
     */
    if (callDelProperty) {
        Value dummy = UndefinedValue();
        if (!CallJSPropertyOp(cx, obj2->getClass()->delProperty, obj2, id, &dummy))
            return false;
    }

    return js_DefineProperty(cx, obj, id, &v, getter, setter, attrs);
}

static JSBool
DefinePropertyOnArray(JSContext *cx, JSObject *obj, const jsid &id, const PropDesc &desc,
                      bool throwError, bool *rval)
{
    /*
     * We probably should optimize dense array property definitions where
     * the descriptor describes a traditional array property (enumerable,
     * configurable, writable, numeric index or length without altering its
     * attributes).  Such definitions are probably unlikely, so we don't bother
     * for now.
     */
    if (obj->isDenseArray() && !obj->makeDenseArraySlow(cx))
        return JS_FALSE;

    jsuint oldLen = obj->getArrayLength();

    if (JSID_IS_ATOM(id, cx->runtime->atomState.lengthAtom)) {
        /*
         * Our optimization of storage of the length property of arrays makes
         * it very difficult to properly implement defining the property.  For
         * now simply throw an exception (NB: not merely Reject) on any attempt
         * to define the "length" property, rather than attempting to implement
         * some difficult-for-authors-to-grasp subset of that functionality.
         */
        JS_ReportErrorNumber(cx, js_GetErrorMessage, NULL, JSMSG_CANT_DEFINE_ARRAY_LENGTH);
        return JS_FALSE;
    }

    uint32 index;
    if (js_IdIsIndex(id, &index)) {
        /*
        // Disabled until we support defining "length":
        if (index >= oldLen && lengthPropertyNotWritable())
            return ThrowTypeError(cx, JSMSG_CANT_APPEND_TO_ARRAY);
         */
        if (!DefinePropertyOnObject(cx, obj, id, desc, false, rval))
            return JS_FALSE;
        if (!*rval)
            return Reject(cx, obj, JSMSG_CANT_DEFINE_ARRAY_INDEX, throwError, rval);

        if (index >= oldLen) {
            JS_ASSERT(index != UINT32_MAX);
            obj->setArrayLength(cx, index + 1);
        }

        *rval = true;
        return JS_TRUE;
    }

    return DefinePropertyOnObject(cx, obj, id, desc, throwError, rval);
}

static JSBool
DefineProperty(JSContext *cx, JSObject *obj, const jsid &id, const PropDesc &desc, bool throwError,
               bool *rval)
{
    if (obj->isArray())
        return DefinePropertyOnArray(cx, obj, id, desc, throwError, rval);

    if (obj->getOps()->lookupProperty) {
        if (obj->isProxy())
            return JSProxy::defineProperty(cx, obj, id, desc.pd);
        return Reject(cx, obj, JSMSG_OBJECT_NOT_EXTENSIBLE, throwError, rval);
    }

    return DefinePropertyOnObject(cx, obj, id, desc, throwError, rval);
}

JSBool
js_DefineOwnProperty(JSContext *cx, JSObject *obj, jsid id, const Value &descriptor, JSBool *bp)
{
    AutoPropDescArrayRooter descs(cx);
    PropDesc *desc = descs.append();
    if (!desc || !desc->initialize(cx, descriptor))
        return false;

    bool rval;
    if (!DefineProperty(cx, obj, id, *desc, true, &rval))
        return false;
    *bp = !!rval;
    return true;
}

/* ES5 15.2.3.6: Object.defineProperty(O, P, Attributes) */
static JSBool
obj_defineProperty(JSContext* cx, uintN argc, Value* vp)
{
    /* 15.2.3.6 steps 1 and 5. */
    JSObject *obj;
    if (!GetFirstArgumentAsObject(cx, argc, vp, "Object.defineProperty", &obj))
        return JS_FALSE;
    vp->setObject(*obj);

    /* 15.2.3.6 step 2. */
    AutoIdRooter nameidr(cx);
    if (!ValueToId(cx, argc >= 2 ? vp[3] : UndefinedValue(), nameidr.addr()))
        return JS_FALSE;

    /* 15.2.3.6 step 3. */
    const Value &descval = argc >= 3 ? vp[4] : UndefinedValue();

    /* 15.2.3.6 step 4 */
    JSBool junk;
    return js_DefineOwnProperty(cx, obj, nameidr.id(), descval, &junk);
}

static bool
DefineProperties(JSContext *cx, JSObject *obj, JSObject *props)
{
    AutoIdVector ids(cx);
    if (!GetPropertyNames(cx, props, JSITER_OWNONLY, &ids))
        return false;

     AutoPropDescArrayRooter descs(cx);
     size_t len = ids.length();
     for (size_t i = 0; i < len; i++) {
         jsid id = ids[i];
         PropDesc* desc = descs.append();
         Value v;
         if (!desc || !props->getProperty(cx, id, &v) || !desc->initialize(cx, v))
             return false;
     }

     bool dummy;
     for (size_t i = 0; i < len; i++) {
         if (!DefineProperty(cx, obj, ids[i], descs[i], true, &dummy))
             return false;
     }

     return true;
}

extern JSBool
js_PopulateObject(JSContext *cx, JSObject *newborn, JSObject *props)
{
    return DefineProperties(cx, newborn, props);
}

/* ES5 15.2.3.7: Object.defineProperties(O, Properties) */
static JSBool
obj_defineProperties(JSContext* cx, uintN argc, Value* vp)
{
    /* Steps 1 and 7. */
    JSObject *obj;
    if (!GetFirstArgumentAsObject(cx, argc, vp, "Object.defineProperties", &obj))
        return false;
    vp->setObject(*obj);

    /* Step 2. */
    if (argc < 2) {
        JS_ReportErrorNumber(cx, js_GetErrorMessage, NULL, JSMSG_MORE_ARGS_NEEDED,
                             "Object.defineProperties", "0", "s");
        return false;
    }
    JSObject* props = ToObject(cx, &vp[3]);
    if (!props)
        return false;

    /* Steps 3-6. */
    return DefineProperties(cx, obj, props);
}

/* ES5 15.2.3.5: Object.create(O [, Properties]) */
static JSBool
obj_create(JSContext *cx, uintN argc, Value *vp)
{
    if (argc == 0) {
        JS_ReportErrorNumber(cx, js_GetErrorMessage, NULL, JSMSG_MORE_ARGS_NEEDED,
                             "Object.create", "0", "s");
        return JS_FALSE;
    }

    const Value &v = vp[2];
    if (!v.isObjectOrNull()) {
        char *bytes = DecompileValueGenerator(cx, JSDVG_SEARCH_STACK, v, NULL);
        if (!bytes)
            return JS_FALSE;
        JS_ReportErrorNumber(cx, js_GetErrorMessage, NULL, JSMSG_UNEXPECTED_TYPE,
                             bytes, "not an object or null");
        JS_free(cx, bytes);
        return JS_FALSE;
    }

    /*
     * Use the callee's global as the parent of the new object to avoid dynamic
     * scoping (i.e., using the caller's global).
     */
    JSObject *obj = NewNonFunction<WithProto::Given>(cx, &js_ObjectClass, v.toObjectOrNull(),
                                                        vp->toObject().getGlobal());
    if (!obj)
        return JS_FALSE;
    vp->setObject(*obj); /* Root and prepare for eventual return. */

    /* Don't track types or array-ness for objects created here. */
    MarkTypeObjectUnknownProperties(cx, obj->getType());

    /* 15.2.3.5 step 4. */
    if (argc > 1 && !vp[3].isUndefined()) {
        if (vp[3].isPrimitive()) {
            JS_ReportErrorNumber(cx, js_GetErrorMessage, NULL, JSMSG_NOT_NONNULL_OBJECT);
            return JS_FALSE;
        }

        if (!DefineProperties(cx, obj, &vp[3].toObject()))
            return JS_FALSE;
    }

    /* 5. Return obj. */
    return JS_TRUE;
}

static JSBool
obj_getOwnPropertyNames(JSContext *cx, uintN argc, Value *vp)
{
    JSObject *obj;
    if (!GetFirstArgumentAsObject(cx, argc, vp, "Object.getOwnPropertyNames", &obj))
        return false;

    AutoIdVector keys(cx);
    if (!GetPropertyNames(cx, obj, JSITER_OWNONLY | JSITER_HIDDEN, &keys))
        return false;

    AutoValueVector vals(cx);
    if (!vals.resize(keys.length()))
        return false;

    for (size_t i = 0, len = keys.length(); i < len; i++) {
         jsid id = keys[i];
         if (JSID_IS_INT(id)) {
             JSString *str = js_ValueToString(cx, Int32Value(JSID_TO_INT(id)));
             if (!str)
                 return false;
             vals[i].setString(str);
         } else if (JSID_IS_ATOM(id)) {
             vals[i].setString(JSID_TO_STRING(id));
         } else {
             vals[i].setObject(*JSID_TO_OBJECT(id));
         }
    }

    JSObject *aobj = NewDenseCopiedArray(cx, vals.length(), vals.begin());
    if (!aobj)
        return false;

    vp->setObject(*aobj);
    return true;
}

static JSBool
obj_isExtensible(JSContext *cx, uintN argc, Value *vp)
{
    JSObject *obj;
    if (!GetFirstArgumentAsObject(cx, argc, vp, "Object.isExtensible", &obj))
        return false;

    vp->setBoolean(obj->isExtensible());
    return true;
}

static JSBool
obj_preventExtensions(JSContext *cx, uintN argc, Value *vp)
{
    JSObject *obj;
    if (!GetFirstArgumentAsObject(cx, argc, vp, "Object.preventExtensions", &obj))
        return false;

    vp->setObject(*obj);
    if (!obj->isExtensible())
        return true;

    AutoIdVector props(cx);
    return obj->preventExtensions(cx, &props);
}

bool
JSObject::sealOrFreeze(JSContext *cx, ImmutabilityType it)
{
    assertSameCompartment(cx, this);
    JS_ASSERT(it == SEAL || it == FREEZE);

    AutoIdVector props(cx);
    if (isExtensible()) {
        if (!preventExtensions(cx, &props))
            return false;
    } else {
        if (!GetPropertyNames(cx, this, JSITER_HIDDEN | JSITER_OWNONLY, &props))
            return false;
    }

    /* preventExtensions must slowify dense arrays, so we can assign to holes without checks. */
    JS_ASSERT(!isDenseArray());

    for (size_t i = 0, len = props.length(); i < len; i++) {
        jsid id = props[i];

        uintN attrs;
        if (!getAttributes(cx, id, &attrs))
            return false;

        /* Make all attributes permanent; if freezing, make data attributes read-only. */
        uintN new_attrs;
        if (it == FREEZE && !(attrs & (JSPROP_GETTER | JSPROP_SETTER)))
            new_attrs = JSPROP_PERMANENT | JSPROP_READONLY;
        else
            new_attrs = JSPROP_PERMANENT;

        /* If we already have the attributes we need, skip the setAttributes call. */
        if ((attrs | new_attrs) == attrs)
            continue;

        attrs |= new_attrs;
        if (!setAttributes(cx, id, &attrs))
            return false;
    }

    return true;
}

static JSBool
obj_freeze(JSContext *cx, uintN argc, Value *vp)
{
    JSObject *obj;
    if (!GetFirstArgumentAsObject(cx, argc, vp, "Object.freeze", &obj))
        return false;

    vp->setObject(*obj);

    return obj->freeze(cx);
}

static JSBool
obj_isFrozen(JSContext *cx, uintN argc, Value *vp)
{
    JSObject *obj;
    if (!GetFirstArgumentAsObject(cx, argc, vp, "Object.preventExtensions", &obj))
        return false;

    vp->setBoolean(false);

    if (obj->isExtensible())
        return true; /* The JavaScript value returned is false. */

    AutoIdVector props(cx);
    if (!GetPropertyNames(cx, obj, JSITER_HIDDEN | JSITER_OWNONLY, &props))
        return false;

    for (size_t i = 0, len = props.length(); i < len; i++) {
        jsid id = props[i];

        uintN attrs = 0;
        if (!obj->getAttributes(cx, id, &attrs))
            return false;

        /* The property must be non-configurable and either read-only or an accessor. */
        if (!(attrs & JSPROP_PERMANENT) ||
            !(attrs & (JSPROP_READONLY | JSPROP_GETTER | JSPROP_SETTER)))
            return true; /* The JavaScript value returned is false. */
    }

    /* It really was sealed, so return true. */
    vp->setBoolean(true);
    return true;
}

static JSBool
obj_seal(JSContext *cx, uintN argc, Value *vp)
{
    JSObject *obj;
    if (!GetFirstArgumentAsObject(cx, argc, vp, "Object.seal", &obj))
        return false;

    vp->setObject(*obj);

    return obj->seal(cx);
}

static JSBool
obj_isSealed(JSContext *cx, uintN argc, Value *vp)
{
    JSObject *obj;
    if (!GetFirstArgumentAsObject(cx, argc, vp, "Object.isSealed", &obj))
        return false;

    /* Assume not sealed until proven otherwise. */
    vp->setBoolean(false);

    if (obj->isExtensible())
        return true; /* The JavaScript value returned is false. */

    AutoIdVector props(cx);
    if (!GetPropertyNames(cx, obj, JSITER_HIDDEN | JSITER_OWNONLY, &props))
        return false;

    for (size_t i = 0, len = props.length(); i < len; i++) {
        jsid id = props[i];

        uintN attrs;
        if (!obj->getAttributes(cx, id, &attrs))
            return false;

        if (!(attrs & JSPROP_PERMANENT))
            return true; /* The JavaScript value returned is false. */
    }

    /* It really was sealed, so return true. */
    vp->setBoolean(true);
    return true;
}

#if JS_HAS_OBJ_WATCHPOINT
const char js_watch_str[] = "watch";
const char js_unwatch_str[] = "unwatch";
#endif
const char js_hasOwnProperty_str[] = "hasOwnProperty";
const char js_isPrototypeOf_str[] = "isPrototypeOf";
const char js_propertyIsEnumerable_str[] = "propertyIsEnumerable";

static JSFunctionSpec object_methods[] = {
#if JS_HAS_TOSOURCE
    JS_FN_TYPE(js_toSource_str,             obj_toSource,                0,0, JS_TypeHandlerString),
#endif
    JS_FN_TYPE(js_toString_str,             obj_toString,                0,0, JS_TypeHandlerString),
    JS_FN_TYPE(js_toLocaleString_str,       obj_toLocaleString,          0,0, JS_TypeHandlerDynamic),
    JS_FN_TYPE(js_valueOf_str,              obj_valueOf,                 0,0, JS_TypeHandlerDynamic),
#if JS_HAS_OBJ_WATCHPOINT
    JS_FN_TYPE(js_watch_str,                obj_watch,                   2,0, JS_TypeHandlerVoid),
    JS_FN_TYPE(js_unwatch_str,              obj_unwatch,                 1,0, JS_TypeHandlerVoid),
#endif
    JS_FN_TYPE(js_hasOwnProperty_str,       obj_hasOwnProperty,          1,0, JS_TypeHandlerBool),
    JS_FN_TYPE(js_isPrototypeOf_str,        obj_isPrototypeOf,           1,0, JS_TypeHandlerBool),
    JS_FN_TYPE(js_propertyIsEnumerable_str, obj_propertyIsEnumerable,    1,0, JS_TypeHandlerBool),
#if OLD_GETTER_SETTER_METHODS
    JS_FN_TYPE(js_defineGetter_str,         js_obj_defineGetter,         2,0, JS_TypeHandlerVoid),
    JS_FN_TYPE(js_defineSetter_str,         js_obj_defineSetter,         2,0, JS_TypeHandlerVoid),
    JS_FN_TYPE(js_lookupGetter_str,         obj_lookupGetter,            1,0, JS_TypeHandlerDynamic),
    JS_FN_TYPE(js_lookupSetter_str,         obj_lookupSetter,            1,0, JS_TypeHandlerDynamic),
#endif
    JS_FS_END
};

static JSFunctionSpec object_static_methods[] = {
    JS_FN_TYPE("getPrototypeOf",            obj_getPrototypeOf,          1,0, JS_TypeHandlerDynamic),
    JS_FN_TYPE("getOwnPropertyDescriptor",  obj_getOwnPropertyDescriptor,2,0, JS_TypeHandlerDynamic),
    JS_FN_TYPE("keys",                      obj_keys,                    1,0, JS_TypeHandlerDynamic),
    JS_FN_TYPE("defineProperty",            obj_defineProperty,          3,0, JS_TypeHandlerDynamic),
    JS_FN_TYPE("defineProperties",          obj_defineProperties,        2,0, JS_TypeHandlerDynamic),
    JS_FN_TYPE("create",                    obj_create,                  2,0, JS_TypeHandlerDynamic),
    JS_FN_TYPE("getOwnPropertyNames",       obj_getOwnPropertyNames,     1,0, JS_TypeHandlerDynamic),
    JS_FN_TYPE("isExtensible",              obj_isExtensible,            1,0, JS_TypeHandlerBool),
    JS_FN_TYPE("preventExtensions",         obj_preventExtensions,       1,0, JS_TypeHandlerDynamic),
    JS_FN_TYPE("freeze",                    obj_freeze,                  1,0, JS_TypeHandlerDynamic),
    JS_FN_TYPE("isFrozen",                  obj_isFrozen,                1,0, JS_TypeHandlerBool),
    JS_FN_TYPE("seal",                      obj_seal,                    1,0, JS_TypeHandlerDynamic),
    JS_FN_TYPE("isSealed",                  obj_isSealed,                1,0, JS_TypeHandlerBool),
    JS_FS_END
};

JSBool
js_Object(JSContext *cx, uintN argc, Value *vp)
{
    JSObject *obj;
    if (argc == 0) {
        /* Trigger logic below to construct a blank object. */
        obj = NULL;
    } else {
        /* If argv[0] is null or undefined, obj comes back null. */
        if (!js_ValueToObjectOrNull(cx, vp[2], &obj))
            return JS_FALSE;
    }
    if (!obj) {
        /* Make an object whether this was called with 'new' or not. */
        JS_ASSERT(!argc || vp[2].isNull() || vp[2].isUndefined());
        gc::FinalizeKind kind = NewObjectGCKind(cx, &js_ObjectClass);
        obj = NewBuiltinClassInstance(cx, &js_ObjectClass, kind);
        if (!obj)
            return JS_FALSE;
        TypeObject *type = GetTypeCallerInitObject(cx, false);
        if (!type || !obj->setTypeAndEmptyShape(cx, type))
            return JS_FALSE;
    }
    vp->setObject(*obj);
    return JS_TRUE;
}

JSObject *
js::NewReshapedObject(JSContext *cx, TypeObject *type, JSObject *parent,
                      gc::FinalizeKind kind, const Shape *shape)
{
    JSObject *res = NewObjectWithType(cx, type, parent, kind);
    if (!res)
        return NULL;

    if (JSID_IS_EMPTY(shape->propid))
        return res;

    /* Get all the ids in the object, in order. */
    js::AutoIdVector ids(cx);
    for (unsigned i = 0; i <= shape->slot; i++) {
        if (!ids.append(JSID_VOID))
            return NULL;
    }
    const js::Shape *nshape = shape;
    while (!JSID_IS_EMPTY(nshape->propid)) {
        ids[nshape->slot] = nshape->propid;
        nshape = nshape->previous();
    }

    /* Construct the new shape. */
    for (unsigned i = 0; i < ids.length(); i++) {
        if (!DefineNativeProperty(cx, res, ids[i], js::UndefinedValue(), NULL, NULL,
                                  JSPROP_ENUMERATE, 0, 0, DNP_SKIP_TYPE)) {
            return NULL;
        }
    }
    JS_ASSERT(!res->inDictionaryMode());

    return res;
}

JSObject*
js_CreateThis(JSContext *cx, JSObject *callee)
{
    Class *clasp = callee->getClass();

    Class *newclasp = &js_ObjectClass;
    if (clasp == &js_FunctionClass) {
        JSFunction *fun = callee->getFunctionPrivate();
        if (fun->isNative() && fun->u.n.clasp)
            newclasp = fun->u.n.clasp;
    }

    Value protov;
    if (!callee->getProperty(cx, ATOM_TO_JSID(cx->runtime->atomState.classPrototypeAtom), &protov))
        return NULL;

    JSObject *proto = protov.isObjectOrNull() ? protov.toObjectOrNull() : NULL;
    JSObject *parent = callee->getParent();
    gc::FinalizeKind kind = NewObjectGCKind(cx, newclasp);
    JSObject *obj = NewObject<WithProto::Class>(cx, newclasp, proto, parent, kind);
    if (obj)
        obj->syncSpecialEquality();
    return obj;
}

static inline JSObject *
CreateThisForFunctionWithType(JSContext *cx, types::TypeObject *type, JSObject *parent)
{
    if (type->newScript) {
        /*
         * Make an object with the type's associated finalize kind and shape,
         * which reflects any properties that will definitely be added to the
         * object before it is read from.
         */
        gc::FinalizeKind kind = gc::FinalizeKind(type->newScript->finalizeKind);
        JSObject *res = NewObjectWithType(cx, type, parent, kind);
        if (res)
            res->setMap((Shape *) type->newScript->shape);
        return res;
    }

    gc::FinalizeKind kind = NewObjectGCKind(cx, &js_ObjectClass);
    return NewObjectWithType(cx, type, parent, kind);
}

JSObject *
js_CreateThisForFunctionWithProto(JSContext *cx, JSObject *callee, JSObject *proto)
{
    if (proto) {
        JSScript *calleeScript = callee->getFunctionPrivate()->script();
        types::TypeObject *type = proto->getNewType(cx, calleeScript);
        if (!type)
            return NULL;
        return CreateThisForFunctionWithType(cx, type, callee->getParent());
    }

    gc::FinalizeKind kind = NewObjectGCKind(cx, &js_ObjectClass);
    return NewNonFunction<WithProto::Class>(cx, &js_ObjectClass, proto, callee->getParent(), kind);
}

JSObject *
js_CreateThisForFunction(JSContext *cx, JSObject *callee, bool newType)
{
    Value protov;
    if (!callee->getProperty(cx,
                             ATOM_TO_JSID(cx->runtime->atomState.classPrototypeAtom),
                             &protov)) {
        return NULL;
    }
    JSObject *proto;
    if (protov.isObject())
        proto = &protov.toObject();
    else
        proto = NULL;
    JSObject *obj = js_CreateThisForFunctionWithProto(cx, callee, proto);

    if (obj && newType) {
        /*
         * Make an object with a new, unique type to use as the 'this' value
         * for the call. This object will likely be assigned to the prototype
         * property of a function, and we want to distinguish it from other
         * objects sharing the same prototype. See UseNewType in jsinfer.cpp.
         */
        JS_ASSERT(cx->typeInferenceEnabled());
        JSScript *calleeScript = callee->getFunctionPrivate()->script();

#ifdef DEBUG
        static unsigned count = 0;
        char *name = (char *) alloca(30);
        JS_snprintf(name, 30, "SpecializedThis:%u", ++count);
#else
        char *name = NULL;
#endif

        types::AutoEnterTypeInference enter(cx);
        types::TypeObject *type = cx->compartment->types.newTypeObject(cx, NULL, name, "",
                                                                       false, false,
                                                                       obj->getProto());

        /*
         * Reanalyze the callee script to recover any properties and the base
         * type definitely has, and generate associated constraints for
         * invalidating those definite properties on the new type.
         */
        types::CheckNewScriptProperties(cx, type, calleeScript);

        obj = CreateThisForFunctionWithType(cx, type, obj->getParent());
        if (!obj)
            return NULL;
        type->singleton = obj;
        if (type->newScript)
            obj->setMap((Shape *) type->newScript->shape);
        calleeScript->types.setThis(cx, (types::jstype) type);
    }

    return obj;
}

#ifdef JS_TRACER

JSObject* FASTCALL
js_Object_tn(JSContext* cx, JSObject* proto)
{
    JS_ASSERT(!(js_ObjectClass.flags & JSCLASS_HAS_PRIVATE));
    return NewObjectWithClassProto(cx, &js_ObjectClass, proto, FINALIZE_OBJECT8);
}

JS_DEFINE_TRCINFO_1(js_Object,
    (2, (extern, CONSTRUCTOR_RETRY, js_Object_tn, CONTEXT, CALLEE_PROTOTYPE, 0,
         nanojit::ACCSET_STORE_ANY)))

JSObject* FASTCALL
js_InitializerObject(JSContext* cx, JSObject *proto, JSObject *baseobj)
{
    if (!baseobj) {
        gc::FinalizeKind kind = GuessObjectGCKind(0, false);
        return NewObjectWithClassProto(cx, &js_ObjectClass, proto, kind);
    }

    /* :FIXME: bug 637856 new Objects do not have the right type when created on trace. */
    TypeObject *type = proto->getNewType(cx);
    if (!type)
        return NULL;

    return CopyInitializerObject(cx, baseobj, type);
}

JS_DEFINE_CALLINFO_3(extern, OBJECT, js_InitializerObject, CONTEXT, OBJECT, OBJECT,
                     0, nanojit::ACCSET_STORE_ANY)

JSObject* FASTCALL
js_String_tn(JSContext* cx, JSObject* proto, JSString* str)
{
    JS_ASSERT(JS_ON_TRACE(cx));
    JS_ASSERT(proto);
    return StringObject::createWithProto(cx, str, *proto);
}
JS_DEFINE_CALLINFO_3(extern, OBJECT, js_String_tn, CONTEXT, CALLEE_PROTOTYPE, STRING, 0,
                     nanojit::ACCSET_STORE_ANY)

JSObject * FASTCALL
js_CreateThisFromTrace(JSContext *cx, JSObject *ctor, uintN protoSlot)
{
#ifdef DEBUG
    JS_ASSERT(ctor->isFunction());
    JS_ASSERT(ctor->getFunctionPrivate()->isInterpreted());
    jsid id = ATOM_TO_JSID(cx->runtime->atomState.classPrototypeAtom);
    const Shape *shape = ctor->nativeLookup(id);
    JS_ASSERT(shape->slot == protoSlot);
    JS_ASSERT(!shape->configurable());
    JS_ASSERT(!shape->isMethod());
#endif

    JSObject *parent = ctor->getParent();
    JSObject *proto;
    const Value &protov = ctor->getSlotRef(protoSlot);
    if (protov.isObject()) {
        proto = &protov.toObject();
    } else {
        /*
         * GetInterpretedFunctionPrototype found that ctor.prototype is
         * primitive. Use Object.prototype for proto, per ES5 13.2.2 step 7.
         */
        if (!js_GetClassPrototype(cx, parent, JSProto_Object, &proto))
            return NULL;
    }

    gc::FinalizeKind kind = NewObjectGCKind(cx, &js_ObjectClass);
    return NewNativeClassInstance(cx, &js_ObjectClass, proto, parent, kind);
}
JS_DEFINE_CALLINFO_3(extern, CONSTRUCTOR_RETRY, js_CreateThisFromTrace, CONTEXT, OBJECT, UINTN, 0,
                     nanojit::ACCSET_STORE_ANY)

#else  /* !JS_TRACER */

# define js_Object_trcinfo NULL

#endif /* !JS_TRACER */

/*
 * Given pc pointing after a property accessing bytecode, return true if the
 * access is "object-detecting" in the sense used by web scripts, e.g., when
 * checking whether document.all is defined.
 */
JS_REQUIRES_STACK JSBool
Detecting(JSContext *cx, jsbytecode *pc)
{
    jsbytecode *endpc;
    JSOp op;
    JSAtom *atom;

    JSScript *script = cx->stack.currentScript();
    endpc = script->code + script->length;
    for (;; pc += js_CodeSpec[op].length) {
        JS_ASSERT_IF(!cx->fp()->hasImacropc(), script->code <= pc && pc < endpc);

        /* General case: a branch or equality op follows the access. */
        op = js_GetOpcode(cx, script, pc);
        if (js_CodeSpec[op].format & JOF_DETECTING)
            return JS_TRUE;

        switch (op) {
          case JSOP_NULL:
            /*
             * Special case #1: handle (document.all == null).  Don't sweat
             * about JS1.2's revision of the equality operators here.
             */
            if (++pc < endpc) {
                op = js_GetOpcode(cx, script, pc);
                return *pc == JSOP_EQ || *pc == JSOP_NE;
            }
            return JS_FALSE;

          case JSOP_GETGNAME:
          case JSOP_NAME:
            /*
             * Special case #2: handle (document.all == undefined).  Don't
             * worry about someone redefining undefined, which was added by
             * Edition 3, so is read/write for backward compatibility.
             */
            GET_ATOM_FROM_BYTECODE(script, pc, 0, atom);
            if (atom == cx->runtime->atomState.typeAtoms[JSTYPE_VOID] &&
                (pc += js_CodeSpec[op].length) < endpc) {
                op = js_GetOpcode(cx, script, pc);
                return op == JSOP_EQ || op == JSOP_NE ||
                       op == JSOP_STRICTEQ || op == JSOP_STRICTNE;
            }
            return JS_FALSE;

          default:
            /*
             * At this point, anything but an extended atom index prefix means
             * we're not detecting.
             */
            if (!(js_CodeSpec[op].format & JOF_INDEXBASE))
                return JS_FALSE;
            break;
        }
    }
}

/*
 * Infer lookup flags from the currently executing bytecode. This does
 * not attempt to infer JSRESOLVE_WITH, because the current bytecode
 * does not indicate whether we are in a with statement. Return defaultFlags
 * if a currently executing bytecode cannot be determined.
 */
uintN
js_InferFlags(JSContext *cx, uintN defaultFlags)
{
#ifdef JS_TRACER
    if (JS_ON_TRACE(cx))
        return JS_TRACE_MONITOR_ON_TRACE(cx)->bailExit->lookupFlags;
#endif

    JS_ASSERT_NOT_ON_TRACE(cx);

    const JSCodeSpec *cs;
    uint32 format;
    uintN flags = 0;

    jsbytecode *pc;
    JSScript *script = cx->stack.currentScript(&pc);
    if (!script || !pc)
        return defaultFlags;

    cs = &js_CodeSpec[js_GetOpcode(cx, script, pc)];
    format = cs->format;
    if (JOF_MODE(format) != JOF_NAME)
        flags |= JSRESOLVE_QUALIFIED;
    if (format & (JOF_SET | JOF_FOR)) {
        flags |= JSRESOLVE_ASSIGNING;
    } else if (cs->length >= 0) {
        pc += cs->length;
        if (pc < script->code + script->length && Detecting(cx, pc))
            flags |= JSRESOLVE_DETECTING;
    }
    if (format & JOF_DECLARING)
        flags |= JSRESOLVE_DECLARING;
    return flags;
}

/*
 * ObjectOps and Class for with-statement stack objects.
 */
static JSBool
with_LookupProperty(JSContext *cx, JSObject *obj, jsid id, JSObject **objp,
                    JSProperty **propp)
{
    /* Fixes bug 463997 */
    uintN flags = cx->resolveFlags;
    if (flags == RESOLVE_INFER)
        flags = js_InferFlags(cx, flags);
    flags |= JSRESOLVE_WITH;
    JSAutoResolveFlags rf(cx, flags);
    return obj->getProto()->lookupProperty(cx, id, objp, propp);
}

static JSBool
with_GetProperty(JSContext *cx, JSObject *obj, JSObject *receiver, jsid id, Value *vp)
{
    return obj->getProto()->getProperty(cx, id, vp);
}

static JSBool
with_SetProperty(JSContext *cx, JSObject *obj, jsid id, Value *vp, JSBool strict)
{
    return obj->getProto()->setProperty(cx, id, vp, strict);
}

static JSBool
with_GetAttributes(JSContext *cx, JSObject *obj, jsid id, uintN *attrsp)
{
    return obj->getProto()->getAttributes(cx, id, attrsp);
}

static JSBool
with_SetAttributes(JSContext *cx, JSObject *obj, jsid id, uintN *attrsp)
{
    return obj->getProto()->setAttributes(cx, id, attrsp);
}

static JSBool
with_DeleteProperty(JSContext *cx, JSObject *obj, jsid id, Value *rval, JSBool strict)
{
    return obj->getProto()->deleteProperty(cx, id, rval, strict);
}

static JSBool
with_Enumerate(JSContext *cx, JSObject *obj, JSIterateOp enum_op,
               Value *statep, jsid *idp)
{
    return obj->getProto()->enumerate(cx, enum_op, statep, idp);
}

static JSType
with_TypeOf(JSContext *cx, JSObject *obj)
{
    return JSTYPE_OBJECT;
}

static JSObject *
with_ThisObject(JSContext *cx, JSObject *obj)
{
    return obj->getWithThis();
}

Class js_WithClass = {
    "With",
    JSCLASS_HAS_PRIVATE | JSCLASS_HAS_RESERVED_SLOTS(2) | JSCLASS_IS_ANONYMOUS,
    PropertyStub,         /* addProperty */
    PropertyStub,         /* delProperty */
    PropertyStub,         /* getProperty */
    StrictPropertyStub,   /* setProperty */
    EnumerateStub,
    ResolveStub,
    ConvertStub,
    NULL,                 /* finalize */
    NULL,                 /* reserved    */
    NULL,                 /* checkAccess */
    NULL,                 /* call        */
    NULL,                 /* construct   */
    NULL,                 /* xdrObject   */
    NULL,                 /* hasInstance */
    NULL,                 /* trace       */
    JS_NULL_CLASS_EXT,
    {
        with_LookupProperty,
        NULL,             /* defineProperty */
        with_GetProperty,
        with_SetProperty,
        with_GetAttributes,
        with_SetAttributes,
        with_DeleteProperty,
        with_Enumerate,
        with_TypeOf,
        NULL,             /* fix   */
        with_ThisObject,
        NULL,             /* clear */
    }
};

JS_REQUIRES_STACK JSObject *
js_NewWithObject(JSContext *cx, JSObject *proto, JSObject *parent, jsint depth)
{
    JSObject *obj;

    TypeObject *type = proto->getNewType(cx);
    if (!type)
        return NULL;

    obj = js_NewGCObject(cx, FINALIZE_OBJECT2);
    if (!obj)
        return NULL;

    StackFrame *priv = js_FloatingFrameIfGenerator(cx, cx->fp());

    obj->init(cx, &js_WithClass, type, parent, priv, false);

    EmptyShape *emptyWithShape = EmptyShape::getEmptyWithShape(cx);
    if (!emptyWithShape)
        return NULL;

    obj->setMap(emptyWithShape);
    OBJ_SET_BLOCK_DEPTH(cx, obj, depth);

    AutoObjectRooter tvr(cx, obj);
    JSObject *thisp = proto->thisObject(cx);
    if (!thisp)
        return NULL;

    assertSameCompartment(cx, obj, thisp);

    obj->setWithThis(thisp);
    return obj;
}

JSObject *
js_NewBlockObject(JSContext *cx)
{
    /*
     * Null obj's proto slot so that Object.prototype.* does not pollute block
     * scopes and to give the block object its own scope.
     */
    JSObject *blockObj = js_NewGCObject(cx, FINALIZE_OBJECT2);
    if (!blockObj)
        return NULL;

    EmptyShape *emptyBlockShape = EmptyShape::getEmptyBlockShape(cx);
    if (!emptyBlockShape)
        return NULL;
    blockObj->init(cx, &js_BlockClass, GetTypeEmpty(cx), NULL, NULL, false);
    blockObj->setMap(emptyBlockShape);

    return blockObj;
}

JSObject *
js_CloneBlockObject(JSContext *cx, JSObject *proto, StackFrame *fp)
{
    JS_ASSERT(proto->isStaticBlock());

    size_t count = OBJ_BLOCK_COUNT(cx, proto);
    gc::FinalizeKind kind = gc::GetGCObjectKind(count + 1);

    TypeObject *type = proto->getNewType(cx);
    if (!type)
        return false;

    JSObject *clone = js_NewGCObject(cx, kind);
    if (!clone)
        return NULL;

    StackFrame *priv = js_FloatingFrameIfGenerator(cx, fp);

    /* The caller sets parent on its own. */
    clone->initClonedBlock(cx, type, priv);

    if (!clone->ensureInstanceReservedSlots(cx, count + 1))
        return NULL;

    clone->setSlot(JSSLOT_BLOCK_DEPTH, proto->getSlot(JSSLOT_BLOCK_DEPTH));

    JS_ASSERT(clone->isClonedBlock());
    return clone;
}

JS_REQUIRES_STACK JSBool
js_PutBlockObject(JSContext *cx, JSBool normalUnwind)
{
    StackFrame *const fp = cx->fp();
    JSObject *obj = &fp->scopeChain();
    JS_ASSERT(obj->isClonedBlock());
    JS_ASSERT(obj->getPrivate() == js_FloatingFrameIfGenerator(cx, cx->fp()));

    /* Block objects should have all reserved slots allocated early. */
    uintN count = OBJ_BLOCK_COUNT(cx, obj);
    JS_ASSERT(obj->numSlots() >= JSSLOT_BLOCK_DEPTH + 1 + count);

    /* The block and its locals must be on the current stack for GC safety. */
    uintN depth = OBJ_BLOCK_DEPTH(cx, obj);
    JS_ASSERT(depth <= size_t(cx->regs().sp - fp->base()));
    JS_ASSERT(count <= size_t(cx->regs().sp - fp->base() - depth));

    /* See comments in CheckDestructuring from jsparse.cpp. */
    JS_ASSERT(count >= 1);

    if (normalUnwind) {
        uintN slot = JSSLOT_BLOCK_FIRST_FREE_SLOT;
        depth += fp->numFixed();
        obj->copySlotRange(slot, fp->slots() + depth, count);
    }

    /* We must clear the private slot even with errors. */
    obj->setPrivate(NULL);
    fp->setScopeChainNoCallObj(*obj->getParent());
    return normalUnwind;
}

static JSBool
block_getProperty(JSContext *cx, JSObject *obj, jsid id, Value *vp)
{
    /*
     * Block objects are never exposed to script, and the engine handles them
     * with care. So unlike other getters, this one can assert (rather than
     * check) certain invariants about obj.
     */
    JS_ASSERT(obj->isClonedBlock());
    uintN index = (uintN) JSID_TO_INT(id);
    JS_ASSERT(index < OBJ_BLOCK_COUNT(cx, obj));

    StackFrame *fp = (StackFrame *) obj->getPrivate();
    if (fp) {
        fp = js_LiveFrameIfGenerator(fp);
        index += fp->numFixed() + OBJ_BLOCK_DEPTH(cx, obj);
        JS_ASSERT(index < fp->numSlots());
        *vp = fp->slots()[index];
        return true;
    }

    /* Values are in slots immediately following the class-reserved ones. */
    JS_ASSERT(obj->getSlot(JSSLOT_FREE(&js_BlockClass) + index) == *vp);
    return true;
}

static JSBool
block_setProperty(JSContext *cx, JSObject *obj, jsid id, JSBool strict, Value *vp)
{
    JS_ASSERT(obj->isClonedBlock());
    uintN index = (uintN) JSID_TO_INT(id);
    JS_ASSERT(index < OBJ_BLOCK_COUNT(cx, obj));

    StackFrame *fp = (StackFrame *) obj->getPrivate();
    if (fp) {
        fp = js_LiveFrameIfGenerator(fp);
        index += fp->numFixed() + OBJ_BLOCK_DEPTH(cx, obj);
        JS_ASSERT(index < fp->numSlots());
        fp->slots()[index] = *vp;
        return true;
    }

    /*
     * The value in *vp will be written back to the slot in obj that was
     * allocated when this let binding was defined.
     */
    return true;
}

const Shape *
JSObject::defineBlockVariable(JSContext *cx, jsid id, intN index)
{
    JS_ASSERT(isStaticBlock());

    /* Use JSPROP_ENUMERATE to aid the disassembler. */
    uint32 slot = JSSLOT_FREE(&js_BlockClass) + index;
    const Shape *shape = addProperty(cx, id,
                                     block_getProperty, block_setProperty,
                                     slot, JSPROP_ENUMERATE | JSPROP_PERMANENT,
                                     Shape::HAS_SHORTID, index);
    if (!shape)
        return NULL;
    if (slot >= numSlots() && !growSlots(cx, slot + 1))
        return NULL;
    return shape;
}

bool
JSObject::copyPropertiesFrom(JSContext *cx, JSObject *obj)
{
    // If we're not native, then we cannot copy properties.
    JS_ASSERT(isNative() == obj->isNative());
    if (!isNative())
        return true;

    AutoShapeVector shapes(cx);
    for (Shape::Range r(obj->lastProperty()); !r.empty(); r.popFront()) {
        if (!shapes.append(&r.front()))
            return false;
    }

    size_t n = shapes.length();
    while (n > 0) {
        const Shape *shape = shapes[--n];
        uintN attrs = shape->attributes();
        PropertyOp getter = shape->getter();
        if ((attrs & JSPROP_GETTER) && !cx->compartment->wrap(cx, &getter))
            return false;
        StrictPropertyOp setter = shape->setter();
        if ((attrs & JSPROP_SETTER) && !cx->compartment->wrap(cx, &setter))
            return false;
        Value v = shape->hasSlot() ? obj->getSlot(shape->slot) : UndefinedValue();
        if (!cx->compartment->wrap(cx, &v))
            return false;
        if (!defineProperty(cx, shape->propid, v, getter, setter, attrs))
            return false;
    }
    return true;
}

static bool
CopySlots(JSContext *cx, JSObject *from, JSObject *to)
{
    JS_ASSERT(!from->isNative() && !to->isNative());
    size_t nslots = from->numSlots();
    if (to->ensureSlots(cx, nslots))
        return false;

    size_t n = 0;
    if (to->isWrapper() &&
        (JSWrapper::wrapperHandler(to)->flags() & JSWrapper::CROSS_COMPARTMENT)) {
        to->setSlot(0, from->getSlot(0));
        to->setSlot(1, from->getSlot(1));
        n = 2;
    }

    for (; n < nslots; ++n) {
        Value v = from->getSlot(n);
        if (!cx->compartment->wrap(cx, &v))
            return false;
        to->setSlot(n, v);
    }
    return true;
}

JSObject *
JSObject::clone(JSContext *cx, JSObject *proto, JSObject *parent)
{
    /*
     * We can only clone native objects and proxies. Dense arrays are slowified if
     * we try to clone them.
     */
    if (!isNative()) {
        if (isDenseArray()) {
            if (!makeDenseArraySlow(cx))
                return NULL;
        } else if (!isProxy()) {
            JS_ReportErrorNumber(cx, js_GetErrorMessage, NULL,
                                 JSMSG_CANT_CLONE_OBJECT);
            return NULL;
        }
    }
    JSObject *clone = NewObject<WithProto::Given>(cx, getClass(),
                                                  proto, parent,
                                                  gc::FinalizeKind(finalizeKind()));
    if (!clone)
        return NULL;
    if (getProto() == proto) {
        if (!clone->setTypeAndUniqueShape(cx, getType()))
            return NULL;
    }
    if (isNative()) {
        if (clone->isFunction() && (compartment() != clone->compartment())) {
            JS_ReportErrorNumber(cx, js_GetErrorMessage, NULL,
                                 JSMSG_CANT_CLONE_OBJECT);
            return NULL;
        }

        if (getClass()->flags & JSCLASS_HAS_PRIVATE)
            clone->setPrivate(getPrivate());
    } else {
        JS_ASSERT(isProxy());
        if (!CopySlots(cx, this, clone))
            return NULL;
    }
    return clone;
}

struct JSObject::TradeGutsReserved {
    JSContext *cx;
    Vector<Value> avals;
    Vector<Value> bvals;
    Value *newaslots;
    Value *newbslots;

    TradeGutsReserved(JSContext *cx)
        : cx(cx), avals(cx), bvals(cx), newaslots(NULL), newbslots(NULL)
    {}

    ~TradeGutsReserved()
    {
        if (newaslots)
            cx->free_(newaslots);
        if (newbslots)
            cx->free_(newbslots);
    }
};

bool
JSObject::ReserveForTradeGuts(JSContext *cx, JSObject *a, JSObject *b,
                              TradeGutsReserved &reserved)
{
    /*
     * When performing multiple swaps between objects which may have different
     * numbers of fixed slots, we reserve all space ahead of time so that the
     * swaps can be performed infallibly.
     */

    if (a->structSize() == b->structSize())
        return true;

    /* The avals/bvals vectors hold all original values from the objects. */

    unsigned acap = a->numSlots();
    unsigned bcap = b->numSlots();

    if (!reserved.avals.reserve(acap))
        return false;
    if (!reserved.bvals.reserve(bcap))
        return false;

    /*
     * The newaslots/newbslots arrays hold any dynamic slots for the objects
     * if they do not have enough fixed slots to accomodate the slots in the
     * other object.
     */

    unsigned afixed = a->numFixedSlots();
    unsigned bfixed = b->numFixedSlots();

    if (afixed < bcap) {
        reserved.newaslots = (Value *) cx->malloc_(sizeof(Value) * (bcap - afixed));
        if (!reserved.newaslots)
            return false;
    }
    if (bfixed < acap) {
        reserved.newbslots = (Value *) cx->malloc_(sizeof(Value) * (acap - bfixed));
        if (!reserved.newbslots)
            return false;
    }

    return true;
}

void
JSObject::updateFixedSlots(uintN fixed)
{
    flags = (flags & ~FIXED_SLOTS_MASK) | (fixed << FIXED_SLOTS_SHIFT);
}

void
JSObject::TradeGuts(JSContext *cx, JSObject *a, JSObject *b, TradeGutsReserved &reserved)
{
    JS_ASSERT(a->compartment() == b->compartment());
    JS_ASSERT(a->isFunction() == b->isFunction());

    /* Don't try to swap a JSFunction for a plain function JSObject. */
    JS_ASSERT_IF(a->isFunction(), a->structSize() == b->structSize());

    /*
     * Regexp guts are more complicated -- we would need to migrate the
     * refcounted JIT code blob for them across compartments instead of just
     * swapping guts.
     */
    JS_ASSERT(!a->isRegExp() && !b->isRegExp());

    /*
     * Callers should not try to swap dense arrays, these use a different slot
     * representation from other objects.
     */
    JS_ASSERT(!a->isDenseArray() && !b->isDenseArray());

    /* Trade the guts of the objects. */
    const size_t size = a->structSize();
    if (size == b->structSize()) {
        /*
         * If the objects are the same size, then we make no assumptions about
         * whether they have dynamically allocated slots and instead just copy
         * them over wholesale.
         */
        char tmp[tl::Max<sizeof(JSFunction), sizeof(JSObject_Slots16)>::result];
        JS_ASSERT(size <= sizeof(tmp));

        memcpy(tmp, a, size);
        memcpy(a, b, size);
        memcpy(b, tmp, size);
    } else {
        /*
         * If the objects are of differing sizes, use the space we reserved
         * earlier to save the slots from each object and then copy them into
         * the new layout for the other object.
         */

        /*
         * If either object is native, it needs a new shape to preserve the
         * invariant that objects with the same shape have the same number of
         * inline slots.
         */
        if (a->isNative())
            a->generateOwnShape(cx);
        if (b->isNative())
            b->generateOwnShape(cx);

        unsigned acap = a->numSlots();
        unsigned bcap = b->numSlots();

        for (size_t i = 0; i < acap; i++)
            reserved.avals.infallibleAppend(a->getSlot(i));

        for (size_t i = 0; i < bcap; i++)
            reserved.bvals.infallibleAppend(b->getSlot(i));

        /* Done with the dynamic slots. */
        if (a->hasSlotsArray())
            cx->free_(a->slots);
        if (b->hasSlotsArray())
            cx->free_(b->slots);

        unsigned afixed = a->numFixedSlots();
        unsigned bfixed = b->numFixedSlots();

        JSObject tmp;
        memcpy(&tmp, a, sizeof tmp);
        memcpy(a, b, sizeof tmp);
        memcpy(b, &tmp, sizeof tmp);

        a->updateFixedSlots(afixed);
        a->slots = reserved.newaslots;
        a->capacity = Max(afixed, bcap);
        a->copySlotRange(0, reserved.bvals.begin(), bcap);
        a->clearSlotRange(bcap, a->capacity - bcap);

        b->updateFixedSlots(bfixed);
        b->slots = reserved.newbslots;
        b->capacity = Max(bfixed, acap);
        b->copySlotRange(0, reserved.avals.begin(), acap);
        b->clearSlotRange(acap, b->capacity - acap);

        /* Make sure the destructor for reserved doesn't free the slots. */
        reserved.newaslots = NULL;
        reserved.newbslots = NULL;
    }
}

/*
 * Use this method with extreme caution. It trades the guts of two objects and updates
 * scope ownership. This operation is not thread-safe, just as fast array to slow array
 * transitions are inherently not thread-safe. Don't perform a swap operation on objects
 * shared across threads or, or bad things will happen. You have been warned.
 */
bool
JSObject::swap(JSContext *cx, JSObject *other)
{
    if (this->compartment() == other->compartment()) {
        TradeGutsReserved reserved(cx);
        if (!ReserveForTradeGuts(cx, this, other, reserved))
            return false;
        TradeGuts(cx, this, other, reserved);
        return true;
    }

    JSObject *thisClone;
    JSObject *otherClone;
    {
        AutoCompartment ac(cx, other);
        if (!ac.enter())
            return false;
        thisClone = this->clone(cx, other->getProto(), other->getParent());
        if (!thisClone || !thisClone->copyPropertiesFrom(cx, this))
            return false;
    }
    {
        AutoCompartment ac(cx, this);
        if (!ac.enter())
            return false;
        otherClone = other->clone(cx, other->getProto(), other->getParent());
        if (!otherClone || !otherClone->copyPropertiesFrom(cx, other))
            return false;
    }

    TradeGutsReserved reservedThis(cx);
    TradeGutsReserved reservedOther(cx);

    if (!ReserveForTradeGuts(cx, this, otherClone, reservedThis) ||
        !ReserveForTradeGuts(cx, other, thisClone, reservedOther)) {
        return false;
    }

    TradeGuts(cx, this, otherClone, reservedThis);
    TradeGuts(cx, other, thisClone, reservedOther);

    return true;
}

#if JS_HAS_XDR

#define NO_PARENT_INDEX ((uint32)-1)

uint32
FindObjectIndex(JSObjectArray *array, JSObject *obj)
{
    size_t i;

    if (array) {
        i = array->length;
        do {

            if (array->vector[--i] == obj)
                return i;
        } while (i != 0);
    }

    return NO_PARENT_INDEX;
}

JSBool
js_XDRBlockObject(JSXDRState *xdr, JSObject **objp)
{
    JSContext *cx;
    uint32 parentId;
    JSObject *obj, *parent;
    uintN depth, count;
    uint32 depthAndCount;
    const Shape *shape;

    cx = xdr->cx;
#ifdef __GNUC__
    obj = NULL;         /* quell GCC overwarning */
#endif

    if (xdr->mode == JSXDR_ENCODE) {
        obj = *objp;
        parent = obj->getParent();
        parentId = JSScript::isValidOffset(xdr->script->objectsOffset)
                   ? FindObjectIndex(xdr->script->objects(), parent)
                   : NO_PARENT_INDEX;
        depth = (uint16)OBJ_BLOCK_DEPTH(cx, obj);
        count = (uint16)OBJ_BLOCK_COUNT(cx, obj);
        depthAndCount = (uint32)(depth << 16) | count;
    }
#ifdef __GNUC__ /* suppress bogus gcc warnings */
    else count = 0;
#endif

    /* First, XDR the parent atomid. */
    if (!JS_XDRUint32(xdr, &parentId))
        return JS_FALSE;

    if (xdr->mode == JSXDR_DECODE) {
        obj = js_NewBlockObject(cx);
        if (!obj)
            return JS_FALSE;
        *objp = obj;

        /*
         * If there's a parent id, then get the parent out of our script's
         * object array. We know that we XDR block object in outer-to-inner
         * order, which means that getting the parent now will work.
         */
        if (parentId == NO_PARENT_INDEX)
            parent = NULL;
        else
            parent = xdr->script->getObject(parentId);
        obj->setParent(parent);
    }

    AutoObjectRooter tvr(cx, obj);

    if (!JS_XDRUint32(xdr, &depthAndCount))
        return false;

    if (xdr->mode == JSXDR_DECODE) {
        depth = (uint16)(depthAndCount >> 16);
        count = (uint16)depthAndCount;
        obj->setSlot(JSSLOT_BLOCK_DEPTH, Value(Int32Value(depth)));

        /*
         * XDR the block object's properties. We know that there are 'count'
         * properties to XDR, stored as id/shortid pairs.
         */
        for (uintN i = 0; i < count; i++) {
            JSAtom *atom;

            /* XDR the real id. */
            if (!js_XDRAtom(xdr, &atom))
                return false;

            if (!obj->defineBlockVariable(cx, ATOM_TO_JSID(atom), i))
                return false;
        }
    } else {
        AutoShapeVector shapes(cx);
        shapes.growBy(count);

        for (Shape::Range r(obj->lastProperty()); !r.empty(); r.popFront()) {
            shape = &r.front();
            shapes[shape->shortid] = shape;
        }

        /*
         * XDR the block object's properties. We know that there are 'count'
         * properties to XDR, stored as id/shortid pairs.
         */
        for (uintN i = 0; i < count; i++) {
            shape = shapes[i];
            JS_ASSERT(shape->getter() == block_getProperty);

            jsid propid = shape->propid;
            JS_ASSERT(JSID_IS_ATOM(propid));
            JSAtom *atom = JSID_TO_ATOM(propid);

#ifdef DEBUG
            uint16 shortid = uint16(shape->shortid);
            JS_ASSERT(shortid == i);
#endif

            /* XDR the real id. */
            if (!js_XDRAtom(xdr, &atom))
                return false;
        }
    }
    return true;
}

#endif

Class js_BlockClass = {
    "Block",
    JSCLASS_HAS_PRIVATE | JSCLASS_HAS_RESERVED_SLOTS(1) | JSCLASS_IS_ANONYMOUS,
    PropertyStub,         /* addProperty */
    PropertyStub,         /* delProperty */
    PropertyStub,         /* getProperty */
    StrictPropertyStub,   /* setProperty */
    EnumerateStub,
    ResolveStub,
    ConvertStub
};

static void object_TypeNew(JSContext *cx, JSTypeFunction *jsfun, JSTypeCallsite *jssite)
{
    TypeCallsite *site = Valueify(jssite);

    if (site->argumentCount == 0) {
        TypeObject *object = site->getInitObject(cx, false);
        if (!object)
            return;
        site->returnTypes->addType(cx, (jstype) object);
    } else {
        /* The value is converted to an object, don't keep track of the return type. */
        site->returnTypes->addType(cx, TYPE_UNKNOWN);
    }
}

JSObject *
js_InitObjectClass(JSContext *cx, JSObject *obj)
{
    JSObject *proto = js_InitClass(cx, obj, NULL, &js_ObjectClass, js_Object, 1,
                                   object_TypeNew,
                                   object_props, object_methods, NULL, object_static_methods);
    if (!proto)
        return NULL;

    /* The default 'new' object for Object.prototype has unknown properties. */
    TypeObject *newType = proto->getNewType(cx);
    if (!newType)
        return NULL;
    MarkTypeObjectUnknownProperties(cx, newType);

    /* ECMA (15.1.2.1) says 'eval' is a property of the global object. */
    jsid id = ATOM_TO_JSID(cx->runtime->atomState.evalAtom);

    JSObject *evalobj = js_DefineFunction(cx, obj, id, eval, 1, JSFUN_STUB_GSOPS,
                                          JS_TypeHandlerDynamic, js_eval_str);
    if (!evalobj)
        return NULL;
    if (obj->isGlobal())
        obj->asGlobal()->setOriginalEval(evalobj);

    return proto;
}

static bool
DefineStandardSlot(JSContext *cx, JSObject *obj, JSProtoKey key, JSAtom *atom,
                   const Value &v, uint32 attrs, bool &named)
{
    jsid id = ATOM_TO_JSID(atom);

    if (key != JSProto_Null) {
        /*
         * Initializing an actual standard class on a global object. If the
         * property is not yet present, force it into a new one bound to a
         * reserved slot. Otherwise, go through the normal property path.
         */
        JS_ASSERT(obj->isGlobal());
        JS_ASSERT(obj->isNative());

        if (!obj->ensureClassReservedSlots(cx))
            return false;

        const Shape *shape = obj->nativeLookup(id);
        if (!shape) {
            uint32 slot = 2 * JSProto_LIMIT + key;
            if (!js_SetReservedSlot(cx, obj, slot, v))
                return false;
            if (!obj->addProperty(cx, id, PropertyStub, StrictPropertyStub, slot, attrs, 0, 0))
                return false;
            AddTypePropertyId(cx, obj->getType(), id, v);

            named = true;
            return true;
        }
    }

    named = obj->defineProperty(cx, id, v, PropertyStub, StrictPropertyStub, attrs);
    return named;
}

namespace js {

static bool
SetClassObject(JSContext *cx, JSObject *obj, JSProtoKey key, JSObject *cobj, JSObject *proto)
{
    JS_ASSERT(!obj->getParent());
    if (!obj->isGlobal())
        return true;

    return js_SetReservedSlot(cx, obj, key, ObjectOrNullValue(cobj)) &&
           js_SetReservedSlot(cx, obj, JSProto_LIMIT + key, ObjectOrNullValue(proto));
}

static void
ClearClassObject(JSContext *cx, JSObject *obj, JSProtoKey key)
{
    JS_ASSERT(!obj->getParent());
    if (!obj->isGlobal())
        return;

    obj->setSlot(key, UndefinedValue());
    obj->setSlot(JSProto_LIMIT + key, UndefinedValue());
}

JSObject *
DefineConstructorAndPrototype(JSContext *cx, JSObject *obj, JSProtoKey key, JSAtom *atom,
                              JSObject *protoProto, Class *clasp,
                              Native constructor, uintN nargs,
                              JSTypeHandler ctorHandler,
                              JSPropertySpec *ps, JSFunctionSpec *fs,
                              JSPropertySpec *static_ps, JSFunctionSpec *static_fs)
{
    /*
     * Create a prototype object for this class.
     *
     * FIXME: lazy standard (built-in) class initialization and even older
     * eager boostrapping code rely on all of these properties:
     *
     * 1. NewObject attempting to compute a default prototype object when
     *    passed null for proto; and
     *
     * 2. NewObject tolerating no default prototype (null proto slot value)
     *    due to this js_InitClass call coming from js_InitFunctionClass on an
     *    otherwise-uninitialized global.
     *
     * 3. NewObject allocating a JSFunction-sized GC-thing when clasp is
     *    &js_FunctionClass, not a JSObject-sized (smaller) GC-thing.
     *
     * The JS_NewObjectForGivenProto and JS_NewObject APIs also allow clasp to
     * be &js_FunctionClass (we could break compatibility easily). But fixing
     * (3) is not enough without addressing the bootstrapping dependency on (1)
     * and (2).
     */
    JSObject *proto = NewObject<WithProto::Class>(cx, clasp, protoProto, obj);
    if (!proto)
        return NULL;

    TypeObject *protoType = cx->compartment->types.newTypeObject(cx, NULL,
                                                                 clasp->name, "prototype",
                                                                 clasp == &js_FunctionClass, false,
                                                                 proto->getProto());
    if (!protoType || !proto->setTypeAndUniqueShape(cx, protoType))
        return NULL;
    protoType->singleton = proto;

    if (clasp == &js_ArrayClass && !proto->makeDenseArraySlow(cx))
        return NULL;

    TypeObject *type = proto->getNewType(cx);
    if (!type)
        return NULL;

    /* Mark types with a special equality hook as having unknown properties. */
    if (clasp->ext.equality) {
        MarkTypeObjectUnknownProperties(cx, type);
        MarkTypeObjectUnknownProperties(cx, proto->getType());
    }

    proto->syncSpecialEquality();

    /* After this point, control must exit via label bad or out. */
    AutoObjectRooter tvr(cx, proto);

    JSObject *ctor;
    bool named = false;
    bool cached = false;
    if (!constructor) {
        /*
         * Lacking a constructor, name the prototype (e.g., Math) unless this
         * class (a) is anonymous, i.e. for internal use only; (b) the class
         * of obj (the global object) is has a reserved slot indexed by key;
         * and (c) key is not the null key.
         */
        if (!(clasp->flags & JSCLASS_IS_ANONYMOUS) || !obj->isGlobal() || key == JSProto_Null) {
            uint32 attrs = (clasp->flags & JSCLASS_IS_ANONYMOUS)
                           ? JSPROP_READONLY | JSPROP_PERMANENT
                           : 0;
            if (!DefineStandardSlot(cx, obj, key, atom, ObjectValue(*proto), attrs, named))
                goto bad;
        }

        ctor = proto;
    } else {
        if (!ctorHandler)
            ctorHandler = JS_TypeHandlerDynamic;

        JSFunction *fun = js_NewFunction(cx, NULL, constructor, nargs, JSFUN_CONSTRUCTOR, obj, atom,
                                         ctorHandler, clasp->name);
        if (!fun)
            goto bad;

        /*
         * Set the class object early for standard class constructors. Type
         * inference may need to access these, and js_GetClassPrototype will
         * fail if it tries to do a reentrant reconstruction of the class.
         */
        if (key != JSProto_Null && !(clasp->flags & JSCLASS_CONSTRUCT_PROTOTYPE)) {
            if (!SetClassObject(cx, obj, key, fun, proto))
                goto bad;
            cached = true;
        }

        AutoValueRooter tvr2(cx, ObjectValue(*fun));
        if (!DefineStandardSlot(cx, obj, key, atom, tvr2.value(), 0, named))
            goto bad;

        /*
         * Remember the class this function is a constructor for so that
         * we know to create an object of this class when we call the
         * constructor.
         */
        FUN_CLASP(fun) = clasp;

        /*
         * Optionally construct the prototype object, before the class has
         * been fully initialized.  Allow the ctor to replace proto with a
         * different object, as is done for operator new -- and as at least
         * XML support requires.
         */
        ctor = FUN_OBJECT(fun);
        if (clasp->flags & JSCLASS_CONSTRUCT_PROTOTYPE) {
            Value rval;
            if (!InvokeConstructorWithGivenThis(cx, proto, ObjectOrNullValue(ctor),
                                                0, NULL, &rval)) {
                goto bad;
            }
            if (rval.isObject() && &rval.toObject() != proto) {
                proto = &rval.toObject();
                type = proto->getNewType(cx);
                if (!type)
                    goto bad;
            }
        }

        /* Connect constructor and prototype by named properties. */
        if (!js_SetClassPrototype(cx, ctor, proto,
                                  JSPROP_READONLY | JSPROP_PERMANENT)) {
            goto bad;
        }

        /* Bootstrap Function.prototype (see also JS_InitStandardClasses). */
        if (ctor->getClass() == clasp)
            ctor->getType()->splicePrototype(cx, proto);
    }

    /* Add properties and methods to the prototype and the constructor. */
    if ((ps && !JS_DefineProperties(cx, proto, ps)) ||
        (fs && !JS_DefineFunctions(cx, proto, fs)) ||
        (static_ps && !JS_DefineProperties(cx, ctor, static_ps)) ||
        (static_fs && !JS_DefineFunctions(cx, ctor, static_fs))) {
        goto bad;
    }

    if (!cx->typeInferenceEnabled()) {
        /*
         * Pre-brand the prototype and constructor if they have built-in methods.
         * This avoids extra shape guard branch exits in the tracejitted code.
         */
        if (fs)
            proto->brand(cx);
        if (ctor != proto && static_fs)
            ctor->brand(cx);
    }

    type = proto->getNewType(cx);
    if (!type)
        goto bad;

    /*
     * Make sure proto's emptyShape is available to be shared by objects of
     * this class.  TypeObject::emptyShape is a one-slot cache. If we omit this,
     * some other class could snap it up. (The risk is particularly great for
     * Object.prototype.)
     *
     * All callers of JSObject::initSharingEmptyShape depend on this.
     *
     * FIXME: bug 592296 -- js_InitArrayClass should pass &js_SlowArrayClass
     * and make the Array.prototype slow from the start.
     */
    JS_ASSERT_IF(proto->clasp != clasp,
                 clasp == &js_ArrayClass && proto->clasp == &js_SlowArrayClass);
    if (!type->getEmptyShape(cx, proto->clasp, FINALIZE_OBJECT0))
        goto bad;

    if (clasp->flags & (JSCLASS_FREEZE_PROTO|JSCLASS_FREEZE_CTOR)) {
        JS_ASSERT_IF(ctor == proto, !(clasp->flags & JSCLASS_FREEZE_CTOR));
        if (proto && (clasp->flags & JSCLASS_FREEZE_PROTO) && !proto->freeze(cx))
            goto bad;
        if (ctor && (clasp->flags & JSCLASS_FREEZE_CTOR) && !ctor->freeze(cx))
            goto bad;
    }

    /* If this is a standard class, cache its prototype. */
    if (!cached && key != JSProto_Null && !SetClassObject(cx, obj, key, ctor, proto))
        goto bad;

    return proto;

bad:
    if (named) {
        Value rval;
        obj->deleteProperty(cx, ATOM_TO_JSID(atom), &rval, false);
    }
    if (cached)
        ClearClassObject(cx, obj, key);
    return NULL;
}

/*
 * Lazy standard classes need a way to indicate if they have been initialized.
 * Otherwise, when we delete them, we might accidentally recreate them via a
 * lazy initialization. We use the presence of a ctor or proto in the
 * globalObject's slot to indicate that they've been constructed, but this only
 * works for classes which have a proto and ctor. Classes which don't have one
 * can call MarkStandardClassInitializedNoProto(), and we can always check
 * whether a class is initialized by calling IsStandardClassResolved().
 */
bool
IsStandardClassResolved(JSObject *obj, js::Class *clasp)
{
    JSProtoKey key = JSCLASS_CACHED_PROTO_KEY(clasp);

    /* If the constructor is undefined, then it hasn't been initialized. */
    return (obj->getReservedSlot(key) != UndefinedValue());
}

void
MarkStandardClassInitializedNoProto(JSObject* obj, js::Class *clasp)
{
    JSProtoKey key = JSCLASS_CACHED_PROTO_KEY(clasp);

    /*
     * We use True so that it's obvious what we're doing (instead of, say,
     * Null, which might be miscontrued as an error in setting Undefined).
     */
    if (obj->getReservedSlot(key) == UndefinedValue())
        obj->setSlot(key, BooleanValue(true));
}

}

JSObject *
js_InitClass(JSContext *cx, JSObject *obj, JSObject *protoProto,
             Class *clasp, Native constructor, uintN nargs,
             JSTypeHandler ctorHandler,
             JSPropertySpec *ps, JSFunctionSpec *fs,
             JSPropertySpec *static_ps, JSFunctionSpec *static_fs)
{
    JSAtom *atom = js_Atomize(cx, clasp->name, strlen(clasp->name));
    if (!atom)
        return NULL;

    /*
     * All instances of the class will inherit properties from the prototype
     * object we are about to create (in DefineConstructorAndPrototype), which
     * in turn will inherit from protoProto.
     *
     * When initializing a standard class (other than Object), if protoProto is
     * null, default to the Object prototype object. The engine's internal uses
     * of js_InitClass depend on this nicety. Note that in
     * js_InitFunctionAndObjectClasses, we specially hack the resolving table
     * and then depend on js_GetClassPrototype here leaving protoProto NULL and
     * returning true.
     */
    JSProtoKey key = JSCLASS_CACHED_PROTO_KEY(clasp);
    if (key != JSProto_Null &&
        !protoProto &&
        !js_GetClassPrototype(cx, obj, JSProto_Object, &protoProto)) {
        return NULL;
    }

    return DefineConstructorAndPrototype(cx, obj, key, atom, protoProto, clasp, constructor, nargs,
                                         ctorHandler, ps, fs, static_ps, static_fs);
}

void
JSObject::clearSlotRange(size_t start, size_t length)
{
    JS_ASSERT(start + length <= capacity);
    if (isDenseArray()) {
        ClearValueRange(slots + start, length, true);
    } else {
        size_t fixed = numFixedSlots();
        if (start < fixed) {
            if (start + length < fixed) {
                ClearValueRange(fixedSlots() + start, length, false);
            } else {
                size_t localClear = fixed - start;
                ClearValueRange(fixedSlots() + start, localClear, false);
                ClearValueRange(slots, length - localClear, false);
            }
        } else {
            ClearValueRange(slots + start - fixed, length, false);
        }
    }
}

void
JSObject::copySlotRange(size_t start, const Value *vector, size_t length)
{
    JS_ASSERT(start + length <= capacity);
    if (isDenseArray()) {
        memcpy(slots + start, vector, length * sizeof(Value));
    } else {
        size_t fixed = numFixedSlots();
        if (start < fixed) {
            if (start + length < fixed) {
                memcpy(fixedSlots() + start, vector, length * sizeof(Value));
            } else {
                size_t localCopy = fixed - start;
                memcpy(fixedSlots() + start, vector, localCopy * sizeof(Value));
                memcpy(slots, vector + localCopy, (length - localCopy) * sizeof(Value));
            }
        } else {
            memcpy(slots + start - fixed, vector, length * sizeof(Value));
        }
    }
}

/* Get the number of dynamic slots needed for a given capacity. */
inline size_t
JSObject::numDynamicSlots(size_t capacity) const
{
    JS_ASSERT(capacity >= numFixedSlots());
    return isDenseArray() ? capacity : capacity - numFixedSlots();
}

bool
JSObject::allocSlots(JSContext *cx, size_t newcap)
{
    uint32 oldcap = numSlots();

    JS_ASSERT(newcap >= oldcap && !hasSlotsArray());

    /*
     * If we are allocating slots for an object whose type is always created
     * by calling 'new' on a particular script, bump the GC kind for that
     * type to give these objects a larger number of fixed slots when future
     * objects are constructed.
     */
    if (type->newScript) {
        gc::FinalizeKind kind = gc::FinalizeKind(type->newScript->finalizeKind);
        unsigned newScriptSlots = gc::GetGCKindSlots(kind);
        if (newScriptSlots == numFixedSlots() && gc::CanBumpFinalizeKind(kind)) {
            kind = gc::BumpFinalizeKind(kind);
            JSObject *obj = NewReshapedObject(cx, type, getParent(), kind, type->newScript->shape);
            if (!obj)
                return false;

            type->newScript->finalizeKind = kind;
            type->newScript->shape = obj->lastProperty();
        }
    }

    if (newcap > NSLOTS_LIMIT) {
        if (!JS_ON_TRACE(cx))
            js_ReportAllocationOverflow(cx);
        return false;
    }

    uint32 allocCount = numDynamicSlots(newcap);

    Value *tmpslots = (Value*) cx->malloc_(allocCount * sizeof(Value));
    if (!tmpslots)
        return false;  /* Leave slots at inline buffer. */
    slots = tmpslots;
    capacity = newcap;

    if (isDenseArray()) {
        /* Copy over anything from the inline buffer. */
        memcpy(slots, fixedSlots(), getDenseArrayInitializedLength() * sizeof(Value));
        if (!cx->typeInferenceEnabled())
            backfillDenseArrayHoles(cx);
    } else {
        /* Clear out the new slots without copying. */
        ClearValueRange(slots, allocCount, false);
    }

    return true;
}

bool
JSObject::growSlots(JSContext *cx, size_t newcap)
{
    /*
     * When an object with CAPACITY_DOUBLING_MAX or fewer slots needs to
     * grow, double its capacity, to add N elements in amortized O(N) time.
     *
     * Above this limit, grow by 12.5% each time. Speed is still amortized
     * O(N), with a higher constant factor, and we waste less space.
     */
    static const size_t CAPACITY_DOUBLING_MAX = 1024 * 1024;
    static const size_t CAPACITY_CHUNK = CAPACITY_DOUBLING_MAX / sizeof(Value);

    uint32 oldcap = numSlots();
    JS_ASSERT(oldcap < newcap);

    uint32 nextsize = (oldcap <= CAPACITY_DOUBLING_MAX)
                    ? oldcap * 2
                    : oldcap + (oldcap >> 3);

    uint32 actualCapacity = JS_MAX(newcap, nextsize);
    if (actualCapacity >= CAPACITY_CHUNK)
        actualCapacity = JS_ROUNDUP(actualCapacity, CAPACITY_CHUNK);
    else if (actualCapacity < SLOT_CAPACITY_MIN)
        actualCapacity = SLOT_CAPACITY_MIN;

    /* Don't let nslots get close to wrapping around uint32. */
    if (actualCapacity >= NSLOTS_LIMIT) {
        JS_ReportOutOfMemory(cx);
        return false;
    }

    /* If nothing was allocated yet, treat it as initial allocation. */
    if (!hasSlotsArray())
        return allocSlots(cx, actualCapacity);

    uint32 oldAllocCount = numDynamicSlots(oldcap);
    uint32 allocCount = numDynamicSlots(actualCapacity);

    Value *tmpslots = (Value*) cx->realloc_(slots, oldAllocCount * sizeof(Value),
                                            allocCount * sizeof(Value));
    if (!tmpslots)
        return false;    /* Leave dslots as its old size. */
    bool changed = slots != tmpslots;
    slots = tmpslots;
    capacity = actualCapacity;

    if (isDenseArray()) {
        if (!cx->typeInferenceEnabled())
            backfillDenseArrayHoles(cx);
    } else {
        /* Clear the new slots we added. */
        ClearValueRange(slots + oldAllocCount, allocCount - oldAllocCount, false);
    }

    if (changed && isGlobal())
        MarkGlobalReallocation(cx, this);

    return true;
}

void
JSObject::shrinkSlots(JSContext *cx, size_t newcap)
{
    uint32 oldcap = numSlots();
    JS_ASSERT(newcap <= oldcap);
    JS_ASSERT(newcap >= slotSpan());

    if (oldcap <= SLOT_CAPACITY_MIN || !hasSlotsArray()) {
        /*
         * We won't shrink the slots any more. Clear excess entries. When
         * shrinking dense arrays, make sure to update the initialized length
         * afterwards.
         */
        if (!isDenseArray())
            clearSlotRange(newcap, oldcap - newcap);
        return;
    }

    uint32 fill = newcap;
    newcap = Max(newcap, size_t(SLOT_CAPACITY_MIN));
    newcap = Max(newcap, numFixedSlots());

    Value *tmpslots = (Value*) cx->realloc_(slots, newcap * sizeof(Value));
    if (!tmpslots)
        return;  /* Leave slots at its old size. */
    bool changed = slots != tmpslots;
    slots = tmpslots;
    capacity = newcap;

    if (fill < newcap) {
        /*
         * Clear any excess holes if we tried to shrink below SLOT_CAPACITY_MIN
         * or numFixedSlots(). As above, caller must update the initialized
         * length for dense arrays.
         */
        if (!isDenseArray())
            clearSlotRange(fill, newcap - fill);
    }

    if (changed && isGlobal())
        MarkGlobalReallocation(cx, this);
}

bool
JSObject::ensureInstanceReservedSlots(JSContext *cx, size_t nreserved)
{
    JS_ASSERT_IF(isNative(),
                 isBlock() || isCall() || (isFunction() && isBoundFunction()));

    uintN nslots = JSSLOT_FREE(clasp) + nreserved;
    return nslots <= numSlots() || allocSlots(cx, nslots);
}

static JSObject *
js_InitNullClass(JSContext *cx, JSObject *obj)
{
    JS_ASSERT(0);
    return NULL;
}

#define JS_PROTO(name,code,init) extern JSObject *init(JSContext *, JSObject *);
#include "jsproto.tbl"
#undef JS_PROTO

static JSObjectOp lazy_prototype_init[JSProto_LIMIT] = {
#define JS_PROTO(name,code,init) init,
#include "jsproto.tbl"
#undef JS_PROTO
};

namespace js {

bool
SetProto(JSContext *cx, JSObject *obj, JSObject *proto, bool checkForCycles)
{
    JS_ASSERT_IF(!checkForCycles, obj != proto);
    JS_ASSERT(obj->isExtensible());

    if (obj->isNative()) {
        if (!obj->ensureClassReservedSlots(cx))
            return false;
    }

    /*
     * Regenerate property cache shape ids for all of the scopes along the
     * old prototype chain to invalidate their property cache entries, in
     * case any entries were filled by looking up through obj.
     */
    JSObject *oldproto = obj;
    while (oldproto && oldproto->isNative()) {
        oldproto->protoShapeChange(cx);
        oldproto = oldproto->getProto();
    }

    TypeObject *type = proto ? proto->getNewType(cx) : GetTypeEmpty(cx);
    if (!type)
        return false;

    /*
     * Setting __proto__ on an object that has escaped and may be referenced by
     * other heap objects can only be done if the properties of both objects are unknown.
     * Type sets containing this object will contain the original type but not the
     * new type of the object, which is OK since we treat objects in type sets with
     * unknown properties as interchangeable.
     */
    MarkTypeObjectUnknownProperties(cx, obj->getType());
    MarkTypeObjectUnknownProperties(cx, type);

    if (checkForCycles) {
        for (JSObject *obj2 = proto; obj2; obj2 = obj2->getProto()) {
            if (obj2 == obj) {
                JS_ReportErrorNumber(cx, js_GetErrorMessage, NULL, JSMSG_CYCLIC_VALUE,
                                     js_proto_str);
                return false;
            }
        }
    }

    obj->setType(type);
    return true;
}

}

JSBool
js_GetClassObject(JSContext *cx, JSObject *obj, JSProtoKey key,
                  JSObject **objp)
{
    obj = obj->getGlobal();
    if (!obj->isGlobal()) {
        *objp = NULL;
        return true;
    }

    Value v = obj->getReservedSlot(key);
    if (v.isObject()) {
        *objp = &v.toObject();
        return true;
    }

    AutoResolving resolving(cx, obj, ATOM_TO_JSID(cx->runtime->atomState.classAtoms[key]));
    if (resolving.alreadyStarted()) {
        /* Already caching id in obj -- suppress recursion. */
        *objp = NULL;
        return true;
    }

    JSObject *cobj = NULL;
    if (JSObjectOp init = lazy_prototype_init[key]) {
        if (!init(cx, obj))
            return false;
        v = obj->getReservedSlot(key);
        if (v.isObject())
            cobj = &v.toObject();
    }

    *objp = cobj;
    return true;
}

JSBool
js_FindClassObject(JSContext *cx, JSObject *start, JSProtoKey protoKey,
                   Value *vp, Class *clasp)
{
    StackFrame *fp;
    JSObject *obj, *cobj, *pobj;
    jsid id;
    JSProperty *prop;
    const Shape *shape;

    /*
     * Find the global object. Use cx->fp() directly to avoid falling off
     * trace; all JIT-elided stack frames have the same global object as
     * cx->fp().
     */
    VOUCH_DOES_NOT_REQUIRE_STACK();
    if (!start && (fp = cx->maybefp()) != NULL)
        start = &fp->scopeChain();

    if (start) {
        /* Find the topmost object in the scope chain. */
        do {
            obj = start;
            start = obj->getParent();
        } while (start);
    } else {
        obj = cx->globalObject;
        if (!obj) {
            vp->setUndefined();
            return true;
        }
    }

    OBJ_TO_INNER_OBJECT(cx, obj);
    if (!obj)
        return false;

    if (protoKey != JSProto_Null) {
        JS_ASSERT(JSProto_Null < protoKey);
        JS_ASSERT(protoKey < JSProto_LIMIT);
        if (!js_GetClassObject(cx, obj, protoKey, &cobj))
            return false;
        if (cobj) {
            vp->setObject(*cobj);
            return JS_TRUE;
        }
        id = ATOM_TO_JSID(cx->runtime->atomState.classAtoms[protoKey]);
    } else {
        JSAtom *atom = js_Atomize(cx, clasp->name, strlen(clasp->name));
        if (!atom)
            return false;
        id = ATOM_TO_JSID(atom);
    }

    JS_ASSERT(obj->isNative());
    if (!LookupPropertyWithFlags(cx, obj, id, JSRESOLVE_CLASSNAME, &pobj, &prop))
        return false;
    Value v = UndefinedValue();
    if (prop && pobj->isNative()) {
        shape = (Shape *) prop;
        if (pobj->containsSlot(shape->slot)) {
            v = pobj->nativeGetSlot(shape->slot);
            if (v.isPrimitive())
                v.setUndefined();
        }
    }
    *vp = v;
    return true;
}

JSObject *
js_ConstructObject(JSContext *cx, Class *clasp, JSObject *proto, JSObject *parent,
                   uintN argc, Value *argv)
{
    AutoArrayRooter argtvr(cx, argc, argv);

    JSProtoKey protoKey = GetClassProtoKey(clasp);

    /* Protect constructor in case a crazy getter for .prototype uproots it. */
    AutoValueRooter tvr(cx);
    if (!js_FindClassObject(cx, parent, protoKey, tvr.addr(), clasp))
        return NULL;

    const Value &cval = tvr.value();
    if (tvr.value().isPrimitive()) {
        js_ReportIsNotFunction(cx, tvr.addr(), JSV2F_CONSTRUCT | JSV2F_SEARCH_STACK);
        return NULL;
    }

    /*
     * If proto is NULL, set it to Constructor.prototype, just like JSOP_NEW
     * does, likewise for the new object's parent.
     */
    JSObject *ctor = &cval.toObject();
    if (!parent)
        parent = ctor->getParent();
    if (!proto) {
        Value rval;
        if (!ctor->getProperty(cx, ATOM_TO_JSID(cx->runtime->atomState.classPrototypeAtom),
                               &rval)) {
            return NULL;
        }
        if (rval.isObjectOrNull())
            proto = rval.toObjectOrNull();
    }

    JSObject *obj = NewObject<WithProto::Class>(cx, clasp, proto, parent);
    if (!obj)
        return NULL;

    obj->syncSpecialEquality();
    MarkTypeObjectUnknownProperties(cx, obj->getType());

    Value rval;
    if (!InvokeConstructorWithGivenThis(cx, obj, cval, argc, argv, &rval))
        return NULL;

    if (rval.isPrimitive())
        return obj;

    /*
     * If the instance's class differs from what was requested, throw a type
     * error.  If the given class has both the JSCLASS_HAS_PRIVATE and the
     * JSCLASS_CONSTRUCT_PROTOTYPE flags, and the instance does not have its
     * private data set at this point, then the constructor was replaced and
     * we should throw a type error.
     */
    obj = &rval.toObject();
    if (obj->getClass() != clasp ||
        (!(~clasp->flags & (JSCLASS_HAS_PRIVATE |
                            JSCLASS_CONSTRUCT_PROTOTYPE)) &&
         !obj->getPrivate())) {
        JS_ReportErrorNumber(cx, js_GetErrorMessage, NULL,
                             JSMSG_WRONG_CONSTRUCTOR, clasp->name);
        return NULL;
    }
    return obj;
}

bool
JSObject::allocSlot(JSContext *cx, uint32 *slotp)
{
    uint32 slot = slotSpan();
    JS_ASSERT(slot >= JSSLOT_FREE(clasp));

    /*
     * If this object is in dictionary mode and it has a property table, try to
     * pull a free slot from the property table's slot-number freelist.
     */
    if (inDictionaryMode() && lastProp->hasTable()) {
        uint32 &last = lastProp->getTable()->freelist;
        if (last != SHAPE_INVALID_SLOT) {
#ifdef DEBUG
            JS_ASSERT(last < slot);
            uint32 next = getSlot(last).toPrivateUint32();
            JS_ASSERT_IF(next != SHAPE_INVALID_SLOT, next < slot);
#endif

            *slotp = last;

            Value &vref = getSlotRef(last);
            last = vref.toPrivateUint32();
            vref.setUndefined();
            return true;
        }
    }

    if (slot >= numSlots() && !growSlots(cx, slot + 1))
        return false;

    /* JSObject::growSlots or JSObject::freeSlot should set the free slots to void. */
    JS_ASSERT(getSlot(slot).isUndefined());
    *slotp = slot;
    return true;
}

bool
JSObject::freeSlot(JSContext *cx, uint32 slot)
{
    uint32 limit = slotSpan();
    JS_ASSERT(slot < limit);

    Value &vref = getSlotRef(slot);
    if (inDictionaryMode() && lastProp->hasTable()) {
        uint32 &last = lastProp->getTable()->freelist;

        /* Can't afford to check the whole freelist, but let's check the head. */
        JS_ASSERT_IF(last != SHAPE_INVALID_SLOT, last < limit && last != slot);

        /*
         * Freeing a slot other than the last one mapped by this object's
         * shape (and not a reserved slot; see bug 595230): push the slot onto
         * the dictionary property table's freelist. We want to let the last
         * slot be freed by shrinking the dslots vector; see js_TraceObject.
         */
        if (JSSLOT_FREE(clasp) <= slot && slot + 1 < limit) {
            JS_ASSERT_IF(last != SHAPE_INVALID_SLOT, last < slotSpan());
            vref.setPrivateUint32(last);
            last = slot;
            return true;
        }
    }
    vref.setUndefined();
    return false;
}

/* JSBOXEDWORD_INT_MAX as a string */
#define JSBOXEDWORD_INT_MAX_STRING "1073741823"

/*
 * Convert string indexes that convert to int jsvals as ints to save memory.
 * Care must be taken to use this macro every time a property name is used, or
 * else double-sets, incorrect property cache misses, or other mistakes could
 * occur.
 */
jsid
js_CheckForStringIndex(jsid id)
{
    if (!JSID_IS_ATOM(id))
        return id;

    JSAtom *atom = JSID_TO_ATOM(id);
    const jschar *s = atom->chars();
    jschar ch = *s;

    JSBool negative = (ch == '-');
    if (negative)
        ch = *++s;

    if (!JS7_ISDEC(ch))
        return id;

    size_t n = atom->length() - negative;
    if (n > sizeof(JSBOXEDWORD_INT_MAX_STRING) - 1)
        return id;

    const jschar *cp = s;
    const jschar *end = s + n;

    jsuint index = JS7_UNDEC(*cp++);
    jsuint oldIndex = 0;
    jsuint c = 0;

    if (index != 0) {
        while (JS7_ISDEC(*cp)) {
            oldIndex = index;
            c = JS7_UNDEC(*cp);
            index = 10 * index + c;
            cp++;
        }
    }

    /*
     * Non-integer indexes can't be represented as integers.  Also, distinguish
     * index "-0" from "0", because JSBOXEDWORD_INT cannot.
     */
    if (cp != end || (negative && index == 0))
        return id;

    if (negative) {
        if (oldIndex < -(JSID_INT_MIN / 10) ||
            (oldIndex == -(JSID_INT_MIN / 10) && c <= (-JSID_INT_MIN % 10)))
        {
            id = INT_TO_JSID(-jsint(index));
        }
    } else {
        if (oldIndex < JSID_INT_MAX / 10 ||
            (oldIndex == JSID_INT_MAX / 10 && c <= (JSID_INT_MAX % 10)))
        {
            id = INT_TO_JSID(jsint(index));
        }
    }

    return id;
}

static JSBool
PurgeProtoChain(JSContext *cx, JSObject *obj, jsid id)
{
    const Shape *shape;

    while (obj) {
        if (!obj->isNative()) {
            obj = obj->getProto();
            continue;
        }
        shape = obj->nativeLookup(id);
        if (shape) {
            PCMETER(JS_PROPERTY_CACHE(cx).pcpurges++);
            obj->shadowingShapeChange(cx, *shape);

            if (!obj->getParent()) {
                /*
                 * All scope chains end in a global object, so this will change
                 * the global shape. jstracer.cpp assumes that the global shape
                 * never changes on trace, so we must deep-bail here.
                 */
                LeaveTrace(cx);
            }
            return JS_TRUE;
        }
        obj = obj->getProto();
    }
    return JS_FALSE;
}

void
js_PurgeScopeChainHelper(JSContext *cx, JSObject *obj, jsid id)
{
    JS_ASSERT(obj->isDelegate());
    PurgeProtoChain(cx, obj->getProto(), id);

    /*
     * We must purge the scope chain only for Call objects as they are the only
     * kind of cacheable non-global object that can gain properties after outer
     * properties with the same names have been cached or traced. Call objects
     * may gain such properties via eval introducing new vars; see bug 490364.
     */
    if (obj->isCall()) {
        while ((obj = obj->getParent()) != NULL) {
            if (PurgeProtoChain(cx, obj, id))
                break;
        }
    }
}

const Shape *
js_AddNativeProperty(JSContext *cx, JSObject *obj, jsid id,
                     PropertyOp getter, StrictPropertyOp setter, uint32 slot,
                     uintN attrs, uintN flags, intN shortid)
{
    JS_ASSERT(!(flags & Shape::METHOD));

    /*
     * Purge the property cache of now-shadowed id in obj's scope chain. Do
     * this optimistically (assuming no failure below) before locking obj, so
     * we can lock the shadowed scope.
     */
    js_PurgeScopeChain(cx, obj, id);

    if (!obj->ensureClassReservedSlots(cx))
        return NULL;

    /* Convert string indices to integers if appropriate. */
    id = js_CheckForStringIndex(id);
    return obj->putProperty(cx, id, getter, setter, slot, attrs, flags, shortid);
}

const Shape *
js_ChangeNativePropertyAttrs(JSContext *cx, JSObject *obj,
                             const Shape *shape, uintN attrs, uintN mask,
                             PropertyOp getter, StrictPropertyOp setter)
{
    if (!obj->ensureClassReservedSlots(cx))
        return NULL;

    /*
     * Check for freezing an object with shape-memoized methods here, on a
     * shape-by-shape basis. Note that getter may be a pun of the method's
     * joined function object value, to indicate "no getter change". In this
     * case we must null getter to get the desired PropertyStub behavior.
     */
    if ((attrs & JSPROP_READONLY) && shape->isMethod()) {
        JSObject *funobj = &shape->methodObject();
        Value v = ObjectValue(*funobj);

        shape = obj->methodReadBarrier(cx, *shape, &v);
        if (!shape)
            return NULL;

        if (CastAsObject(getter) == funobj) {
            JS_ASSERT(!(attrs & JSPROP_GETTER));
            getter = NULL;
        }
    }

    return obj->changeProperty(cx, shape, attrs, mask, getter, setter);
}

JSBool
js_DefineProperty(JSContext *cx, JSObject *obj, jsid id, const Value *value,
                  PropertyOp getter, StrictPropertyOp setter, uintN attrs)
{
    return !!DefineNativeProperty(cx, obj, id, *value, getter, setter, attrs, 0, 0);
}

/*
 * Backward compatibility requires allowing addProperty hooks to mutate the
 * nominal initial value of a slotful property, while GC safety wants that
 * value to be stored before the call-out through the hook.  Optimize to do
 * both while saving cycles for classes that stub their addProperty hook.
 */
static inline bool
CallAddPropertyHook(JSContext *cx, Class *clasp, JSObject *obj, const Shape *shape, Value *vp)
{
    if (clasp->addProperty != PropertyStub) {
        Value nominal = *vp;

        if (!CallJSPropertyOp(cx, clasp->addProperty, obj, shape->propid, vp))
            return false;
        if (*vp != nominal) {
            if (obj->containsSlot(shape->slot))
                obj->nativeSetSlotWithType(cx, shape, *vp);
        }
    }
    return true;
}

namespace js {

const Shape *
DefineNativeProperty(JSContext *cx, JSObject *obj, jsid id, const Value &value,
                     PropertyOp getter, StrictPropertyOp setter, uintN attrs,
                     uintN flags, intN shortid, uintN defineHow /* = 0 */)
{
    JS_ASSERT((defineHow & ~(DNP_CACHE_RESULT | DNP_DONT_PURGE |
                             DNP_SET_METHOD | DNP_SKIP_TYPE)) == 0);
    LeaveTraceIfGlobalObject(cx, obj);

    /* Convert string indices to integers if appropriate. */
    id = js_CheckForStringIndex(id);

    /*
     * If defining a getter or setter, we must check for its counterpart and
     * update the attributes and property ops.  A getter or setter is really
     * only half of a property.
     */
    const Shape *shape = NULL;
    if (attrs & (JSPROP_GETTER | JSPROP_SETTER)) {
        JSObject *pobj;
        JSProperty *prop;

        /* Type information for getter/setter properties is unknown. */
        AddTypePropertyId(cx, obj->getType(), id, TYPE_UNKNOWN);
        MarkTypePropertyConfigured(cx, obj->getType(), id);

        /*
         * If we are defining a getter whose setter was already defined, or
         * vice versa, finish the job via obj->changeProperty, and refresh the
         * property cache line for (obj, id) to map shape.
         */
        if (!js_LookupProperty(cx, obj, id, &pobj, &prop))
            return NULL;
        if (prop && pobj == obj) {
            shape = (const Shape *) prop;
            if (shape->isAccessorDescriptor()) {
                shape = obj->changeProperty(cx, shape, attrs,
                                            JSPROP_GETTER | JSPROP_SETTER,
                                            (attrs & JSPROP_GETTER)
                                            ? getter
                                            : shape->getter(),
                                            (attrs & JSPROP_SETTER)
                                            ? setter
                                            : shape->setter());
                if (!shape)
                    return NULL;
            } else {
                shape = NULL;
            }
        }
    }

    /*
     * Purge the property cache of any properties named by id that are about
     * to be shadowed in obj's scope chain unless it is known a priori that it
     * is not possible. We do this before locking obj to avoid nesting locks.
     */
    if (!(defineHow & DNP_DONT_PURGE))
        js_PurgeScopeChain(cx, obj, id);

    /*
     * Check whether a readonly property or setter is being defined on a known
     * prototype object. See the comment in jscntxt.h before protoHazardShape's
     * member declaration.
     */
    if (obj->isDelegate() && (attrs & (JSPROP_READONLY | JSPROP_SETTER)))
        cx->runtime->protoHazardShape = js_GenerateShape(cx);

    /* Use the object's class getter and setter by default. */
    Class *clasp = obj->getClass();
    if (!(defineHow & DNP_SET_METHOD)) {
        if (!getter && !(attrs & JSPROP_GETTER))
            getter = clasp->getProperty;
        if (!setter && !(attrs & JSPROP_SETTER))
            setter = clasp->setProperty;
    }

    if (((defineHow & DNP_SET_METHOD) || getter == PropertyStub) &&
        !(defineHow & DNP_SKIP_TYPE)) {
        /*
         * Type information for normal native properties should reflect the
         * initial value of the property.
         */
        AddTypePropertyId(cx, obj->getType(), id, value);
        if (attrs & JSPROP_READONLY)
            MarkTypePropertyConfigured(cx, obj->getType(), id);
    }

    /* Get obj's own scope if it has one, or create a new one for obj. */
    if (!obj->ensureClassReservedSlots(cx))
        return NULL;

    /*
     * Make a local copy of value, in case a method barrier needs to update the
     * value to define, and just so addProperty can mutate its inout parameter.
     */
    Value valueCopy = value;
    bool adding = false;

    if (!shape) {
        /* Add a new property, or replace an existing one of the same id. */
        if (defineHow & DNP_SET_METHOD) {
            JS_ASSERT(clasp == &js_ObjectClass);
            JS_ASSERT(IsFunctionObject(value));
            JS_ASSERT(!(attrs & (JSPROP_GETTER | JSPROP_SETTER)));
            JS_ASSERT(!getter && !setter);

            JSObject *funobj = &value.toObject();
            if (FUN_OBJECT(GET_FUNCTION_PRIVATE(cx, funobj)) == funobj) {
                flags |= Shape::METHOD;
                getter = CastAsPropertyOp(funobj);
            }
        }

        if (const Shape *existingShape = obj->nativeLookup(id)) {
            if (existingShape->hasSlot())
                AbortRecordingIfUnexpectedGlobalWrite(cx, obj, existingShape->slot);

            if (existingShape->isMethod() &&
                ObjectValue(existingShape->methodObject()) == valueCopy)
            {
                /*
                 * Redefining an existing shape-memoized method object without
                 * changing the property's value, perhaps to change attributes.
                 * Clone now via the method read barrier.
                 *
                 * But first, assert that our caller is not trying to preserve
                 * the joined function object value as the getter object for
                 * the redefined property. The joined function object cannot
                 * yet have leaked, so only an internal code path could attempt
                 * such a thing. Any such path would be a bug to fix.
                 */
                JS_ASSERT(existingShape->getter() != getter);

                if (!obj->methodReadBarrier(cx, *existingShape, &valueCopy))
                    return NULL;
            }
        } else {
            adding = true;
        }

        uint32 oldShape = obj->shape();
        shape = obj->putProperty(cx, id, getter, setter, SHAPE_INVALID_SLOT,
                                 attrs, flags, shortid);
        if (!shape)
            return NULL;

        /*
         * If shape is a joined method, the above call to putProperty suffices
         * to update the object's shape id if need be (because the shape's hash
         * identity includes the method value).
         *
         * But if scope->branded(), the object's shape id may not have changed
         * and we may be overwriting a cached function-valued property (note
         * how methodWriteBarrier checks previous vs. would-be current value).
         * See bug 560998.
         */
        if (obj->shape() == oldShape && obj->branded() && shape->slot != SHAPE_INVALID_SLOT) {
            DebugOnly<const Shape*> newshape =
                obj->methodWriteBarrier(cx, *shape, valueCopy);
            JS_ASSERT(newshape == shape);
        }
    }

    /* Store valueCopy before calling addProperty, in case the latter GC's. */
    if (obj->containsSlot(shape->slot))
        obj->nativeSetSlot(shape->slot, valueCopy);

    /* XXXbe called with lock held */
    if (!CallAddPropertyHook(cx, clasp, obj, shape, &valueCopy)) {
        obj->removeProperty(cx, id);
        return NULL;
    }

    if (defineHow & DNP_CACHE_RESULT) {
        JS_ASSERT_NOT_ON_TRACE(cx);
        if (adding) {
            JS_PROPERTY_CACHE(cx).fill(cx, obj, 0, obj, shape, true);
            TRACE_1(AddProperty, obj);
        }
    }
    return shape;

#ifdef JS_TRACER
  error:
    /* TRACE_1 jumps here on error. */
    return NULL;
#endif
}

} /* namespace js */

/*
 * Call obj's resolve hook.
 *
 * cx, start, id, and flags are the parameters initially passed to the ongoing
 * lookup; objp and propp are its out parameters. obj is an object along
 * start's prototype chain.
 *
 * There are four possible outcomes:
 *
 *   - On failure, report an error or exception and return false.
 *
 *   - If we are already resolving a property of *curobjp, set *recursedp = true,
 *     and return true.
 *
 *   - If the resolve hook finds or defines the sought property, set *objp and
 *     *propp appropriately, set *recursedp = false, and return true.
 *
 *   - Otherwise no property was resolved. Set *propp = NULL and *recursedp = false
 *     and return true.
 */
static JSBool
CallResolveOp(JSContext *cx, JSObject *start, JSObject *obj, jsid id, uintN flags,
              JSObject **objp, JSProperty **propp, bool *recursedp)
{
    Class *clasp = obj->getClass();
    JSResolveOp resolve = clasp->resolve;

    /*
     * Avoid recursion on (obj, id) already being resolved on cx.
     *
     * Once we have successfully added an entry for (obj, key) to
     * cx->resolvingTable, control must go through cleanup: before
     * returning.  But note that JS_DHASH_ADD may find an existing
     * entry, in which case we bail to suppress runaway recursion.
     */
    AutoResolving resolving(cx, obj, id);
    if (resolving.alreadyStarted()) {
        /* Already resolving id in obj -- suppress recursion. */
        *recursedp = true;
        return true;
    }
    *recursedp = false;

    *propp = NULL;

    if (clasp->flags & JSCLASS_NEW_RESOLVE) {
        JSNewResolveOp newresolve = reinterpret_cast<JSNewResolveOp>(resolve);
        if (flags == RESOLVE_INFER)
            flags = js_InferFlags(cx, 0);
        JSObject *obj2 = (clasp->flags & JSCLASS_NEW_RESOLVE_GETS_START) ? start : NULL;
        if (!newresolve(cx, obj, id, flags, &obj2))
            return false;

        /*
         * We trust the new style resolve hook to set obj2 to NULL when
         * the id cannot be resolved. But, when obj2 is not null, we do
         * not assume that id must exist and do full nativeLookup for
         * compatibility.
         */
        if (!obj2)
            return true;

        if (!obj2->isNative()) {
            /* Whoops, newresolve handed back a foreign obj2. */
            JS_ASSERT(obj2 != obj);
            return obj2->lookupProperty(cx, id, objp, propp);
        }
        obj = obj2;
    } else {
        if (!resolve(cx, obj, id))
            return false;
    }

    if (!obj->nativeEmpty()) {
        if (const Shape *shape = obj->nativeLookup(id)) {
            *objp = obj;
            *propp = (JSProperty *) shape;
        }
    }

    return true;
}

#define SCOPE_DEPTH_ACCUM(bs,val) JS_SCOPE_DEPTH_METERING(JS_BASIC_STATS_ACCUM(bs, val))

static JS_ALWAYS_INLINE bool
LookupPropertyWithFlagsInline(JSContext *cx, JSObject *obj, jsid id, uintN flags,
                              JSObject **objp, JSProperty **propp)
{
    /* We should not get string indices which aren't already integers here. */
    JS_ASSERT(id == js_CheckForStringIndex(id));

    /* Search scopes starting with obj and following the prototype link. */
    JSObject *start = obj;
#ifdef JS_SCOPE_DEPTH_METER
    int protoIndex = 0;
#endif
    for (; ; JS_SCOPE_DEPTH_METERING(protoIndex++)) {
        const Shape *shape = obj->nativeLookup(id);
        if (shape) {
            SCOPE_DEPTH_ACCUM(&cx->runtime->protoLookupDepthStats, protoIndex);
            *objp = obj;
            *propp = (JSProperty *) shape;
            return true;
        }

        /* Try obj's class resolve hook if id was not found in obj's scope. */
        if (obj->getClass()->resolve != JS_ResolveStub) {
            bool recursed;
            if (!CallResolveOp(cx, start, obj, id, flags, objp, propp, &recursed))
                return false;
            if (recursed)
                break;
            if (*propp) {
                /*
                 * For stats we do not recalculate protoIndex even if it was
                 * resolved on some other object.
                 */
                SCOPE_DEPTH_ACCUM(&cx->runtime->protoLookupDepthStats, protoIndex);
                return true;
            }
        }

        JSObject *proto = obj->getProto();
        if (!proto)
            break;
        if (!proto->isNative()) {
            if (!proto->lookupProperty(cx, id, objp, propp))
                return false;
#ifdef DEBUG
            /*
             * Non-native objects must have either non-native lookup results,
             * or else native results from the non-native's prototype chain.
             *
             * See StackFrame::getValidCalleeObject, where we depend on this
             * fact to force a prototype-delegated joined method accessed via
             * arguments.callee through the delegating |this| object's method
             * read barrier.
             */
            if (*propp && (*objp)->isNative()) {
                while ((proto = proto->getProto()) != *objp)
                    JS_ASSERT(proto);
            }
#endif
            return true;
        }

        obj = proto;
    }

    *objp = NULL;
    *propp = NULL;
    return true;
}

JS_FRIEND_API(JSBool)
js_LookupProperty(JSContext *cx, JSObject *obj, jsid id, JSObject **objp,
                  JSProperty **propp)
{
    /* Convert string indices to integers if appropriate. */
    id = js_CheckForStringIndex(id);

    return LookupPropertyWithFlagsInline(cx, obj, id, cx->resolveFlags, objp, propp);
}

namespace js {

bool
LookupPropertyWithFlags(JSContext *cx, JSObject *obj, jsid id, uintN flags,
                        JSObject **objp, JSProperty **propp)
{
    /* Convert string indices to integers if appropriate. */
    id = js_CheckForStringIndex(id);

    return LookupPropertyWithFlagsInline(cx, obj, id, flags, objp, propp);
}

} /* namespace js */

PropertyCacheEntry *
js_FindPropertyHelper(JSContext *cx, jsid id, JSBool cacheResult,
                      JSObject **objp, JSObject **pobjp, JSProperty **propp)
{
    JSObject *scopeChain, *obj, *parent, *pobj;
    PropertyCacheEntry *entry;
    int scopeIndex;
    JSProperty *prop;

    JS_ASSERT_IF(cacheResult, !JS_ON_TRACE(cx));
    scopeChain = cx->stack.currentScriptedScopeChain();

    /* Scan entries on the scope chain that we can cache across. */
    entry = JS_NO_PROP_CACHE_FILL;
    obj = scopeChain;
    parent = obj->getParent();
    for (scopeIndex = 0;
         parent
         ? IsCacheableNonGlobalScope(obj)
         : !obj->getOps()->lookupProperty;
         ++scopeIndex) {
        if (!LookupPropertyWithFlags(cx, obj, id, cx->resolveFlags, &pobj, &prop))
            return NULL;

        if (prop) {
#ifdef DEBUG
            if (parent) {
                Class *clasp = obj->getClass();
                JS_ASSERT(pobj->isNative());
                JS_ASSERT(pobj->getClass() == clasp);
                if (clasp == &js_BlockClass) {
                    /*
                     * A block instance on the scope chain is immutable and
                     * shares its shape with the compile-time prototype. Thus
                     * we cannot find any property on the prototype.
                     */
                    JS_ASSERT(pobj->isClonedBlock());
                } else {
                    /* Call and DeclEnvClass objects have no prototypes. */
                    JS_ASSERT(!obj->getProto());
                }
                JS_ASSERT(pobj == obj);
            } else {
                JS_ASSERT(obj->isNative());
            }
#endif
            /*
             * We must check if pobj is native as a global object can have
             * non-native prototype.
             */
            if (cacheResult && pobj->isNative()) {
                entry = JS_PROPERTY_CACHE(cx).fill(cx, scopeChain, scopeIndex, pobj,
                                                   (Shape *) prop);
            }
            SCOPE_DEPTH_ACCUM(&cx->runtime->scopeSearchDepthStats, scopeIndex);
            goto out;
        }

        if (!parent) {
            pobj = NULL;
            goto out;
        }
        obj = parent;
        parent = obj->getParent();
    }

    for (;;) {
        if (!obj->lookupProperty(cx, id, &pobj, &prop))
            return NULL;
        if (prop) {
            PCMETER(JS_PROPERTY_CACHE(cx).nofills++);
            goto out;
        }

        /*
         * We conservatively assume that a resolve hook could mutate the scope
         * chain during JSObject::lookupProperty. So we read parent here again.
         */
        parent = obj->getParent();
        if (!parent) {
            pobj = NULL;
            break;
        }
        obj = parent;
    }

  out:
    JS_ASSERT(!!pobj == !!prop);
    *objp = obj;
    *pobjp = pobj;
    *propp = prop;
    return entry;
}

/*
 * On return, if |*pobjp| is a native object, then |*propp| is a |Shape *|.
 * Otherwise, its type and meaning depends on the host object's implementation.
 */
JS_FRIEND_API(JSBool)
js_FindProperty(JSContext *cx, jsid id, JSObject **objp, JSObject **pobjp,
                JSProperty **propp)
{
    return !!js_FindPropertyHelper(cx, id, false, objp, pobjp, propp);
}

JSObject *
js_FindIdentifierBase(JSContext *cx, JSObject *scopeChain, jsid id)
{
    /*
     * This function should not be called for a global object or from the
     * trace and should have a valid cache entry for native scopeChain.
     */
    JS_ASSERT(scopeChain->getParent());
    JS_ASSERT(!JS_ON_TRACE(cx));

    JSObject *obj = scopeChain;

    /*
     * Loop over cacheable objects on the scope chain until we find a
     * property. We also stop when we reach the global object skipping any
     * farther checks or lookups. For details see the JSOP_BINDNAME case of
     * js_Interpret.
     *
     * The test order here matters because IsCacheableNonGlobalScope
     * must not be passed a global object (i.e. one with null parent).
     */
    for (int scopeIndex = 0;
         !obj->getParent() || IsCacheableNonGlobalScope(obj);
         scopeIndex++) {
        JSObject *pobj;
        JSProperty *prop;
        if (!LookupPropertyWithFlags(cx, obj, id, cx->resolveFlags, &pobj, &prop))
            return NULL;
        if (prop) {
            if (!pobj->isNative()) {
                JS_ASSERT(!obj->getParent());
                return obj;
            }
            JS_ASSERT_IF(obj->getParent(), pobj->getClass() == obj->getClass());
            DebugOnly<PropertyCacheEntry*> entry =
                JS_PROPERTY_CACHE(cx).fill(cx, scopeChain, scopeIndex, pobj, (Shape *) prop);
            JS_ASSERT(entry);
            return obj;
        }

        JSObject *parent = obj->getParent();
        if (!parent)
            return obj;
        obj = parent;
    }

    /* Loop until we find a property or reach the global object. */
    do {
        JSObject *pobj;
        JSProperty *prop;
        if (!obj->lookupProperty(cx, id, &pobj, &prop))
            return NULL;
        if (prop)
            break;

        /*
         * We conservatively assume that a resolve hook could mutate the scope
         * chain during JSObject::lookupProperty. So we must check if parent is
         * not null here even if it wasn't before the lookup.
         */
        JSObject *parent = obj->getParent();
        if (!parent)
            break;
        obj = parent;
    } while (obj->getParent());
    return obj;
}

static JS_ALWAYS_INLINE JSBool
js_NativeGetInline(JSContext *cx, JSObject *receiver, JSObject *obj, JSObject *pobj,
                   const Shape *shape, uintN getHow, Value *vp)
{
    LeaveTraceIfGlobalObject(cx, pobj);

    uint32 slot;
    int32 sample;

    JS_ASSERT(pobj->isNative());

    slot = shape->slot;
    if (slot != SHAPE_INVALID_SLOT) {
        *vp = pobj->nativeGetSlot(slot);
        JS_ASSERT(!vp->isMagic());
    } else {
        vp->setUndefined();
    }
    if (shape->hasDefaultGetter())
        return true;

    if (JS_UNLIKELY(shape->isMethod()) && (getHow & JSGET_NO_METHOD_BARRIER)) {
        JS_ASSERT(shape->methodObject() == vp->toObject());
        return true;
    }

    sample = cx->runtime->propertyRemovals;
    {
        AutoShapeRooter tvr(cx, shape);
        AutoObjectRooter tvr2(cx, pobj);
        if (!shape->get(cx, receiver, obj, pobj, vp))
            return false;
    }

    if (pobj->containsSlot(slot) &&
        (JS_LIKELY(cx->runtime->propertyRemovals == sample) ||
         pobj->nativeContains(*shape))) {
        if (!pobj->methodWriteBarrier(cx, *shape, *vp))
            return false;
        pobj->nativeSetSlot(slot, *vp);
    }

    /* Record values produced by shapes without a default getter. */
    AddTypePropertyId(cx, obj->getType(), shape->propid, *vp);

    return true;
}

JSBool
js_NativeGet(JSContext *cx, JSObject *obj, JSObject *pobj, const Shape *shape, uintN getHow,
             Value *vp)
{
    return js_NativeGetInline(cx, obj, obj, pobj, shape, getHow, vp);
}

JSBool
js_NativeSet(JSContext *cx, JSObject *obj, const Shape *shape, bool added, bool strict, Value *vp)
{
    LeaveTraceIfGlobalObject(cx, obj);

    AddTypePropertyId(cx, obj->getType(), shape->propid, *vp);

    uint32 slot;
    int32 sample;

    JS_ASSERT(obj->isNative());

    slot = shape->slot;
    if (slot != SHAPE_INVALID_SLOT) {
        JS_ASSERT(obj->containsSlot(slot));

        /* If shape has a stub setter, keep obj locked and just store *vp. */
        if (shape->hasDefaultSetter()) {
            if (!added) {
                AbortRecordingIfUnexpectedGlobalWrite(cx, obj, slot);

                /* FIXME: This should pass *shape, not slot, but see bug 630354. */
                if (!obj->methodWriteBarrier(cx, slot, *vp))
                    return false;
            }
            obj->nativeSetSlot(slot, *vp);
            return true;
        }
    } else {
        /*
         * Allow API consumers to create shared properties with stub setters.
         * Such properties effectively function as data descriptors which are
         * not writable, so attempting to set such a property should do nothing
         * or throw if we're in strict mode.
         */
        if (!shape->hasGetterValue() && shape->hasDefaultSetter())
            return js_ReportGetterOnlyAssignment(cx);
    }

    sample = cx->runtime->propertyRemovals;
    {
        AutoShapeRooter tvr(cx, shape);
        if (!shape->set(cx, obj, strict, vp))
            return false;

        JS_ASSERT_IF(!obj->inDictionaryMode(), shape->slot == slot);
        slot = shape->slot;
    }

    if (obj->containsSlot(slot) &&
        (JS_LIKELY(cx->runtime->propertyRemovals == sample) ||
         obj->nativeContains(*shape))) {
        if (!added) {
            AbortRecordingIfUnexpectedGlobalWrite(cx, obj, slot);
            if (!obj->methodWriteBarrier(cx, *shape, *vp))
                return false;
        }
        obj->setSlot(slot, *vp);
    }

    return true;
}

static JS_ALWAYS_INLINE bool
js_GetPropertyHelperWithShapeInline(JSContext *cx, JSObject *obj, JSObject *receiver, jsid id,
                                    uintN getHow, Value *vp,
                                    const Shape **shapeOut, JSObject **holderOut)
{
    JSObject *aobj, *obj2;
    JSProperty *prop;
    const Shape *shape;

    JS_ASSERT_IF(getHow & JSGET_CACHE_RESULT, !JS_ON_TRACE(cx));

    *shapeOut = NULL;

    /* Convert string indices to integers if appropriate. */
    id = js_CheckForStringIndex(id);

    aobj = js_GetProtoIfDenseArray(obj);
    /* This call site is hot -- use the always-inlined variant of LookupPropertyWithFlags(). */
    if (!LookupPropertyWithFlagsInline(cx, aobj, id, cx->resolveFlags, &obj2, &prop))
        return false;

    *holderOut = obj2;

    if (!prop) {
        vp->setUndefined();

        if (!CallJSPropertyOp(cx, obj->getClass()->getProperty, obj, id, vp))
            return JS_FALSE;

        PCMETER(getHow & JSGET_CACHE_RESULT && JS_PROPERTY_CACHE(cx).nofills++);

        /* Record non-undefined values produced by the class getter hook. */
        if (!vp->isUndefined())
            AddTypePropertyId(cx, obj->getType(), id, *vp);

        /*
         * Give a strict warning if foo.bar is evaluated by a script for an
         * object foo with no property named 'bar'.
         */
        jsbytecode *pc;
        if (vp->isUndefined() && ((pc = js_GetCurrentBytecodePC(cx)) != NULL)) {
            JSOp op;
            uintN flags;

            op = (JSOp) *pc;
            if (op == JSOP_TRAP) {
                JS_ASSERT_NOT_ON_TRACE(cx);
                op = JS_GetTrapOpcode(cx, cx->fp()->script(), pc);
            }
            if (op == JSOP_GETXPROP) {
                flags = JSREPORT_ERROR;
            } else {
                if (!cx->hasStrictOption() ||
                    (op != JSOP_GETPROP && op != JSOP_GETELEM) ||
                    js_CurrentPCIsInImacro(cx)) {
                    return JS_TRUE;
                }

                /*
                 * XXX do not warn about missing __iterator__ as the function
                 * may be called from JS_GetMethodById. See bug 355145.
                 */
                if (JSID_IS_ATOM(id, cx->runtime->atomState.iteratorAtom))
                    return JS_TRUE;

                /* Do not warn about tests like (obj[prop] == undefined). */
                if (cx->resolveFlags == RESOLVE_INFER) {
                    LeaveTrace(cx);
                    pc += js_CodeSpec[op].length;
                    if (Detecting(cx, pc))
                        return JS_TRUE;
                } else if (cx->resolveFlags & JSRESOLVE_DETECTING) {
                    return JS_TRUE;
                }

                flags = JSREPORT_WARNING | JSREPORT_STRICT;
            }

            /* Ok, bad undefined property reference: whine about it. */
            if (!js_ReportValueErrorFlags(cx, flags, JSMSG_UNDEFINED_PROP,
                                          JSDVG_IGNORE_STACK, IdToValue(id),
                                          NULL, NULL, NULL)) {
                return JS_FALSE;
            }
        }
        return JS_TRUE;
    }

    if (!obj2->isNative()) {
        return obj2->isProxy()
               ? JSProxy::get(cx, obj2, receiver, id, vp)
               : obj2->getProperty(cx, id, vp);
    }

    shape = (Shape *) prop;
    *shapeOut = shape;

    if (getHow & JSGET_CACHE_RESULT) {
        JS_ASSERT_NOT_ON_TRACE(cx);
        JS_PROPERTY_CACHE(cx).fill(cx, aobj, 0, obj2, shape);
    }

    /* This call site is hot -- use the always-inlined variant of js_NativeGet(). */
    if (!js_NativeGetInline(cx, receiver, obj, obj2, shape, getHow, vp))
        return JS_FALSE;

    return JS_TRUE;
}

bool
js_GetPropertyHelperWithShape(JSContext *cx, JSObject *obj, JSObject *receiver, jsid id,
                              uint32 getHow, Value *vp,
                              const Shape **shapeOut, JSObject **holderOut)
{
    return js_GetPropertyHelperWithShapeInline(cx, obj, receiver, id, getHow, vp,
                                               shapeOut, holderOut);
}

static JS_ALWAYS_INLINE JSBool
js_GetPropertyHelperInline(JSContext *cx, JSObject *obj, JSObject *receiver, jsid id,
                           uint32 getHow, Value *vp)
{
    const Shape *shape;
    JSObject *holder;
    return js_GetPropertyHelperWithShapeInline(cx, obj, receiver, id, getHow, vp, &shape, &holder);
}

JSBool
js_GetPropertyHelper(JSContext *cx, JSObject *obj, jsid id, uint32 getHow, Value *vp)
{
    return js_GetPropertyHelperInline(cx, obj, obj, id, getHow, vp);
}

JSBool
js_GetProperty(JSContext *cx, JSObject *obj, JSObject *receiver, jsid id, Value *vp)
{
    /* This call site is hot -- use the always-inlined variant of js_GetPropertyHelper(). */
    return js_GetPropertyHelperInline(cx, obj, receiver, id, JSGET_METHOD_BARRIER, vp);
}

JSBool
js::GetPropertyDefault(JSContext *cx, JSObject *obj, jsid id, const Value &def, Value *vp)
{
    JSProperty *prop;
    JSObject *obj2;
    if (!LookupPropertyWithFlags(cx, obj, id, JSRESOLVE_QUALIFIED, &obj2, &prop))
        return false;

    if (!prop) {
        *vp = def;
        return true;
    }

    return js_GetProperty(cx, obj2, id, vp);
}

JSBool
js_GetMethod(JSContext *cx, JSObject *obj, jsid id, uintN getHow, Value *vp)
{
    JSAutoResolveFlags rf(cx, JSRESOLVE_QUALIFIED);

    PropertyIdOp op = obj->getOps()->getProperty;
    if (!op) {
#if JS_HAS_XML_SUPPORT
        JS_ASSERT(!obj->isXML());
#endif
        return js_GetPropertyHelper(cx, obj, id, getHow, vp);
    }
    JS_ASSERT_IF(getHow & JSGET_CACHE_RESULT, obj->isDenseArray());
#if JS_HAS_XML_SUPPORT
    if (obj->isXML())
        return js_GetXMLMethod(cx, obj, id, vp);
#endif
    return op(cx, obj, obj, id, vp);
}

JS_FRIEND_API(bool)
js_CheckUndeclaredVarAssignment(JSContext *cx, JSString *propname)
{
    StackFrame *const fp = js_GetTopStackFrame(cx, FRAME_EXPAND_TOP);
    if (!fp)
        return true;

    /* If neither cx nor the code is strict, then no check is needed. */
    if (!(fp->isScriptFrame() && fp->script()->strictModeCode) &&
        !cx->hasStrictOption()) {
        return true;
    }

    JSAutoByteString bytes(cx, propname);
    return !!bytes &&
           JS_ReportErrorFlagsAndNumber(cx,
                                        (JSREPORT_WARNING | JSREPORT_STRICT
                                         | JSREPORT_STRICT_MODE_ERROR),
                                        js_GetErrorMessage, NULL,
                                        JSMSG_UNDECLARED_VAR, bytes.ptr());
}

bool
JSObject::reportReadOnly(JSContext* cx, jsid id, uintN report)
{
    return js_ReportValueErrorFlags(cx, report, JSMSG_READ_ONLY,
                                    JSDVG_IGNORE_STACK, IdToValue(id), NULL,
                                    NULL, NULL);
}

bool
JSObject::reportNotConfigurable(JSContext* cx, jsid id, uintN report)
{
    return js_ReportValueErrorFlags(cx, report, JSMSG_CANT_DELETE,
                                    JSDVG_IGNORE_STACK, IdToValue(id), NULL,
                                    NULL, NULL);
}

bool
JSObject::reportNotExtensible(JSContext *cx, uintN report)
{
    return js_ReportValueErrorFlags(cx, report, JSMSG_OBJECT_NOT_EXTENSIBLE,
                                    JSDVG_IGNORE_STACK, ObjectValue(*this),
                                    NULL, NULL, NULL);
}

bool
JSObject::callMethod(JSContext *cx, jsid id, uintN argc, Value *argv, Value *vp)
{
    Value fval;
    return js_GetMethod(cx, this, id, JSGET_NO_METHOD_BARRIER, &fval) &&
           ExternalInvoke(cx, ObjectValue(*this), fval, argc, argv, vp);
}

JSBool
js_SetPropertyHelper(JSContext *cx, JSObject *obj, jsid id, uintN defineHow,
                     Value *vp, JSBool strict)
{
    JSObject *pobj;
    JSProperty *prop;
    const Shape *shape;
    uintN attrs, flags;
    intN shortid;
    Class *clasp;
    PropertyOp getter;
    StrictPropertyOp setter;
    bool added;

    JS_ASSERT((defineHow & ~(DNP_CACHE_RESULT | DNP_SET_METHOD | DNP_UNQUALIFIED)) == 0);
    if (defineHow & DNP_CACHE_RESULT)
        JS_ASSERT_NOT_ON_TRACE(cx);

    /* Convert string indices to integers if appropriate. */
    id = js_CheckForStringIndex(id);

    if (!LookupPropertyWithFlags(cx, obj, id, cx->resolveFlags, &pobj, &prop))
        return false;
    if (prop) {
        if (!pobj->isNative()) {
            if (pobj->isProxy()) {
                AutoPropertyDescriptorRooter pd(cx);
                if (!JSProxy::getPropertyDescriptor(cx, pobj, id, true, &pd))
                    return false;

                if ((pd.attrs & (JSPROP_SHARED | JSPROP_SHADOWABLE)) == JSPROP_SHARED) {
                    return !pd.setter ||
                           CallSetter(cx, obj, id, pd.setter, pd.attrs, pd.shortid, strict, vp);
                }

                if (pd.attrs & JSPROP_READONLY) {
                    if (strict)
                        return obj->reportReadOnly(cx, id);
                    if (cx->hasStrictOption())
                        return obj->reportReadOnly(cx, id, JSREPORT_STRICT | JSREPORT_WARNING);
                    return true;
                }
            }

            prop = NULL;
        }
    } else {
        /* We should never add properties to lexical blocks.  */
        JS_ASSERT(!obj->isBlock());

        if (!obj->getParent() &&
            (defineHow & DNP_UNQUALIFIED) &&
            !js_CheckUndeclaredVarAssignment(cx, JSID_TO_STRING(id))) {
            return JS_FALSE;
        }
    }
    shape = (Shape *) prop;

    /*
     * Now either shape is null, meaning id was not found in obj or one of its
     * prototypes; or shape is non-null, meaning id was found directly in pobj.
     */
    attrs = JSPROP_ENUMERATE;
    flags = 0;
    shortid = 0;
    clasp = obj->getClass();
    getter = clasp->getProperty;
    setter = clasp->setProperty;

    if (shape) {
        /* ES5 8.12.4 [[Put]] step 2. */
        if (shape->isAccessorDescriptor()) {
            if (shape->hasDefaultSetter())
                return js_ReportGetterOnlyAssignment(cx);
        } else {
            JS_ASSERT(shape->isDataDescriptor());

            if (!shape->writable()) {
                PCMETER((defineHow & JSDNP_CACHE_RESULT) && JS_PROPERTY_CACHE(cx).rofills++);

                /* Error in strict mode code, warn with strict option, otherwise do nothing. */
                if (strict)
                    return obj->reportReadOnly(cx, id);
                if (cx->hasStrictOption())
                    return obj->reportReadOnly(cx, id, JSREPORT_STRICT | JSREPORT_WARNING);
                return JS_TRUE;
            }
        }

        attrs = shape->attributes();
        if (pobj != obj) {
            /*
             * We found id in a prototype object: prepare to share or shadow.
             */
            if (!shape->shadowable()) {
                if (defineHow & DNP_CACHE_RESULT)
                    JS_PROPERTY_CACHE(cx).fill(cx, obj, 0, pobj, shape);

                if (shape->hasDefaultSetter() && !shape->hasGetterValue())
                    return JS_TRUE;

                return shape->set(cx, obj, strict, vp);
            }

            /*
             * Preserve attrs except JSPROP_SHARED, getter, and setter when
             * shadowing any property that has no slot (is shared). We must
             * clear the shared attribute for the shadowing shape so that the
             * property in obj that it defines has a slot to retain the value
             * being set, in case the setter simply cannot operate on instances
             * of obj's class by storing the value in some class-specific
             * location.
             *
             * A subset of slotless shared properties is the set of properties
             * with shortids, which must be preserved too. An old API requires
             * that the property's getter and setter receive the shortid, not
             * id, when they are called on the shadowing property that we are
             * about to create in obj.
             */
            if (!shape->hasSlot()) {
                defineHow &= ~DNP_SET_METHOD;
                if (shape->hasShortID()) {
                    flags = Shape::HAS_SHORTID;
                    shortid = shape->shortid;
                }
                attrs &= ~JSPROP_SHARED;
                getter = shape->getter();
                setter = shape->setter();
            } else {
                /* Restore attrs to the ECMA default for new properties. */
                attrs = JSPROP_ENUMERATE;
            }

            /*
             * Forget we found the proto-property now that we've copied any
             * needed member values.
             */
            shape = NULL;
        }

        JS_ASSERT_IF(shape && shape->isMethod(), pobj->hasMethodBarrier());
        JS_ASSERT_IF(shape && shape->isMethod(),
                     pobj->getSlot(shape->slot).toObject() == shape->methodObject());
        if (shape && (defineHow & DNP_SET_METHOD)) {
            /*
             * JSOP_SETMETHOD is assigning to an existing own property. If it
             * is an identical method property, do nothing. Otherwise downgrade
             * to ordinary assignment. Either way, do not fill the property
             * cache, as the interpreter has no fast path for these unusual
             * cases.
             */
            bool identical = shape->isMethod() && shape->methodObject() == vp->toObject();
            if (!identical) {
                shape = obj->methodShapeChange(cx, *shape);
                if (!shape)
                    return false;

                JSObject *funobj = &vp->toObject();
                JSFunction *fun = funobj->getFunctionPrivate();
                if (fun == funobj) {
                    funobj = CloneFunctionObject(cx, fun, fun->parent, true);
                    if (!funobj)
                        return JS_FALSE;
                    vp->setObject(*funobj);
                }
            }
            return identical || js_NativeSet(cx, obj, shape, false, strict, vp);
        }
    }

    added = false;
    if (!shape) {
        if (!obj->isExtensible()) {
            /* Error in strict mode code, warn with strict option, otherwise do nothing. */
            if (strict)
                return obj->reportNotExtensible(cx);
            if (cx->hasStrictOption())
                return obj->reportNotExtensible(cx, JSREPORT_STRICT | JSREPORT_WARNING);
            return JS_TRUE;
        }

        /*
         * Purge the property cache of now-shadowed id in obj's scope chain.
         * Do this early, before locking obj to avoid nesting locks.
         */
        js_PurgeScopeChain(cx, obj, id);

        /* Find or make a property descriptor with the right heritage. */
        if (!obj->ensureClassReservedSlots(cx))
            return JS_FALSE;

        /*
         * Check for Object class here to avoid defining a method on a class
         * with magic resolve, addProperty, getProperty, etc. hooks.
         */
        if ((defineHow & DNP_SET_METHOD) && obj->canHaveMethodBarrier()) {
            JS_ASSERT(IsFunctionObject(*vp));
            JS_ASSERT(!(attrs & (JSPROP_GETTER | JSPROP_SETTER)));

            JSObject *funobj = &vp->toObject();
            JSFunction *fun = GET_FUNCTION_PRIVATE(cx, funobj);
            if (fun == funobj) {
                flags |= Shape::METHOD;
                getter = CastAsPropertyOp(funobj);
            }
        }

        shape = obj->putProperty(cx, id, getter, setter, SHAPE_INVALID_SLOT,
                                 attrs, flags, shortid);
        if (!shape)
            return JS_FALSE;

        if (defineHow & DNP_CACHE_RESULT)
            TRACE_1(AddProperty, obj);

        /*
         * Initialize the new property value (passed to setter) to undefined.
         * Note that we store before calling addProperty, to match the order
         * in DefineNativeProperty.
         */
        if (obj->containsSlot(shape->slot))
            obj->nativeSetSlot(shape->slot, UndefinedValue());

        /* XXXbe called with obj locked */
        if (!CallAddPropertyHook(cx, clasp, obj, shape, vp)) {
            obj->removeProperty(cx, id);
            return JS_FALSE;
        }
        added = true;
    }

    if (defineHow & DNP_CACHE_RESULT)
        JS_PROPERTY_CACHE(cx).fill(cx, obj, 0, obj, shape, added);

    return js_NativeSet(cx, obj, shape, added, strict, vp);

#ifdef JS_TRACER
  error: // TRACE_1 jumps here in case of error.
    return JS_FALSE;
#endif
}

JSBool
js_SetProperty(JSContext *cx, JSObject *obj, jsid id, Value *vp, JSBool strict)
{
    return js_SetPropertyHelper(cx, obj, id, 0, vp, strict);
}

JSBool
js_GetAttributes(JSContext *cx, JSObject *obj, jsid id, uintN *attrsp)
{
    JSProperty *prop;
    if (!js_LookupProperty(cx, obj, id, &obj, &prop))
        return false;
    if (!prop) {
        *attrsp = 0;
        return true;
    }
    if (!obj->isNative())
        return obj->getAttributes(cx, id, attrsp);

    const Shape *shape = (Shape *)prop;
    *attrsp = shape->attributes();
    return true;
}

JSBool
js_SetNativeAttributes(JSContext *cx, JSObject *obj, Shape *shape, uintN attrs)
{
    JS_ASSERT(obj->isNative());
    return !!js_ChangeNativePropertyAttrs(cx, obj, shape, attrs, 0,
                                          shape->getter(), shape->setter());
}

JSBool
js_SetAttributes(JSContext *cx, JSObject *obj, jsid id, uintN *attrsp)
{
    JSProperty *prop;
    if (!js_LookupProperty(cx, obj, id, &obj, &prop))
        return false;
    if (!prop)
        return true;
    return obj->isNative()
           ? js_SetNativeAttributes(cx, obj, (Shape *) prop, *attrsp)
           : obj->setAttributes(cx, id, attrsp);
}

JSBool
js_DeleteProperty(JSContext *cx, JSObject *obj, jsid id, Value *rval, JSBool strict)
{
    JSObject *proto;
    JSProperty *prop;
    const Shape *shape;

    rval->setBoolean(true);

    /* Convert string indices to integers if appropriate. */
    id = js_CheckForStringIndex(id);

    if (!js_LookupProperty(cx, obj, id, &proto, &prop))
        return false;
    if (!prop || proto != obj) {
        /*
         * If the property was found in a native prototype, check whether it's
         * shared and permanent.  Such a property stands for direct properties
         * in all delegating objects, matching ECMA semantics without bloating
         * each delegating object.
         */
        if (prop && proto->isNative()) {
            shape = (Shape *)prop;
            if (shape->isSharedPermanent()) {
                if (strict)
                    return obj->reportNotConfigurable(cx, id);
                rval->setBoolean(false);
                return true;
            }
        }

        /*
         * If no property, or the property comes unshared or impermanent from
         * a prototype, call the class's delProperty hook, passing rval as the
         * result parameter.
         */
        return CallJSPropertyOp(cx, obj->getClass()->delProperty, obj, id, rval);
    }

    shape = (Shape *)prop;
    if (!shape->configurable()) {
        if (strict)
            return obj->reportNotConfigurable(cx, id);
        rval->setBoolean(false);
        return true;
    }

    if (!CallJSPropertyOp(cx, obj->getClass()->delProperty, obj, SHAPE_USERID(shape), rval))
        return false;

    if (obj->containsSlot(shape->slot)) {
        const Value &v = obj->nativeGetSlot(shape->slot);
        GCPoke(cx, v);

        /*
         * Delete is rare enough that we can take the hit of checking for an
         * active cloned method function object that must be homed to a callee
         * slot on the active stack frame before this delete completes, in case
         * someone saved the clone and checks it against foo.caller for a foo
         * called from the active method.
         *
         * We do not check suspended frames. They can't be reached via caller,
         * so the only way they could have the method's joined function object
         * as callee is through an API abusage. We break any such edge case.
         */
        if (obj->hasMethodBarrier()) {
            JSObject *funobj;

            if (IsFunctionObject(v, &funobj)) {
                JSFunction *fun = GET_FUNCTION_PRIVATE(cx, funobj);

                if (fun != funobj) {
                    for (StackFrame *fp = cx->maybefp(); fp; fp = fp->prev()) {
                        if (fp->isFunctionFrame() &&
                            fp->callee() == fun->compiledFunObj() &&
                            fp->thisValue().isObject())
                        {
                            JSObject *tmp = &fp->thisValue().toObject();
                            do {
                                if (tmp == obj) {
                                    fp->calleev().setObject(*funobj);
                                    break;
                                }
                            } while ((tmp = tmp->getProto()) != NULL);
                        }
                    }
                }
            }
        }
    }

    return obj->removeProperty(cx, id) && js_SuppressDeletedProperty(cx, obj, id);
}

namespace js {

JSObject *
HasNativeMethod(JSObject *obj, jsid methodid, Native native)
{
    const Shape *shape = obj->nativeLookup(methodid);
    if (!shape || !shape->hasDefaultGetter() || !obj->containsSlot(shape->slot))
        return NULL;

    const Value &fval = obj->nativeGetSlot(shape->slot);
    JSObject *funobj;
    if (!IsFunctionObject(fval, &funobj) || funobj->getFunctionPrivate()->maybeNative() != native)
        return NULL;

    return funobj;
}

bool
DefaultValue(JSContext *cx, JSObject *obj, JSType hint, Value *vp)
{
    JS_ASSERT(hint != JSTYPE_OBJECT && hint != JSTYPE_FUNCTION);

    Value v = ObjectValue(*obj);
    if (hint == JSTYPE_STRING) {
        /* Optimize (new String(...)).toString(). */
        if (obj->getClass() == &js_StringClass &&
            ClassMethodIsNative(cx, obj,
                                 &js_StringClass,
                                 ATOM_TO_JSID(cx->runtime->atomState.toStringAtom),
                                 js_str_toString)) {
            *vp = obj->getPrimitiveThis();
            return true;
        }

        Value fval;
        jsid id = ATOM_TO_JSID(cx->runtime->atomState.toStringAtom);
        if (!js_GetMethod(cx, obj, id, JSGET_NO_METHOD_BARRIER, &fval))
            return false;
        if (js_IsCallable(fval)) {
            if (!ExternalInvoke(cx, ObjectValue(*obj), fval, 0, NULL, &v))
                return false;
            if (v.isPrimitive()) {
                *vp = v;
                return true;
            }
        }

        if (!obj->getClass()->convert(cx, obj, hint, &v))
            return false;
    } else {
        /* Optimize (new String(...)).valueOf(). */
        Class *clasp = obj->getClass();
        if ((clasp == &js_StringClass &&
             ClassMethodIsNative(cx, obj, &js_StringClass,
                                 ATOM_TO_JSID(cx->runtime->atomState.valueOfAtom),
                                 js_str_toString)) ||
            (clasp == &js_NumberClass &&
             ClassMethodIsNative(cx, obj, &js_NumberClass,
                                 ATOM_TO_JSID(cx->runtime->atomState.valueOfAtom),
                                 js_num_valueOf))) {
            *vp = obj->getPrimitiveThis();
            return true;
        }

        if (!obj->getClass()->convert(cx, obj, hint, &v))
            return false;
        if (v.isObject()) {
            JS_ASSERT(hint != TypeOfValue(cx, v));
            Value fval;
            jsid id = ATOM_TO_JSID(cx->runtime->atomState.toStringAtom);
            if (!js_GetMethod(cx, obj, id, JSGET_NO_METHOD_BARRIER, &fval))
                return false;
            if (js_IsCallable(fval)) {
                if (!ExternalInvoke(cx, ObjectValue(*obj), fval, 0, NULL, &v))
                    return false;
                if (v.isPrimitive()) {
                    *vp = v;
                    return true;
                }
            }
        }
    }
    if (v.isObject()) {
        /* Avoid recursive death when decompiling in js_ReportValueError. */
        JSString *str;
        if (hint == JSTYPE_STRING) {
            str = JS_InternString(cx, obj->getClass()->name);
            if (!str)
                return false;
        } else {
            str = NULL;
        }
        vp->setObject(*obj);
        js_ReportValueError2(cx, JSMSG_CANT_CONVERT_TO,
                             JSDVG_SEARCH_STACK, *vp, str,
                             (hint == JSTYPE_VOID)
                             ? "primitive type"
                             : JS_TYPE_STR(hint));
        return false;
    }
    *vp = v;
    return true;
}

} /* namespace js */

JS_FRIEND_API(JSBool)
js_Enumerate(JSContext *cx, JSObject *obj, JSIterateOp enum_op, Value *statep, jsid *idp)
{
    /* If the class has a custom JSCLASS_NEW_ENUMERATE hook, call it. */
    Class *clasp = obj->getClass();
    JSEnumerateOp enumerate = clasp->enumerate;
    if (clasp->flags & JSCLASS_NEW_ENUMERATE) {
        JS_ASSERT(enumerate != JS_EnumerateStub);
        return ((NewEnumerateOp) enumerate)(cx, obj, enum_op, statep, idp);
    }

    if (!enumerate(cx, obj))
        return false;

    /* Tell InitNativeIterator to treat us like a native object. */
    JS_ASSERT(enum_op == JSENUMERATE_INIT || enum_op == JSENUMERATE_INIT_ALL);
    statep->setMagic(JS_NATIVE_ENUMERATE);
    return true;
}

namespace js {

JSBool
CheckAccess(JSContext *cx, JSObject *obj, jsid id, JSAccessMode mode,
            Value *vp, uintN *attrsp)
{
    JSBool writing;
    JSObject *pobj;
    JSProperty *prop;
    Class *clasp;
    const Shape *shape;
    JSSecurityCallbacks *callbacks;
    CheckAccessOp check;

    while (JS_UNLIKELY(obj->getClass() == &js_WithClass))
        obj = obj->getProto();

    writing = (mode & JSACC_WRITE) != 0;
    switch (mode & JSACC_TYPEMASK) {
      case JSACC_PROTO:
        pobj = obj;
        if (!writing)
            vp->setObjectOrNull(obj->getProto());
        *attrsp = JSPROP_PERMANENT;
        break;

      case JSACC_PARENT:
        JS_ASSERT(!writing);
        pobj = obj;
        vp->setObject(*obj->getParent());
        *attrsp = JSPROP_READONLY | JSPROP_PERMANENT;
        break;

      default:
        if (!obj->lookupProperty(cx, id, &pobj, &prop))
            return JS_FALSE;
        if (!prop) {
            if (!writing)
                vp->setUndefined();
            *attrsp = 0;
            pobj = obj;
            break;
        }

        if (!pobj->isNative()) {
            if (!writing) {
                    vp->setUndefined();
                *attrsp = 0;
            }
            break;
        }

        shape = (Shape *)prop;
        *attrsp = shape->attributes();
        if (!writing) {
            if (pobj->containsSlot(shape->slot))
                *vp = pobj->nativeGetSlot(shape->slot);
            else
                vp->setUndefined();
        }
    }

    /*
     * If obj's class has a stub (null) checkAccess hook, use the per-runtime
     * checkObjectAccess callback, if configured.
     *
     * We don't want to require all classes to supply a checkAccess hook; we
     * need that hook only for certain classes used when precompiling scripts
     * and functions ("brutal sharing").  But for general safety of built-in
     * magic properties like __proto__, we route all access checks, even for
     * classes that stub out checkAccess, through the global checkObjectAccess
     * hook.  This covers precompilation-based sharing and (possibly
     * unintended) runtime sharing across trust boundaries.
     */
    clasp = pobj->getClass();
    check = clasp->checkAccess;
    if (!check) {
        callbacks = JS_GetSecurityCallbacks(cx);
        check = callbacks ? Valueify(callbacks->checkObjectAccess) : NULL;
    }
    return !check || check(cx, pobj, id, mode, vp);
}

}

JSType
js_TypeOf(JSContext *cx, JSObject *obj)
{
    return obj->isCallable() ? JSTYPE_FUNCTION : JSTYPE_OBJECT;
}

bool
js_IsDelegate(JSContext *cx, JSObject *obj, const Value &v)
{
    if (v.isPrimitive())
        return false;
    JSObject *obj2 = &v.toObject();
    while ((obj2 = obj2->getProto()) != NULL) {
        if (obj2 == obj)
            return true;
    }
    return false;
}

bool
js::FindClassPrototype(JSContext *cx, JSObject *scopeobj, JSProtoKey protoKey,
                       JSObject **protop, Class *clasp)
{
    Value v;
    if (!js_FindClassObject(cx, scopeobj, protoKey, &v, clasp))
        return false;

    if (IsFunctionObject(v)) {
        JSObject *ctor = &v.toObject();
        if (!ctor->getProperty(cx, ATOM_TO_JSID(cx->runtime->atomState.classPrototypeAtom), &v))
            return false;
    }

    *protop = v.isObject() ? &v.toObject() : NULL;
    return true;
}

/*
 * The first part of this function has been hand-expanded and optimized into
 * NewBuiltinClassInstance in jsobjinlines.h.
 */
JSBool
js_GetClassPrototype(JSContext *cx, JSObject *scopeobj, JSProtoKey protoKey,
                     JSObject **protop, Class *clasp)
{
    VOUCH_DOES_NOT_REQUIRE_STACK();
    JS_ASSERT(JSProto_Null <= protoKey);
    JS_ASSERT(protoKey < JSProto_LIMIT);

    if (protoKey != JSProto_Null) {
        if (!scopeobj) {
            if (cx->running())
                scopeobj = &cx->fp()->scopeChain();
            if (!scopeobj) {
                scopeobj = cx->globalObject;
                if (!scopeobj) {
                    *protop = NULL;
                    return true;
                }
            }
        }
        scopeobj = scopeobj->getGlobal();
        if (scopeobj->isGlobal()) {
            const Value &v = scopeobj->getReservedSlot(JSProto_LIMIT + protoKey);
            if (v.isObject()) {
                *protop = &v.toObject();
                return true;
            }
        }
    }

    return FindClassPrototype(cx, scopeobj, protoKey, protop, clasp);
}

JSBool
js_SetClassPrototype(JSContext *cx, JSObject *ctor, JSObject *proto, uintN attrs)
{
    /*
     * Use the given attributes for the prototype property of the constructor,
     * as user-defined constructors have a DontDelete prototype (which may be
     * reset), while native or "system" constructors have DontEnum | ReadOnly |
     * DontDelete.
     */
    if (!ctor->defineProperty(cx, ATOM_TO_JSID(cx->runtime->atomState.classPrototypeAtom),
                              ObjectOrNullValue(proto), PropertyStub, StrictPropertyStub, attrs)) {
        return JS_FALSE;
    }

    /*
     * ECMA says that Object.prototype.constructor, or f.prototype.constructor
     * for a user-defined function f, is DontEnum.
     */
    return proto->defineProperty(cx, ATOM_TO_JSID(cx->runtime->atomState.constructorAtom),
                                 ObjectOrNullValue(ctor), PropertyStub, StrictPropertyStub, 0);
}

JSObject *
PrimitiveToObject(JSContext *cx, const Value &v)
{
    if (v.isString())
        return StringObject::create(cx, v.toString());

    JS_ASSERT(v.isNumber() || v.isBoolean());
    Class *clasp = v.isNumber() ? &js_NumberClass : &js_BooleanClass;
    JSObject *obj = NewBuiltinClassInstance(cx, clasp);
    if (!obj)
        return NULL;

    obj->setPrimitiveThis(v);
    return obj;
}

JSBool
js_PrimitiveToObject(JSContext *cx, Value *vp)
{
    JSObject *obj = PrimitiveToObject(cx, *vp);
    if (!obj)
        return false;

    vp->setObject(*obj);
    return true;
}

JSBool
js_ValueToObjectOrNull(JSContext *cx, const Value &v, JSObject **objp)
{
    JSObject *obj;

    if (v.isObjectOrNull()) {
        obj = v.toObjectOrNull();
    } else if (v.isUndefined()) {
        obj = NULL;
    } else {
        obj = PrimitiveToObject(cx, v);
        if (!obj)
            return false;
    }
    *objp = obj;
    return true;
}

namespace js {

/* Callers must handle the already-object case . */
JSObject *
ToObjectSlow(JSContext *cx, Value *vp)
{
    JS_ASSERT(!vp->isMagic());
    JS_ASSERT(!vp->isObject());

    if (vp->isNullOrUndefined()) {
        JS_ReportErrorNumber(cx, js_GetErrorMessage, NULL, JSMSG_CANT_CONVERT_TO,
                            vp->isNull() ? "null" : "undefined", "object");
        return NULL;
    }

    JSObject *obj = PrimitiveToObject(cx, *vp);
    if (obj)
        vp->setObject(*obj);
    return obj;
}

}

JSObject *
js_ValueToNonNullObject(JSContext *cx, const Value &v)
{
    JSObject *obj;

    if (!js_ValueToObjectOrNull(cx, v, &obj))
        return NULL;
    if (!obj)
        js_ReportIsNullOrUndefined(cx, JSDVG_SEARCH_STACK, v, NULL);
    return obj;
}

JSBool
js_TryValueOf(JSContext *cx, JSObject *obj, JSType type, Value *rval)
{
    Value fval;
    jsid id = ATOM_TO_JSID(cx->runtime->atomState.valueOfAtom);
    if (!js_GetMethod(cx, obj, id, JSGET_NO_METHOD_BARRIER, &fval))
        return false;
    if (js_IsCallable(fval)) {
        Value v;
        Value argv[] = { StringValue(cx->runtime->atomState.typeAtoms[type]) };
        if (!ExternalInvoke(cx, ObjectValue(*obj), fval, JS_ARRAY_LENGTH(argv), argv, &v))
            return false;
        if (v.isPrimitive()) {
            *rval = v;
            return true;
        }
    }
    return true;
}

#if JS_HAS_XDR

JSBool
js_XDRObject(JSXDRState *xdr, JSObject **objp)
{
    JSContext *cx;
    JSAtom *atom;
    Class *clasp;
    uint32 classId, classDef;
    JSProtoKey protoKey;
    JSObject *proto;

    cx = xdr->cx;
    atom = NULL;
    if (xdr->mode == JSXDR_ENCODE) {
        clasp = (*objp)->getClass();
        classId = JS_XDRFindClassIdByName(xdr, clasp->name);
        classDef = !classId;
        if (classDef) {
            if (!JS_XDRRegisterClass(xdr, Jsvalify(clasp), &classId))
                return JS_FALSE;
            protoKey = JSCLASS_CACHED_PROTO_KEY(clasp);
            if (protoKey != JSProto_Null) {
                classDef |= (protoKey << 1);
            } else {
                atom = js_Atomize(cx, clasp->name, strlen(clasp->name));
                if (!atom)
                    return JS_FALSE;
            }
        }
    } else {
        clasp = NULL;           /* quell GCC overwarning */
        classDef = 0;
    }

    /*
     * XDR a flag word, which could be 0 for a class use, in which case no
     * name follows, only the id in xdr's class registry; 1 for a class def,
     * in which case the flag word is followed by the class name transferred
     * from or to atom; or a value greater than 1, an odd number that when
     * divided by two yields the JSProtoKey for class.  In the last case, as
     * in the 0 classDef case, no name is transferred via atom.
     */
    if (!JS_XDRUint32(xdr, &classDef))
        return JS_FALSE;
    if (classDef == 1 && !js_XDRAtom(xdr, &atom))
        return JS_FALSE;

    if (!JS_XDRUint32(xdr, &classId))
        return JS_FALSE;

    if (xdr->mode == JSXDR_DECODE) {
        if (classDef) {
            /* NB: we know that JSProto_Null is 0 here, for backward compat. */
            protoKey = (JSProtoKey) (classDef >> 1);
            if (!js_GetClassPrototype(cx, NULL, protoKey, &proto, clasp))
                return JS_FALSE;
            clasp = proto->getClass();
            if (!JS_XDRRegisterClass(xdr, Jsvalify(clasp), &classId))
                return JS_FALSE;
        } else {
            clasp = Valueify(JS_XDRFindClassById(xdr, classId));
            if (!clasp) {
                char numBuf[12];
                JS_snprintf(numBuf, sizeof numBuf, "%ld", (long)classId);
                JS_ReportErrorNumber(cx, js_GetErrorMessage, NULL,
                                     JSMSG_CANT_FIND_CLASS, numBuf);
                return JS_FALSE;
            }
        }
    }

    if (!clasp->xdrObject) {
        JS_ReportErrorNumber(cx, js_GetErrorMessage, NULL,
                             JSMSG_CANT_XDR_CLASS, clasp->name);
        return JS_FALSE;
    }
    return clasp->xdrObject(xdr, objp);
}

#endif /* JS_HAS_XDR */

#ifdef JS_DUMP_SCOPE_METERS

#include <stdio.h>

JSBasicStats js_entry_count_bs = JS_INIT_STATIC_BASIC_STATS;

namespace js {

void
MeterEntryCount(uintN count)
{
    JS_BASIC_STATS_ACCUM(&js_entry_count_bs, count);
}

}

void
js_DumpScopeMeters(JSRuntime *rt)
{
    static FILE *logfp;
    if (!logfp)
        logfp = fopen("/tmp/scope.stats", "a");

    {
        double mean, sigma;

        mean = JS_MeanAndStdDevBS(&js_entry_count_bs, &sigma);

        fprintf(logfp, "scopes %u entries %g mean %g sigma %g max %u",
                js_entry_count_bs.num, js_entry_count_bs.sum, mean, sigma,
                js_entry_count_bs.max);
    }

    JS_DumpHistogram(&js_entry_count_bs, logfp);
    JS_BASIC_STATS_INIT(&js_entry_count_bs);
    fflush(logfp);
}
#endif

#ifdef DEBUG
void
js_PrintObjectSlotName(JSTracer *trc, char *buf, size_t bufsize)
{
    JS_ASSERT(trc->debugPrinter == js_PrintObjectSlotName);

    JSObject *obj = (JSObject *)trc->debugPrintArg;
    uint32 slot = (uint32)trc->debugPrintIndex;

    const Shape *shape;
    if (obj->isNative()) {
        shape = obj->lastProperty();
        while (shape->previous() && shape->slot != slot)
            shape = shape->previous();
        if (shape->slot != slot)
            shape = NULL;
    } else {
        shape = NULL;
    }

    if (!shape) {
        const char *slotname = NULL;
        if (obj->isGlobal()) {
#define JS_PROTO(name,code,init)                                              \
    if ((code) == slot) { slotname = js_##name##_str; goto found; }
#include "jsproto.tbl"
#undef JS_PROTO
        }
      found:
        if (slotname)
            JS_snprintf(buf, bufsize, "CLASS_OBJECT(%s)", slotname);
        else
            JS_snprintf(buf, bufsize, "**UNKNOWN SLOT %ld**", (long)slot);
    } else {
        jsid propid = shape->propid;
        if (JSID_IS_INT(propid)) {
            JS_snprintf(buf, bufsize, "%ld", (long)JSID_TO_INT(propid));
        } else if (JSID_IS_ATOM(propid)) {
            PutEscapedString(buf, bufsize, JSID_TO_ATOM(propid), 0);
        } else {
            JS_snprintf(buf, bufsize, "**FINALIZED ATOM KEY**");
        }
    }
}
#endif

static const Shape *
LastConfigurableShape(JSObject *obj)
{
    for (Shape::Range r(obj->lastProperty()->all()); !r.empty(); r.popFront()) {
        const Shape *shape = &r.front();
        if (shape->configurable())
            return shape;
    }
    return NULL;
}

bool
js_ClearNative(JSContext *cx, JSObject *obj)
{
    /* Remove all configurable properties from obj. */
    while (const Shape *shape = LastConfigurableShape(obj)) {
        if (!obj->removeProperty(cx, shape->propid))
            return false;
    }

    /* Set all remaining writable plain data properties to undefined. */
    for (Shape::Range r(obj->lastProperty()->all()); !r.empty(); r.popFront()) {
        const Shape *shape = &r.front();
        if (shape->isDataDescriptor() &&
            shape->writable() &&
            shape->hasDefaultSetter() &&
            obj->containsSlot(shape->slot)) {
            obj->setSlot(shape->slot, UndefinedValue());
        }
    }
    return true;
}

bool
js_GetReservedSlot(JSContext *cx, JSObject *obj, uint32 slot, Value *vp)
{
    if (!obj->isNative()) {
        vp->setUndefined();
        return true;
    }

    if (slot < obj->numSlots())
        *vp = obj->getSlot(slot);
    else
        vp->setUndefined();
    return true;
}

bool
js_SetReservedSlot(JSContext *cx, JSObject *obj, uint32 slot, const Value &v)
{
    if (!obj->isNative())
        return true;

    Class *clasp = obj->getClass();

    if (slot >= obj->numSlots()) {
        uint32 nslots = JSSLOT_FREE(clasp);
        JS_ASSERT(slot < nslots);
        if (!obj->allocSlots(cx, nslots))
            return false;
    }

    obj->setSlot(slot, v);
    GCPoke(cx, NullValue());
    return true;
}

GlobalObject *
JSObject::getGlobal() const
{
    JSObject *obj = const_cast<JSObject *>(this);
    while (JSObject *parent = obj->getParent())
        obj = parent;
    return obj->asGlobal();
}

JSBool
js_ReportGetterOnlyAssignment(JSContext *cx)
{
    return JS_ReportErrorFlagsAndNumber(cx,
                                        JSREPORT_WARNING | JSREPORT_STRICT |
                                        JSREPORT_STRICT_MODE_ERROR,
                                        js_GetErrorMessage, NULL,
                                        JSMSG_GETTER_ONLY);
}

JS_FRIEND_API(JSBool)
js_GetterOnlyPropertyStub(JSContext *cx, JSObject *obj, jsid id, JSBool strict, jsval *vp)
{
    JS_ReportErrorNumber(cx, js_GetErrorMessage, NULL, JSMSG_GETTER_ONLY);
    return JS_FALSE;
}

#ifdef DEBUG

/*
 * Routines to print out values during debugging.  These are FRIEND_API to help
 * the debugger find them and to support temporarily hacking js_Dump* calls
 * into other code.
 */

void
dumpChars(const jschar *s, size_t n)
{
    size_t i;

    if (n == (size_t) -1) {
        while (s[++n]) ;
    }

    fputc('"', stderr);
    for (i = 0; i < n; i++) {
        if (s[i] == '\n')
            fprintf(stderr, "\\n");
        else if (s[i] == '\t')
            fprintf(stderr, "\\t");
        else if (s[i] >= 32 && s[i] < 127)
            fputc(s[i], stderr);
        else if (s[i] <= 255)
            fprintf(stderr, "\\x%02x", (unsigned int) s[i]);
        else
            fprintf(stderr, "\\u%04x", (unsigned int) s[i]);
    }
    fputc('"', stderr);
}

JS_FRIEND_API(void)
js_DumpChars(const jschar *s, size_t n)
{
    fprintf(stderr, "jschar * (%p) = ", (void *) s);
    dumpChars(s, n);
    fputc('\n', stderr);
}

void
dumpString(JSString *str)
{
    if (const jschar *chars = str->getChars(NULL))
        dumpChars(chars, str->length());
    else
        fprintf(stderr, "(oom in dumpString)");
}

JS_FRIEND_API(void)
js_DumpString(JSString *str)
{
    if (const jschar *chars = str->getChars(NULL)) {
        fprintf(stderr, "JSString* (%p) = jschar * (%p) = ",
                (void *) str, (void *) chars);
        dumpString(str);
    } else {
        fprintf(stderr, "(oom in JS_DumpString)");
    }
    fputc('\n', stderr);
}

JS_FRIEND_API(void)
js_DumpAtom(JSAtom *atom)
{
    fprintf(stderr, "JSAtom* (%p) = ", (void *) atom);
    js_DumpString(atom);
}

void
dumpValue(const Value &v)
{
    if (v.isNull())
        fprintf(stderr, "null");
    else if (v.isUndefined())
        fprintf(stderr, "undefined");
    else if (v.isInt32())
        fprintf(stderr, "%d", v.toInt32());
    else if (v.isDouble())
        fprintf(stderr, "%g", v.toDouble());
    else if (v.isString())
        dumpString(v.toString());
    else if (v.isObject() && v.toObject().isFunction()) {
        JSObject *funobj = &v.toObject();
        JSFunction *fun = GET_FUNCTION_PRIVATE(cx, funobj);
        if (fun->atom) {
            fputs("<function ", stderr);
            FileEscapedString(stderr, fun->atom, 0);
        } else {
            fputs("<unnamed function", stderr);
        }
        if (fun->isInterpreted()) {
            JSScript *script = fun->script();
            fprintf(stderr, " (%s:%u)",
                    script->filename ? script->filename : "", script->lineno);
        }
        fprintf(stderr, " at %p (JSFunction at %p)>", (void *) funobj, (void *) fun);
    } else if (v.isObject()) {
        JSObject *obj = &v.toObject();
        Class *clasp = obj->getClass();
        fprintf(stderr, "<%s%s at %p>",
                clasp->name,
                (clasp == &js_ObjectClass) ? "" : " object",
                (void *) obj);
    } else if (v.isBoolean()) {
        if (v.toBoolean())
            fprintf(stderr, "true");
        else
            fprintf(stderr, "false");
    } else if (v.isMagic()) {
        fprintf(stderr, "<invalid");
#ifdef DEBUG
        switch (v.whyMagic()) {
          case JS_ARRAY_HOLE:        fprintf(stderr, " array hole");         break;
          case JS_ARGS_HOLE:         fprintf(stderr, " args hole");          break;
          case JS_NATIVE_ENUMERATE:  fprintf(stderr, " native enumeration"); break;
          case JS_NO_ITER_VALUE:     fprintf(stderr, " no iter value");      break;
          case JS_GENERATOR_CLOSING: fprintf(stderr, " generator closing");  break;
          default:                   fprintf(stderr, " ?!");                 break;
        }
#endif
        fprintf(stderr, ">");
    } else {
        fprintf(stderr, "unexpected value");
    }
}

JS_FRIEND_API(void)
js_DumpValue(const Value &val)
{
    dumpValue(val);
    fputc('\n', stderr);
}

JS_FRIEND_API(void)
js_DumpId(jsid id)
{
    fprintf(stderr, "jsid %p = ", (void *) JSID_BITS(id));
    dumpValue(IdToValue(id));
    fputc('\n', stderr);
}

static void
DumpProperty(JSObject *obj, const Shape &shape)
{
    jsid id = shape.propid;
    uint8 attrs = shape.attributes();

    fprintf(stderr, "    ((Shape *) %p) ", (void *) &shape);
    if (attrs & JSPROP_ENUMERATE) fprintf(stderr, "enumerate ");
    if (attrs & JSPROP_READONLY) fprintf(stderr, "readonly ");
    if (attrs & JSPROP_PERMANENT) fprintf(stderr, "permanent ");
    if (attrs & JSPROP_SHARED) fprintf(stderr, "shared ");
    if (shape.isAlias()) fprintf(stderr, "alias ");
    if (shape.isMethod()) fprintf(stderr, "method=%p ", (void *) &shape.methodObject());

    if (shape.hasGetterValue())
        fprintf(stderr, "getterValue=%p ", (void *) shape.getterObject());
    else if (!shape.hasDefaultGetter())
        fprintf(stderr, "getterOp=%p ", JS_FUNC_TO_DATA_PTR(void *, shape.getterOp()));

    if (shape.hasSetterValue())
        fprintf(stderr, "setterValue=%p ", (void *) shape.setterObject());
    else if (shape.setterOp() == js_watch_set)
        fprintf(stderr, "setterOp=js_watch_set ");
    else if (!shape.hasDefaultSetter())
        fprintf(stderr, "setterOp=%p ", JS_FUNC_TO_DATA_PTR(void *, shape.setterOp()));

    if (JSID_IS_ATOM(id))
        dumpString(JSID_TO_STRING(id));
    else if (JSID_IS_INT(id))
        fprintf(stderr, "%d", (int) JSID_TO_INT(id));
    else
        fprintf(stderr, "unknown jsid %p", (void *) JSID_BITS(id));
    fprintf(stderr, ": slot %d", shape.slot);
    if (obj->containsSlot(shape.slot)) {
        fprintf(stderr, " = ");
        dumpValue(obj->getSlot(shape.slot));
    } else if (shape.slot != SHAPE_INVALID_SLOT) {
        fprintf(stderr, " (INVALID!)");
    }
    fprintf(stderr, "\n");
}

JS_FRIEND_API(void)
js_DumpObject(JSObject *obj)
{
    fprintf(stderr, "object %p\n", (void *) obj);
    Class *clasp = obj->getClass();
    fprintf(stderr, "class %p %s\n", (void *)clasp, clasp->name);

    fprintf(stderr, "flags:");
    uint32 flags = obj->flags;
    if (flags & JSObject::DELEGATE) fprintf(stderr, " delegate");
    if (flags & JSObject::SYSTEM) fprintf(stderr, " system");
    if (flags & JSObject::NOT_EXTENSIBLE) fprintf(stderr, " not_extensible");
    if (flags & JSObject::BRANDED) fprintf(stderr, " branded");
    if (flags & JSObject::GENERIC) fprintf(stderr, " generic");
    if (flags & JSObject::METHOD_BARRIER) fprintf(stderr, " method_barrier");
    if (flags & JSObject::INDEXED) fprintf(stderr, " indexed");
    if (flags & JSObject::OWN_SHAPE) fprintf(stderr, " own_shape");
    if (flags & JSObject::HAS_EQUALITY) fprintf(stderr, " has_equality");

    bool anyFlags = flags != 0;
    if (obj->isNative()) {
        if (obj->inDictionaryMode()) {
            fprintf(stderr, " inDictionaryMode");
            anyFlags = true;
        }
        if (obj->hasPropertyTable()) {
            fprintf(stderr, " hasPropertyTable");
            anyFlags = true;
        }
    }
    if (!anyFlags)
        fprintf(stderr, " none");
    fprintf(stderr, "\n");

    if (obj->isDenseArray()) {
        unsigned slots = obj->getDenseArrayInitializedLength();
        fprintf(stderr, "elements\n");
        for (unsigned i = 0; i < slots; i++) {
            fprintf(stderr, " %3d: ", i);
            dumpValue(obj->getDenseArrayElement(i));
            fprintf(stderr, "\n");
            fflush(stderr);
        }
        return;
    }

    fprintf(stderr, "proto ");
    dumpValue(ObjectOrNullValue(obj->getProto()));
    fputc('\n', stderr);

    fprintf(stderr, "parent ");
    dumpValue(ObjectOrNullValue(obj->getParent()));
    fputc('\n', stderr);

    if (clasp->flags & JSCLASS_HAS_PRIVATE)
        fprintf(stderr, "private %p\n", obj->getPrivate());

    if (!obj->isNative())
        fprintf(stderr, "not native\n");

    unsigned reservedEnd = JSCLASS_RESERVED_SLOTS(clasp);
    unsigned slots = obj->slotSpan();
    unsigned stop = obj->isNative() ? reservedEnd : slots;
    if (stop > 0)
        fprintf(stderr, obj->isNative() ? "reserved slots:\n" : "slots:\n");
    for (unsigned i = 0; i < stop; i++) {
        fprintf(stderr, " %3d ", i);
        if (i < reservedEnd)
            fprintf(stderr, "(reserved) ");
        fprintf(stderr, "= ");
        dumpValue(obj->getSlot(i));
        fputc('\n', stderr);
    }

    if (obj->isNative()) {
        fprintf(stderr, "properties:\n");
        Vector<const Shape *, 8, SystemAllocPolicy> props;
        for (Shape::Range r = obj->lastProperty()->all(); !r.empty(); r.popFront())
            props.append(&r.front());
        for (size_t i = props.length(); i-- != 0;)
            DumpProperty(obj, *props[i]);
    }
    fputc('\n', stderr);
}

static void
MaybeDumpObject(const char *name, JSObject *obj)
{
    if (obj) {
        fprintf(stderr, "  %s: ", name);
        dumpValue(ObjectValue(*obj));
        fputc('\n', stderr);
    }
}

static void
MaybeDumpValue(const char *name, const Value &v)
{
    if (!v.isNull()) {
        fprintf(stderr, "  %s: ", name);
        dumpValue(v);
        fputc('\n', stderr);
    }
}

JS_FRIEND_API(void)
js_DumpStackFrame(JSContext *cx, StackFrame *start)
{
    /* This should only called during live debugging. */
    VOUCH_DOES_NOT_REQUIRE_STACK();

    if (!start)
        start = cx->maybefp();
    FrameRegsIter i(cx);
    while (!i.done() && i.fp() != start)
        ++i;

    if (i.done()) {
        fprintf(stderr, "fp = %p not found in cx = %p\n", (void *)start, (void *)cx);
        return;
    }

    for (; !i.done(); ++i) {
        StackFrame *const fp = i.fp();

        fprintf(stderr, "StackFrame at %p\n", (void *) fp);
        if (fp->isFunctionFrame()) {
            fprintf(stderr, "callee fun: ");
            dumpValue(ObjectValue(fp->callee()));
        } else {
            fprintf(stderr, "global frame, no callee");
        }
        fputc('\n', stderr);

        if (fp->isScriptFrame()) {
            fprintf(stderr, "file %s line %u\n",
                    fp->script()->filename, (unsigned) fp->script()->lineno);
        }

        if (jsbytecode *pc = i.pc()) {
            if (!fp->isScriptFrame()) {
                fprintf(stderr, "*** pc && !script, skipping frame\n\n");
                continue;
            }
            if (fp->hasImacropc()) {
                fprintf(stderr, "  pc in imacro at %p\n  called from ", pc);
                pc = fp->imacropc();
            } else {
                fprintf(stderr, "  ");
            }
            fprintf(stderr, "pc = %p\n", pc);
            fprintf(stderr, "  current op: %s\n", js_CodeName[*pc]);
        }
        Value *sp = i.sp();
        fprintf(stderr, "  slots: %p\n", (void *) fp->slots());
        fprintf(stderr, "  sp:    %p = slots + %u\n", (void *) sp, (unsigned) (sp - fp->slots()));
        if (sp - fp->slots() < 10000) { // sanity
            for (Value *p = fp->slots(); p < sp; p++) {
                fprintf(stderr, "    %p: ", (void *) p);
                dumpValue(*p);
                fputc('\n', stderr);
            }
        }
        if (fp->hasArgs()) {
            fprintf(stderr, "  actuals: %p (%u) ", (void *) fp->actualArgs(), (unsigned) fp->numActualArgs());
            fprintf(stderr, "  formals: %p (%u)\n", (void *) fp->formalArgs(), (unsigned) fp->numFormalArgs());
        }
        if (fp->hasCallObj()) {
            fprintf(stderr, "  has call obj: ");
            dumpValue(ObjectValue(fp->callObj()));
            fprintf(stderr, "\n");
        }
        MaybeDumpObject("argsobj", fp->maybeArgsObj());
        if (!fp->isDummyFrame()) {
            MaybeDumpValue("this", fp->thisValue());
            fprintf(stderr, "  rval: ");
            dumpValue(fp->returnValue());
        } else {
            fprintf(stderr, "dummy frame");
        }
        fputc('\n', stderr);

        fprintf(stderr, "  flags:");
        if (fp->isConstructing())
            fprintf(stderr, " constructing");
        if (fp->hasOverriddenArgs())
            fprintf(stderr, " overridden_args");
        if (fp->isDebuggerFrame())
            fprintf(stderr, " debugger");
        if (fp->isEvalFrame())
            fprintf(stderr, " eval");
        if (fp->isYielding())
            fprintf(stderr, " yielding");
        if (fp->isGeneratorFrame())
            fprintf(stderr, " generator");
        fputc('\n', stderr);

        fprintf(stderr, "  scopeChain: (JSObject *) %p\n", (void *) &fp->scopeChain());

        fputc('\n', stderr);
    }
}

#endif /* DEBUG */
<|MERGE_RESOLUTION|>--- conflicted
+++ resolved
@@ -1338,23 +1338,7 @@
      * fp->script()->compartment() != fp->compartment().
      */
 
-<<<<<<< HEAD
-    JSPrincipals *calleePrincipals = call.callee().principals(cx);
-
-#ifdef DEBUG
-    if (calleePrincipals) {
-        if (JSObject *scopeChain = cx->stack.currentScriptedScopeChain()) {
-            if (JSPrincipals *callerPrincipals = scopeChain->principals(cx)) {
-                JS_ASSERT(callerPrincipals->subsume(callerPrincipals, calleePrincipals));
-            }
-        }
-    }
-#endif
-
-    return calleePrincipals;
-=======
     return call.callee().principals(cx);
->>>>>>> a06807e4
 }
 
 }  /* namespace js */
@@ -7328,7 +7312,7 @@
 
     if (!start)
         start = cx->maybefp();
-    FrameRegsIter i(cx);
+    FrameRegsIter i(cx, FRAME_EXPAND_NONE);
     while (!i.done() && i.fp() != start)
         ++i;
 
